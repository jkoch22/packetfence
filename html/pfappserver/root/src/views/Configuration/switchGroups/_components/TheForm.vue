--- conflicted
+++ resolved
@@ -93,101 +93,6 @@
           {{ $i18n.t('Choose a Switch type, or enable advanced mode to manage roles.') }}
         </div>
 
-<<<<<<< HEAD
-        <template v-else>
-          <b-card v-show="supports(['RadiusDynamicVlanAssignment'])"
-            class="mb-3 pb-0" no-body
-          >
-            <b-card-header>
-              <h4 class="mb-0" v-t="'Role mapping by VLAN ID'"></h4>
-            </b-card-header>
-            <div class="card-body pb-0">
-              <form-group-toggle-vlan-map namespace="VlanMap"
-                :column-label="$i18n.t('Role by VLAN ID')"
-              />
-
-              <form-group-role-map-vlan v-for="role in roles" :key="`${role}Vlan`" :namespace="`${role}Vlan`"
-                v-show="isVlanMap"
-                :column-label="role"
-              />
-            </div>
-          </b-card>
-
-          <b-card v-show="supports(['RoleBasedEnforcement'])"
-            class="mb-3 pb-0" no-body
-          >
-            <b-card-header>
-              <h4 class="mb-0" v-t="'Role mapping by Switch Role'"></h4>
-            </b-card-header>
-            <div class="card-body pb-0">
-              <form-group-toggle-role-map namespace="RoleMap"
-                :column-label="$i18n.t('Role by Switch Role')"
-              />
-
-              <form-group-role-map-role v-for="role in roles" :key="`${role}Role`" :namespace="`${role}Role`"
-                v-show="isRoleMap"
-                :column-label="role"
-              />
-            </div>
-          </b-card>
-
-          <b-card v-show="supports(['VPNRoleBasedEnforcement'])"
-            class="mb-3 pb-0" no-body
-          >
-            <b-card-header>
-              <h4 class="mb-0" v-t="'Role mapping by Vpn Role'"></h4>
-            </b-card-header>
-            <div class="card-body pb-0">
-              <form-group-toggle-vpn-map namespace="VpnMap"
-                :column-label="$i18n.t('Role by Vpn Role')"
-              />
-
-              <form-group-role-map-vpn v-for="role in roles" :key="`${role}Vpn`" :namespace="`${role}Vpn`"
-                v-show="isVpnMap"
-                :column-label="role"
-              />
-            </div>
-          </b-card>
-
-          <b-card v-show="supports(['AccessListBasedEnforcement'])"
-            class="mb-3 pb-0" no-body
-          >
-            <b-card-header>
-              <h4 class="mb-0" v-t="'Role mapping by Access List'"></h4>
-            </b-card-header>
-
-            <div class="card-body pb-0">
-              <form-group-toggle-access-list-map namespace="AccessListMap"
-                :column-label="$i18n.t('Role by Access List')"
-              />
-
-              <form-group-role-map-access-list v-for="role in roles" :key="`${role}AccessList`" :namespace="`${role}AccessList`"
-                v-show="isAccessListMap"
-                :column-label="role"
-              />
-            </div>
-          </b-card>
-
-          <b-card v-show="supports(['ExternalPortal'])"
-            class="mb-3 pb-0" no-body
-          >
-            <b-card-header>
-              <h4 class="mb-0" v-t="'Role mapping by Web Auth URL'"></h4>
-            </b-card-header>
-            <div class="card-body pb-0">
-              <form-group-toggle-url-map namespace="UrlMap"
-                :column-label="$i18n.t('Role by Web Auth URL')"
-              />
-
-              <form-group-role-map-url v-for="role in roles" :key="`${role}Url`" :namespace="`${role}Url`"
-                v-show="isUrlMap"
-                :column-label="role"
-              />
-            </div>
-          </b-card>
-
-        </template>
-=======
         <b-tabs lazy v-else>
 
           <base-form-tab v-if="supports(['RadiusDynamicVlanAssignment'])"
@@ -257,28 +162,6 @@
                 <h4 class="mb-0" v-t="'Role mapping by Access List'"></h4>
               </b-card-header>
               <div class="card-body pb-0">
-                <form-group-use-downloadable-acls v-show="supports(['DownloadableListBasedEnforcement'])"
-                  namespace="UseDownloadableACLs"
-                  :column-label="$i18n.t('Downloadable ACLs')"
-                  :text="$i18n.t('Enable the Downloadable ACLs radius feature instead of using the Dynamic ACLs.')"
-                />
-
-                <form-group-downloadable-acls-limit v-show="supports(['DownloadableListBasedEnforcement'])"
-                  namespace="DownloadableACLsLimit"
-                  :column-label="$i18n.t('Maximum ACLs per switch')"
-                  :text="$i18n.t('The maximum number of ACLs PacketFence can send to the switch.')"
-                />
-
-                <form-group-acls-limit namespace="ACLsLimit"
-                  :column-label="$i18n.t('Maximum ACLs per RADIUS reply')"
-                  :text="$i18n.t('The maximum number of ACLs PacketFence can send to the switch in a single RADIUS reply.')"
-                />
-
-                <form-group-toggle-access-list-map namespace="AccessListMap"
-                  :column-label="$i18n.t('Role by Access List')"
-                  :text="$i18n.t('Defining an ACL will supersede the one defined directly in the role configuration.')"
-                />
-
                 <template v-if="isAccessListMap">
                   <form-group-role-map-access-list v-for="role in roles" :key="`${role}AccessList`" :namespace="`${role}AccessList`"
                     :column-label="role"
@@ -309,7 +192,6 @@
           </base-form-tab>
 
         </b-tabs>
->>>>>>> c4e5cbe1
       </base-form-tab>
       <base-form-tab :title="$i18n.t('Inline')">
 
