--- conflicted
+++ resolved
@@ -149,23 +149,6 @@
     ]
   })
 
-<<<<<<< HEAD
-  const ACLsTypeOptions = computed(() => {
-    return [
-      { text: i18n.t('Disabled'), value: null },
-      ...((supports(['PushACLs']))
-        ? [{ text: i18n.t('Push ACLs'), value: 'pushACLs' }] : []),
-      ...((supports(['DownloadableListBasedEnforcement']))
-        ? [{ text: i18n.t('Downloadable ACLs'), value: 'downloadableACLs' }] : []),
-    ]
-  })
-  const ACLsPrecreate = computed(() => {
-    const { ACLsType } = form.value || {}
-    return ACLsType === 'downloadableACLs'
-  })
-
-=======
-
   const isUsePushACLs = computed(() => {
     // inspect form value for `UsePushACLs`
     const { UsePushACLs } = form.value
@@ -197,7 +180,6 @@
     })
   }
 
->>>>>>> 8841b9a9
   return {
     advancedMode,
     schema: metaSchema,
@@ -212,14 +194,9 @@
     isVlanMap,
     roles,
 
-<<<<<<< HEAD
-    ACLsTypeOptions,
-    ACLsPrecreate
-=======
     isUsePushACLs,
     isUseDownloadableACLs,
     onPrecreate
->>>>>>> 8841b9a9
   }
 }
 
