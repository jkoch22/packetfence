import { BaseViewResource } from '../../_components/new/'
import {
  BaseFormButtonBar,
  BaseFormGroupInput,
  BaseFormGroupTextarea,
  BaseFormGroupToggleDisabledEnabled
} from '@/components/new/'
import AlertServices from './AlertServices'
import TheForm from './TheForm'
import TheView from './TheView'

export {
  BaseFormButtonBar                   as FormButtonBar,

  BaseFormGroupTextarea               as FormGroupSender,
  BaseFormGroupTextarea               as FormGroupAlertEmailTo,
  BaseFormGroupInput                  as FormGroupConfigurations,
  BaseFormGroupInput                  as FormGroupMailserver,
  BaseFormGroupToggleDisabledEnabled  as FormGroupStatus,
  BaseFormGroupInput                  as FormGroupSubjectPrefix,

  BaseViewResource as BaseView,
<<<<<<< HEAD
=======
  AlertServices,
>>>>>>> 76720e43
  TheForm,
  TheView
}<|MERGE_RESOLUTION|>--- conflicted
+++ resolved
@@ -20,10 +20,7 @@
   BaseFormGroupInput                  as FormGroupSubjectPrefix,
 
   BaseViewResource as BaseView,
-<<<<<<< HEAD
-=======
   AlertServices,
->>>>>>> 76720e43
   TheForm,
   TheView
 }