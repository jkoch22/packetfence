import i18n from '@/utils/locale'
<<<<<<< HEAD
import pfFormInput from '@/components/pfFormInput'
import pfFormChosen from '@/components/pfFormChosen'
import pfFormTextarea from '@/components/pfFormTextarea'
import pfFormRangeToggle from '@/components/pfFormRangeToggle'
import {
  attributesFromMeta,
  validatorsFromMeta
} from './'
=======
>>>>>>> 86b188e4
import { pfSearchConditionType as conditionType } from '@/globals/pfSearch'

export const columns = [
  {
    key: 'id',
    label: i18n.t('Name'),
    required: true,
    sortable: true,
    visible: true
  },
  {
    key: 'notes',
    label: i18n.t('Description'),
    sortable: true,
    visible: true
  },
  {
    key: 'max_nodes_per_pid',
    label: i18n.t('Max nodes per user'),
    sortable: true,
    visible: true
  },
  {
    key: 'buttons',
    label: '',
    locked: true
  }
]

export const fields = [
  {
    value: 'id',
    text: i18n.t('Name'),
    types: [conditionType.SUBSTRING]
  },
  {
    value: 'notes',
    text: i18n.t('Description'),
    types: [conditionType.SUBSTRING]
  }
]

<<<<<<< HEAD
export const reasons = {
  ADMIN_ROLES_IN_USE: i18n.t('Admin Roles'),
  BILLING_TIERS_IN_USE: i18n.t('Billing Tiers'),
  FIREWALL_SSO_IN_USE: i18n.t('Firewall SSO.'),
  NODE_BYPASS_ROLE_ID_IN_USE: i18n.t('Node Bypass Role'),
  NODE_CATEGORY_ID_IN_USE: i18n.t('Node Category'),
  PASSWORD_CATEGORY_IN_USE: i18n.t('Password Category'),
  PROVISIONING_IN_USE: i18n.t('Provisioning'),
  SCAN_IN_USE: i18n.t('Scans'),
  SECURITY_EVENTS_IN_USE: i18n.t('Security Events'),
  SELFSERVICE_IN_USE: i18n.t('Self Service'),
  SWITCH_IN_USE: i18n.t('Switches')
}

export const config = (context = {}) => {
  const {
    parentId = null
  } = context
=======
export const config = () => {
>>>>>>> 86b188e4
  return {
    columns,
    fields,
    rowClickRoute (item) {
      return { name: 'role', params: { id: item.id } }
    },
    searchPlaceholder: i18n.t('Search by name or description'),
    searchableOptions: {
      searchApiEndpoint: 'config/roles',
      searchApiEndpointOnly: true, // always use `/search` endpoint
      defaultSortKeys: ['id', 'not_deletable', 'children'],
      defaultSearchCondition: {
        op: 'and',
        values: [{
          op: 'or',
          values: [
            { field: 'parent_id', op: 'equals', value: (parentId || null) }
          ]
        }]
      },
      defaultRoute: { name: 'roles' }
    },
    searchableQuickCondition: (quickCondition) => {
      return {
        op: 'and',
        values: [
          ...((!quickCondition.trim())
            ? [{ op: 'or', values: [{ field: 'parent_id', op: 'equals', value: (parentId || null) }] }]
            : []
          ),
          ...((quickCondition.trim())
            ? [{
              op: 'or',
              values: [
                { field: 'id', op: 'contains', value: quickCondition.trim() },
                { field: 'notes', op: 'contains', value: quickCondition.trim() }
              ]
            }]
            : []
          )
        ]
      }
    }
  }
}

<<<<<<< HEAD
export const view = (_, meta = {}) => {
  const {
    isNew = false,
    isClone = false
  } = meta
  return [
    {
      tab: null, // ignore tabs
      rows: [
        {
          label: i18n.t('Name'),
          cols: [
            {
              namespace: 'id',
              component: pfFormInput,
              attrs: {
                ...attributesFromMeta(meta, 'id'),
                ...{
                  disabled: (!isNew && !isClone)
                }
              }
            }
          ]
        },
        {
          label: i18n.t('Description'),
          cols: [
            {
              namespace: 'notes',
              component: pfFormInput,
              attrs: attributesFromMeta(meta, 'notes')
            }
          ]
        },
        {
          label: i18n.t('Max nodes per user'),
          text: i18n.t('The maximum number of nodes a user having this role can register. A number of 0 means unlimited number of devices.'),
          cols: [
            {
              namespace: 'max_nodes_per_pid',
              component: pfFormInput,
              attrs: attributesFromMeta(meta, 'max_nodes_per_pid')
            }
          ]
        },
        {
          label: i18n.t('Parent'),
          text: i18n.t('Parent Role.'),
          cols: [
            {
              namespace: 'parent',
              component: pfFormChosen,
              attrs: attributesFromMeta(meta, 'parent')
            }
          ]
        },
        {
          label: i18n.t('Include Parent ACLs'),
          text: i18n.t(`Include parents ACLs`),
          cols: [
            {
              namespace: 'include_parent_acls',
              component: pfFormRangeToggle,
              attrs: {
                ...attributesFromMeta(meta, 'include_parent_acls'),
                values: { checked: 'enabled', unchecked: 'disabled' }
              }
            }
          ]
        },
        {
          label: i18n.t('Fingerbank Dynamic ACLs'),
          text: i18n.t(`Use the Fingerbank dynamic ACLS`),
          cols: [
            {
              namespace: 'fingerbank_dynamic_access_list',
              component: pfFormRangeToggle,
              attrs: {
                ...attributesFromMeta(meta, 'fingerbank_dynamic_access_list'),
                values: { checked: 'enabled', unchecked: 'disabled' }
              }
            }
          ]
        },
        {
          label: i18n.t('ACLs'),
          text: i18n.t('Access Control Lists.'),
          cols: [
            {
              namespace: 'acls',
              component: pfFormTextarea,
              attrs: attributesFromMeta(meta, 'acls')
            }
          ]
        },
        {
          label: i18n.t('Inherit VLAN'),
          text: i18n.t('Inherit VLAN from parent if none is found'),
          cols: [
            {
              namespace: 'inherit_vlan',
              component: pfFormRangeToggle,
              attrs: {
                ...attributesFromMeta(meta, 'inherit_vlan'),
                values: { checked: 'enabled', unchecked: 'disabled' }
              }
            }
          ]
        }
      ]
    }
  ]
}
=======
>>>>>>> 86b188e4

export const reasons = {
  ADMIN_ROLES_IN_USE: i18n.t('Admin Roles'),
  BILLING_TIERS_IN_USE: i18n.t('Billing Tiers'),
  FIREWALL_SSO_IN_USE: i18n.t('Firewall SSO.'),
  NODE_BYPASS_ROLE_ID_IN_USE: i18n.t('Node Bypass Role'),
  NODE_CATEGORY_ID_IN_USE: i18n.t('Node Category'),
  PASSWORD_CATEGORY_IN_USE: i18n.t('Password Category'),
  PROVISIONING_IN_USE: i18n.t('Provisioning'),
  SCAN_IN_USE: i18n.t('Scans'),
  SECURITY_EVENTS_IN_USE: i18n.t('Security Events'),
  SELFSERVICE_IN_USE: i18n.t('Self Service'),
  SWITCH_IN_USE: i18n.t('Switches')
}<|MERGE_RESOLUTION|>--- conflicted
+++ resolved
@@ -1,15 +1,4 @@
 import i18n from '@/utils/locale'
-<<<<<<< HEAD
-import pfFormInput from '@/components/pfFormInput'
-import pfFormChosen from '@/components/pfFormChosen'
-import pfFormTextarea from '@/components/pfFormTextarea'
-import pfFormRangeToggle from '@/components/pfFormRangeToggle'
-import {
-  attributesFromMeta,
-  validatorsFromMeta
-} from './'
-=======
->>>>>>> 86b188e4
 import { pfSearchConditionType as conditionType } from '@/globals/pfSearch'
 
 export const columns = [
@@ -52,28 +41,10 @@
   }
 ]
 
-<<<<<<< HEAD
-export const reasons = {
-  ADMIN_ROLES_IN_USE: i18n.t('Admin Roles'),
-  BILLING_TIERS_IN_USE: i18n.t('Billing Tiers'),
-  FIREWALL_SSO_IN_USE: i18n.t('Firewall SSO.'),
-  NODE_BYPASS_ROLE_ID_IN_USE: i18n.t('Node Bypass Role'),
-  NODE_CATEGORY_ID_IN_USE: i18n.t('Node Category'),
-  PASSWORD_CATEGORY_IN_USE: i18n.t('Password Category'),
-  PROVISIONING_IN_USE: i18n.t('Provisioning'),
-  SCAN_IN_USE: i18n.t('Scans'),
-  SECURITY_EVENTS_IN_USE: i18n.t('Security Events'),
-  SELFSERVICE_IN_USE: i18n.t('Self Service'),
-  SWITCH_IN_USE: i18n.t('Switches')
-}
-
 export const config = (context = {}) => {
   const {
     parentId = null
   } = context
-=======
-export const config = () => {
->>>>>>> 86b188e4
   return {
     columns,
     fields,
@@ -120,123 +91,6 @@
   }
 }
 
-<<<<<<< HEAD
-export const view = (_, meta = {}) => {
-  const {
-    isNew = false,
-    isClone = false
-  } = meta
-  return [
-    {
-      tab: null, // ignore tabs
-      rows: [
-        {
-          label: i18n.t('Name'),
-          cols: [
-            {
-              namespace: 'id',
-              component: pfFormInput,
-              attrs: {
-                ...attributesFromMeta(meta, 'id'),
-                ...{
-                  disabled: (!isNew && !isClone)
-                }
-              }
-            }
-          ]
-        },
-        {
-          label: i18n.t('Description'),
-          cols: [
-            {
-              namespace: 'notes',
-              component: pfFormInput,
-              attrs: attributesFromMeta(meta, 'notes')
-            }
-          ]
-        },
-        {
-          label: i18n.t('Max nodes per user'),
-          text: i18n.t('The maximum number of nodes a user having this role can register. A number of 0 means unlimited number of devices.'),
-          cols: [
-            {
-              namespace: 'max_nodes_per_pid',
-              component: pfFormInput,
-              attrs: attributesFromMeta(meta, 'max_nodes_per_pid')
-            }
-          ]
-        },
-        {
-          label: i18n.t('Parent'),
-          text: i18n.t('Parent Role.'),
-          cols: [
-            {
-              namespace: 'parent',
-              component: pfFormChosen,
-              attrs: attributesFromMeta(meta, 'parent')
-            }
-          ]
-        },
-        {
-          label: i18n.t('Include Parent ACLs'),
-          text: i18n.t(`Include parents ACLs`),
-          cols: [
-            {
-              namespace: 'include_parent_acls',
-              component: pfFormRangeToggle,
-              attrs: {
-                ...attributesFromMeta(meta, 'include_parent_acls'),
-                values: { checked: 'enabled', unchecked: 'disabled' }
-              }
-            }
-          ]
-        },
-        {
-          label: i18n.t('Fingerbank Dynamic ACLs'),
-          text: i18n.t(`Use the Fingerbank dynamic ACLS`),
-          cols: [
-            {
-              namespace: 'fingerbank_dynamic_access_list',
-              component: pfFormRangeToggle,
-              attrs: {
-                ...attributesFromMeta(meta, 'fingerbank_dynamic_access_list'),
-                values: { checked: 'enabled', unchecked: 'disabled' }
-              }
-            }
-          ]
-        },
-        {
-          label: i18n.t('ACLs'),
-          text: i18n.t('Access Control Lists.'),
-          cols: [
-            {
-              namespace: 'acls',
-              component: pfFormTextarea,
-              attrs: attributesFromMeta(meta, 'acls')
-            }
-          ]
-        },
-        {
-          label: i18n.t('Inherit VLAN'),
-          text: i18n.t('Inherit VLAN from parent if none is found'),
-          cols: [
-            {
-              namespace: 'inherit_vlan',
-              component: pfFormRangeToggle,
-              attrs: {
-                ...attributesFromMeta(meta, 'inherit_vlan'),
-                values: { checked: 'enabled', unchecked: 'disabled' }
-              }
-            }
-          ]
-        }
-      ]
-    }
-  ]
-}
-=======
->>>>>>> 86b188e4
-
 export const reasons = {
   ADMIN_ROLES_IN_USE: i18n.t('Admin Roles'),
   BILLING_TIERS_IN_USE: i18n.t('Billing Tiers'),
