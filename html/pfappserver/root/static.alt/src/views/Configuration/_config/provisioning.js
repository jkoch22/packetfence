--- conflicted
+++ resolved
@@ -84,1844 +84,4 @@
       }
     }
   }
-<<<<<<< HEAD
-}
-
-export const viewFields = {
-  id: (_, meta = {}) => {
-    const {
-      isNew = false,
-      isClone = false
-    } = meta
-    return {
-      label: i18n.t('Provisioning ID'),
-      cols: [
-        {
-          namespace: 'id',
-          component: pfFormInput,
-          attrs: {
-            ...attributesFromMeta(meta, 'id'),
-            ...{
-              disabled: (!isNew && !isClone)
-            }
-          },
-          validators: {
-            ...validatorsFromMeta(meta, 'id', 'ID'),
-            ...{
-              [i18n.t('ID exists.')]: not(and(required, conditional(isNew || isClone), hasProvisionings, provisioningExists))
-            }
-          }
-        }
-      ]
-    }
-  },
-  access_token: (_, meta = {}) => {
-    return {
-      label: i18n.t('Access token'),
-      cols: [
-        {
-          namespace: 'access_token',
-          component: pfFormInput,
-          attrs: attributesFromMeta(meta, 'access_token'),
-          validators: validatorsFromMeta(meta, 'access_token', i18n.t('Token'))
-        }
-      ]
-    }
-  },
-  agent_download_uri: (_, meta = {}) => {
-    return {
-      label: i18n.t('Agent download URI'),
-      cols: [
-        {
-          namespace: 'agent_download_uri',
-          component: pfFormInput,
-          attrs: attributesFromMeta(meta, 'agent_download_uri'),
-          validators: validatorsFromMeta(meta, 'agent_download_uri', 'URI')
-        }
-      ]
-    }
-  },
-  alt_agent_download_uri: (_, meta = {}) => {
-    return {
-      label: i18n.t('Alt agent download URI'),
-      cols: [
-        {
-          namespace: 'alt_agent_download_uri',
-          component: pfFormInput,
-          attrs: attributesFromMeta(meta, 'alt_agent_download_uri'),
-          validators: validatorsFromMeta(meta, 'alt_agent_download_uri', 'URI')
-        }
-      ]
-    }
-  },
-  android_download_uri: (_, meta = {}) => {
-    return {
-      label: i18n.t('Android download URI'),
-      cols: [
-        {
-          namespace: 'android_download_uri',
-          component: pfFormInput,
-          attrs: attributesFromMeta(meta, 'android_download_uri'),
-          validators: validatorsFromMeta(meta, 'android_download_uri', 'URI')
-        }
-      ]
-    }
-  },
-  android_agent_download_uri: (_, meta = {}) => {
-    return {
-      label: i18n.t('Android agent download URI'),
-      cols: [
-        {
-          namespace: 'android_agent_download_uri',
-          component: pfFormInput,
-          attrs: attributesFromMeta(meta, 'android_agent_download_uri'),
-          validators: validatorsFromMeta(meta, 'android_agent_download_uri', 'URI')
-        }
-      ]
-    }
-  },
-  api_password: (_, meta = {}) => {
-    return {
-      label: i18n.t('API password'),
-      cols: [
-        {
-          namespace: 'api_password',
-          component: pfFormPassword,
-          attrs: attributesFromMeta(meta, 'api_password'),
-          validators: validatorsFromMeta(meta, 'api_password', i18n.t('Password'))
-        }
-      ]
-    }
-  },
-  api_username: (_, meta = {}) => {
-    return {
-      label: i18n.t('API username'),
-      cols: [
-        {
-          namespace: 'api_username',
-          component: pfFormInput,
-          attrs: attributesFromMeta(meta, 'api_username'),
-          validators: validatorsFromMeta(meta, 'api_username', i18n.t('Username'))
-        }
-      ]
-    }
-  },
-  api_uri: (_, meta = {}) => {
-    return {
-      label: i18n.t('Api uri'),
-      cols: [
-        {
-          namespace: 'api_uri',
-          component: pfFormInput,
-          attrs: attributesFromMeta(meta, 'api_uri'),
-          validators: validatorsFromMeta(meta, 'api_uri', 'URI')
-        }
-      ]
-    }
-  },
-  boarding_host: (_, meta = {}) => {
-    return {
-      label: i18n.t('Boarding host'),
-      cols: [
-        {
-          namespace: 'boarding_host',
-          component: pfFormInput,
-          attrs: attributesFromMeta(meta, 'boarding_host'),
-          validators: validatorsFromMeta(meta, 'boarding_host', i18n.t('Host'))
-        }
-      ]
-    }
-  },
-  boarding_port: (_, meta = {}) => {
-    return {
-      label: i18n.t('Boarding port'),
-      cols: [
-        {
-          namespace: 'boarding_port',
-          component: pfFormInput,
-          attrs: attributesFromMeta(meta, 'boarding_port'),
-          validators: validatorsFromMeta(meta, 'boarding_port', i18n.t('Port'))
-        }
-      ]
-    }
-  },
-  broadcast: (_, meta = {}) => {
-    return {
-      label: i18n.t('Broadcast network'),
-      text: i18n.t('Disable this box if you are using a hidden SSID.'),
-      cols: [
-        {
-          namespace: 'broadcast',
-          component: pfFormRangeToggle,
-          attrs: {
-            ...attributesFromMeta(meta, 'broadcast'),
-            ...{
-              values: { checked: 1, unchecked: 0 }
-            }
-          }
-        }
-      ]
-    }
-  },
-  can_sign_profile: () => {
-    return {
-      label: i18n.t('Sign Profile'),
-      cols: [
-        {
-          namespace: 'can_sign_profile',
-          component: pfFormRangeToggle,
-          attrs: {
-            values: { checked: '1', unchecked: '0' }
-          }
-        }
-      ]
-    }
-  },
-  autoregister: () => {
-    return {
-      label: i18n.t('Auto register'),
-      text: i18n.t('Whether or not devices should be automatically registered on the network if they are authorized in the provisioner.'),
-      cols: [
-        {
-          namespace: 'autoregister',
-          component: pfFormRangeToggle,
-          attrs: {
-            values: { checked: 'enabled', unchecked: 'disabled' }
-          }
-        }
-      ]
-    }
-  },
-  sync_pid: () => {
-    return {
-      label: i18n.t('Sync PID'),
-      text: i18n.t('Whether or not the PID (username) should be synchronized from the provisioner to PacketFence.'),
-      cols: [
-        {
-          namespace: 'sync_pid',
-          component: pfFormRangeToggle,
-          attrs: {
-            values: { checked: 'enabled', unchecked: 'disabled' }
-          }
-        }
-      ]
-    }
-  },
-  enforce: () => {
-    return {
-      label: i18n.t('Enforce'),
-      text: i18n.t('Whether or not the provisioner should be enforced. This will trigger checks to validate the device is compliant with the provisioner during RADIUS authentication and on the captive portal.'),
-      cols: [
-        {
-          namespace: 'enforce',
-          component: pfFormRangeToggle,
-          attrs: {
-            values: { checked: 'enabled', unchecked: 'disabled' }
-          }
-        }
-      ]
-    }
-  },
-  apply_role: () => {
-    return {
-      label: i18n.t('Apply role'),
-      text: i18n.t('When enabled, this will apply the configured role to the endpoint if it is authorized in the provisioner.'),
-      cols: [
-        {
-          namespace: 'apply_role',
-          component: pfFormRangeToggle,
-          attrs: {
-            values: { checked: 'enabled', unchecked: 'disabled' }
-          }
-        }
-      ]
-    }
-  },
-  role_to_apply: (_, meta = {}) => {
-    return {
-      label: i18n.t('Role to apply'),
-      text: i18n.t('When "Apply role" is enabled, this defines the role to apply when the device is authorized with the provisioner.'),
-      cols: [
-        {
-          namespace: 'role_to_apply',
-          component: pfFormChosen,
-          attrs: attributesFromMeta(meta, 'role_to_apply'),
-          validators: validatorsFromMeta(meta, 'role_to_apply', i18n.t('Role to apply'))
-        }
-      ]
-    }
-  },
-  category: (_, meta = {}) => {
-    return {
-      label: i18n.t('Roles'),
-      text: i18n.t('Nodes with the selected roles will be affected.'),
-      cols: [
-        {
-          namespace: 'category',
-          component: pfFormChosen,
-          attrs: attributesFromMeta(meta, 'category'),
-          validators: validatorsFromMeta(meta, 'category', i18n.t('Roles'))
-        }
-      ]
-    }
-  },
-  cert_chain: (_, meta = {}) => {
-    return {
-      label: i18n.t('The certificate chain for the signer certificate'),
-      text: i18n.t('The certificate chain of the signer certificate in PEM format.'),
-      cols: [
-        {
-          namespace: 'cert_chain',
-          component: pfFormTextarea,
-          attrs: {
-            ...attributesFromMeta(meta, 'cert_chain'),
-            ...{
-              rows: 5
-            }
-          },
-          validators: validatorsFromMeta(meta, 'cert_chain', i18n.t('Chain'))
-        }
-      ]
-    }
-  },
-  certificate: (_, meta = {}) => {
-    return {
-      label: i18n.t('The certificate for signing profiles'),
-      text: i18n.t('The certificate for signing in PEM format.'),
-      cols: [
-        {
-          namespace: 'certificate',
-          component: pfFormTextarea,
-          attrs: {
-            ...attributesFromMeta(meta, 'certificate'),
-            ...{
-              rows: 5
-            }
-          },
-          validators: validatorsFromMeta(meta, 'certificate', i18n.t('Certificate'))
-        }
-      ]
-    }
-  },
-  client_id: (_, meta = {}) => {
-    return {
-      label: i18n.t('Client Key'),
-      cols: [
-        {
-          namespace: 'client_id',
-          component: pfFormInput,
-          attrs: attributesFromMeta(meta, 'client_id'),
-          validators: validatorsFromMeta(meta, 'client_id', i18n.t('Key'))
-        }
-      ]
-    }
-  },
-  client_secret: (_, meta = {}) => {
-    return {
-      label: i18n.t('Client Secret'),
-      cols: [
-        {
-          namespace: 'client_secret',
-          component: pfFormInput,
-          attrs: attributesFromMeta(meta, 'client_secret'),
-          validators: validatorsFromMeta(meta, 'client_secret', i18n.t('Secret'))
-        }
-      ]
-    }
-  },
-  applicationID: (_, meta = {}) => {
-    return {
-      label: i18n.t('Application ID'),
-      cols: [
-        {
-          namespace: 'applicationID',
-          component: pfFormInput,
-          attrs: attributesFromMeta(meta, 'applicationID'),
-          validators: validatorsFromMeta(meta, 'applicationID', i18n.t('Application ID'))
-        }
-      ]
-    }
-  },
-  applicationSecret: (_, meta = {}) => {
-    return {
-      label: i18n.t('Application Secret'),
-      cols: [
-        {
-          namespace: 'applicationSecret',
-          component: pfFormInput,
-          attrs: attributesFromMeta(meta, 'applicationSecret'),
-          validators: validatorsFromMeta(meta, 'applicationSecret', i18n.t('Application Secret'))
-        }
-      ]
-    }
-  },
-  tenantID: (_, meta = {}) => {
-    return {
-      label: i18n.t('Tenant ID'),
-      cols: [
-        {
-          namespace: 'tenantID',
-          component: pfFormInput,
-          attrs: attributesFromMeta(meta, 'tenantID'),
-          validators: validatorsFromMeta(meta, 'tenantID', i18n.t('Tenant ID'))
-        }
-      ]
-    }
-  },
-  loginUrl: (_, meta = {}) => {
-    return {
-      label: i18n.t('Login Url'),
-      cols: [
-        {
-          namespace: 'loginUrl',
-          component: pfFormInput,
-          attrs: attributesFromMeta(meta, 'loginUrl'),
-          validators: validatorsFromMeta(meta, 'loginUrl', i18n.t('Login Url'))
-        }
-      ]
-    }
-  },
-  critical_issues_threshold: (_, meta = {}) => {
-    return {
-      label: i18n.t('Critical issues threshold'),
-      text: i18n.t('The minimum number of critical issues a device needs to have before it gets isolated. 0 deactivates it.'),
-      cols: [
-        {
-          namespace: 'critical_issues_threshold',
-          component: pfFormInput,
-          attrs: {
-            ...attributesFromMeta(meta, 'critical_issues_threshold'),
-            ...{
-              type: 'number',
-              step: 1
-            }
-          },
-          validators: validatorsFromMeta(meta, 'critical_issues_threshold', i18n.t('Threshold'))
-        }
-      ]
-    }
-  },
-  description: (_, meta = {}) => {
-    return {
-      label: i18n.t('Description'),
-      cols: [
-        {
-          namespace: 'description',
-          component: pfFormInput,
-          attrs: attributesFromMeta(meta, 'description'),
-          validators: validatorsFromMeta(meta, 'description', i18n.t('Description'))
-        }
-      ]
-    }
-  },
-  device_type_detection: () => {
-    return {
-      label: i18n.t('Automatic device detection'),
-      cols: [
-        {
-          namespace: 'device_type_detection',
-          component: pfFormRangeToggle,
-          attrs: {
-            values: { checked: 'enabled', unchecked: 'disabled' }
-          }
-        }
-      ]
-    }
-  },
-  domains: (_, meta = {}) => {
-    return {
-      label: i18n.t('Authorized domains'),
-      text: i18n.t('A comma-separated list of domains that will be resolved with the correct IP addresses.'),
-      cols: [
-        {
-          namespace: 'domains',
-          component: pfFormInput,
-          attrs: attributesFromMeta(meta, 'domains'),
-          validators: validatorsFromMeta(meta, 'domains', i18n.t('Domains'))
-        }
-      ]
-    }
-  },
-  dpsk: () => {
-    return {
-      label: i18n.t('Enable DPSK'),
-      text: i18n.t('Define if the PSK needs to be generated'),
-      cols: [
-        {
-          namespace: 'dpsk',
-          component: pfFormRangeToggle,
-          attrs: {
-            values: { checked: '1', unchecked: '0' }
-          }
-        }
-      ]
-    }
-  },
-  eap_type: (_, meta = {}) => {
-    return {
-      label: i18n.t('EAP type'),
-      text: i18n.t('Select the EAP type of your SSID. Leave empty for no EAP.'),
-      cols: [
-        {
-          namespace: 'eap_type',
-          component: pfFormChosen,
-          attrs: attributesFromMeta(meta, 'eap_type'),
-          validators: validatorsFromMeta(meta, 'eap_type', i18n.t('Type'))
-        }
-      ]
-    }
-  },
-  host: (_, meta = {}) => {
-    return {
-      label: i18n.t('Host'),
-      cols: [
-        {
-          namespace: 'host',
-          component: pfFormInput,
-          attrs: attributesFromMeta(meta, 'host'),
-          validators: validatorsFromMeta(meta, 'host', i18n.t('Host'))
-        }
-      ]
-    }
-  },
-  ios_download_uri: (_, meta = {}) => {
-    return {
-      label: i18n.t('IOS download URI'),
-      cols: [
-        {
-          namespace: 'ios_download_uri',
-          component: pfFormInput,
-          attrs: attributesFromMeta(meta, 'ios_download_uri'),
-          validators: validatorsFromMeta(meta, 'ios_download_uri', 'URI')
-        }
-      ]
-    }
-  },
-  ios_agent_download_uri: (_, meta = {}) => {
-    return {
-      label: i18n.t('IOS agent download URI'),
-      cols: [
-        {
-          namespace: 'ios_agent_download_uri',
-          component: pfFormInput,
-          attrs: attributesFromMeta(meta, 'ios_agent_download_uri'),
-          validators: validatorsFromMeta(meta, 'ios_agent_download_uri', 'URI')
-        }
-      ]
-    }
-  },
-  mac_osx_agent_download_uri: (_, meta = {}) => {
-    return {
-      label: i18n.t('Mac OSX agent download URI'),
-      cols: [
-        {
-          namespace: 'mac_osx_agent_download_uri',
-          component: pfFormInput,
-          attrs: attributesFromMeta(meta, 'mac_osx_agent_download_uri'),
-          validators: validatorsFromMeta(meta, 'mac_osx_agent_download_uri', 'URI')
-        }
-      ]
-    }
-  },
-  non_compliance_security_event: (_, meta = {}) => {
-    return {
-      label: i18n.t('Non compliance security event'),
-      text: i18n.t('Which security event should be raised when non compliance is detected.'),
-      cols: [
-        {
-          namespace: 'non_compliance_security_event',
-          component: pfFormChosen,
-          attrs: attributesFromMeta(meta, 'non_compliance_security_event'),
-          validators: validatorsFromMeta(meta, 'non_compliance_security_event', i18n.t('Event'))
-        }
-      ]
-    }
-  },
-  oses: (_, meta = {}) => {
-    return {
-      label: 'OS',
-      text: i18n.t('Nodes with the selected OS will be affected.'),
-      cols: [
-        {
-          namespace: 'oses',
-          component: pfFormChosen,
-          attrs: attributesFromMeta(meta, 'oses'),
-          validators: validatorsFromMeta(meta, 'oses', 'OS')
-        }
-      ]
-    }
-  },
-  passcode: (_, meta = {}) => {
-    return {
-      label: i18n.t('Wifi Key'),
-      cols: [
-        {
-          namespace: 'passcode',
-          component: pfFormInput,
-          attrs: attributesFromMeta(meta, 'passcode'),
-          validators: validatorsFromMeta(meta, 'passcode', i18n.t('Key'))
-        }
-      ]
-    }
-  },
-  password: (_, meta = {}) => {
-    return {
-      label: i18n.t('Client Secret'),
-      cols: [
-        {
-          namespace: 'password',
-          component: pfFormPassword,
-          attrs: attributesFromMeta(meta, 'password'),
-          validators: validatorsFromMeta(meta, 'password', i18n.t('Secret'))
-        }
-      ]
-    }
-  },
-  pki_provider: (_, meta = {}) => {
-    return {
-      label: i18n.t('PKI Provider'),
-      cols: [
-        {
-          namespace: 'pki_provider',
-          component: pfFormChosen,
-          attrs: attributesFromMeta(meta, 'pki_provider'),
-          validators: validatorsFromMeta(meta, 'pki_provider', i18n.t('Provider'))
-        }
-      ]
-    }
-  },
-  port: (_, meta = {}) => {
-    return {
-      label: i18n.t('Port'),
-      cols: [
-        {
-          namespace: 'port',
-          component: pfFormInput,
-          attrs: attributesFromMeta(meta, 'port'),
-          validators: validatorsFromMeta(meta, 'port', i18n.t('Port'))
-        }
-      ]
-    }
-  },
-  private_key: (_, meta = {}) => {
-    return {
-      label: i18n.t('The private key for signing profiles'),
-      text: i18n.t('The private key for signing in PEM format.'),
-      cols: [
-        {
-          namespace: 'private_key',
-          component: pfFormTextarea,
-          attrs: {
-            ...attributesFromMeta(meta, 'private_key'),
-            ...{
-              rows: 5
-            }
-          },
-          validators: validatorsFromMeta(meta, 'private_key', i18n.t('Key'))
-        }
-      ]
-    }
-  },
-  protocol: (_, meta = {}) => {
-    return {
-      label: i18n.t('Protocol'),
-      cols: [
-        {
-          namespace: 'protocol',
-          component: pfFormChosen,
-          attrs: attributesFromMeta(meta, 'protocol'),
-          validators: validatorsFromMeta(meta, 'protocol', i18n.t('Protocol'))
-        }
-      ]
-    }
-  },
-  psk_size: (_, meta = {}) => {
-    return {
-      label: i18n.t('PSK length'),
-      text: i18n.t('This is the length of the PSK key you want to generate. The minimum length is eight characters.'),
-      cols: [
-        {
-          namespace: 'psk_size',
-          component: pfFormInput,
-          attrs: attributesFromMeta(meta, 'psk_size'),
-          validators: validatorsFromMeta(meta, 'psk_size', i18n.t('Length'))
-        }
-      ]
-    }
-  },
-  query_computers: () => {
-    return {
-      label: i18n.t('Query JAMF computers inventory'),
-      cols: [
-        {
-          namespace: 'query_computers',
-          component: pfFormRangeToggle,
-          attrs: {
-            values: { checked: 'enabled', unchecked: 'disabled' }
-          }
-        }
-      ]
-    }
-  },
-  query_mobiledevices: () => {
-    return {
-      label: i18n.t('Query JAMF mobile devices inventory'),
-      cols: [
-        {
-          namespace: 'query_mobiledevices',
-          component: pfFormRangeToggle,
-          attrs: {
-            values: { checked: 'enabled', unchecked: 'disabled' }
-          }
-        }
-      ]
-    }
-  },
-  refresh_token: (_, meta = {}) => {
-    return {
-      label: i18n.t('Refresh token'),
-      cols: [
-        {
-          namespace: 'refresh_token',
-          component: pfFormInput,
-          attrs: attributesFromMeta(meta, 'refresh_token'),
-          validators: validatorsFromMeta(meta, 'refresh_token', i18n.t('Token'))
-        }
-      ]
-    }
-  },
-  security_type: (_, meta = {}) => {
-    return {
-      label: i18n.t('Security type'),
-      text: i18n.t('Select the type of security applied for your SSID.'),
-      cols: [
-        {
-          namespace: 'security_type',
-          component: pfFormChosen,
-          attrs: attributesFromMeta(meta, 'security_type'),
-          validators: validatorsFromMeta(meta, 'security_type', i18n.t('Type'))
-        }
-      ]
-    }
-  },
-  server_certificate_path: (_, meta = {}) => {
-    return {
-      label: i18n.t('RADIUS server certificate path'),
-      text: i18n.t('The path to the RADIUS server certificate.'),
-      cols: [
-        {
-          namespace: 'server_certificate_path',
-          component: pfFormInput,
-          attrs: attributesFromMeta(meta, 'server_certificate_path'),
-          validators: validatorsFromMeta(meta, 'server_certificate_path', i18n.t('Path'))
-        }
-      ]
-    }
-  },
-  ca_cert_path: (_, meta = {}) => {
-    return {
-      label: i18n.t('RADIUS server CA path'),
-      text: i18n.t('The path to the RADIUS server CA which signed the RADIUS server certificate.'),
-      cols: [
-        {
-          namespace: 'ca_cert_path',
-          component: pfFormInput,
-          attrs: attributesFromMeta(meta, 'ca_cert_path'),
-          validators: validatorsFromMeta(meta, 'ca_cert_path', i18n.t('Path'))
-        }
-      ]
-    }
-  },
-  ssid: (_, meta = {}) => {
-    return {
-      label: 'SSID',
-      cols: [
-        {
-          namespace: 'ssid',
-          component: pfFormInput,
-          attrs: attributesFromMeta(meta, 'ssid'),
-          validators: validatorsFromMeta(meta, 'ssid', 'SSID')
-        }
-      ]
-    }
-  },
-  table_for_agent: (_, meta = {}) => {
-    return {
-      label: i18n.t('Agent table name'),
-      cols: [
-        {
-          namespace: 'table_for_agent',
-          component: pfFormInput,
-          attrs: attributesFromMeta(meta, 'table_for_agent'),
-          validators: validatorsFromMeta(meta, 'table_for_agent', i18n.t('Agent table name'))
-        }
-      ]
-    }
-  },
-  table_for_mac: (_, meta = {}) => {
-    return {
-      label: i18n.t('MAC table name'),
-      cols: [
-        {
-          namespace: 'table_for_mac',
-          component: pfFormInput,
-          attrs: attributesFromMeta(meta, 'table_for_mac'),
-          validators: validatorsFromMeta(meta, 'table_for_mac', i18n.t('Mac table name'))
-        }
-      ]
-    }
-  },
-  tenant_code: (_, meta = {}) => {
-    return {
-      label: i18n.t('Tenant code'),
-      cols: [
-        {
-          namespace: 'tenant_code',
-          component: pfFormInput,
-          attrs: attributesFromMeta(meta, 'tenant_code'),
-          validators: validatorsFromMeta(meta, 'tenant_code', i18n.t('Tenant code'))
-        }
-      ]
-    }
-  },
-  username: (_, meta = {}) => {
-    return {
-      label: i18n.t('Username'),
-      cols: [
-        {
-          namespace: 'username',
-          component: pfFormInput,
-          attrs: attributesFromMeta(meta, 'username'),
-          validators: validatorsFromMeta(meta, 'username', i18n.t('Username'))
-        }
-      ]
-    }
-  },
-  windows_agent_download_uri: (_, meta = {}) => {
-    return {
-      label: i18n.t('Windows agent download URI'),
-      cols: [
-        {
-          namespace: 'windows_agent_download_uri',
-          component: pfFormInput,
-          attrs: attributesFromMeta(meta, 'windows_agent_download_uri'),
-          validators: validatorsFromMeta(meta, 'windows_agent_download_uri', 'URI')
-        }
-      ]
-    }
-  },
-  windows_phone_download_uri: (_, meta = {}) => {
-    return {
-      label: i18n.t('Windows phone download URI'),
-      cols: [
-        {
-          namespace: 'windows_phone_download_uri',
-          component: pfFormInput,
-          attrs: attributesFromMeta(meta, 'windows_phone_download_uri'),
-          validators: validatorsFromMeta(meta, 'windows_phone_download_uri', 'URI')
-        }
-      ]
-    }
-  }
-}
-
-export const view = (form = {}, meta = {}) => {
-  const {
-    eap_type = null,
-    security_type = null
-  } = form
-  const {
-    provisioningType = null
-  } = meta
-  switch (provisioningType) {
-    case 'accept':
-      return [
-        {
-          tab: null, // ignore tabs
-          rows: [
-            viewFields.id(form, meta),
-            viewFields.description(form, meta),
-            viewFields.enforce(form, meta),
-            viewFields.autoregister(form, meta),
-            viewFields.apply_role(form, meta),
-            viewFields.role_to_apply(form, meta),
-            viewFields.category(form, meta),
-            viewFields.oses(form, meta)
-          ]
-        }
-      ]
-    case 'android':
-      return [
-        {
-          tab: null, // ignore tabs
-          rows: [
-            ...[
-              viewFields.id(form, meta),
-              viewFields.description(form, meta),
-              viewFields.enforce(form, meta),
-              viewFields.autoregister(form, meta),
-              viewFields.apply_role(form, meta),
-              viewFields.role_to_apply(form, meta),
-              viewFields.category(form, meta),
-              viewFields.ssid(form, meta),
-              viewFields.broadcast(form, meta),
-              viewFields.security_type(form, meta)
-            ],
-            ...((security_type === 'WPA2')
-              ? [viewFields.eap_type(form, meta)]
-              : [] // ignore
-            ),
-            ...((['WEP', 'WPA'].includes(security_type) || (security_type === 'WPA2' && !eap_type))
-              ? [
-                viewFields.dpsk(form, meta),
-                viewFields.passcode(form, meta)
-              ]
-              : [] // ignore
-            ),
-            ...((security_type === 'WPA2' && ~~eap_type === 25 /* PEAP */)
-              ? [
-                viewFields.server_certificate_path(form, meta),
-                viewFields.ca_cert_path(form, meta)
-                ]
-              : [] // ignore
-            ),
-            ...((security_type === 'WPA2' && ~~eap_type === 13 /* EAP-TLS */)
-              ? [viewFields.pki_provider(form, meta)]
-              : [] // ignore
-            )
-          ]
-        }
-      ]
-    case 'deny':
-      return [
-        {
-          tab: null, // ignore tabs
-          rows: [
-            viewFields.id(form, meta),
-            viewFields.description(form, meta),
-            viewFields.enforce(form, meta),
-            viewFields.autoregister(form, meta),
-            viewFields.apply_role(form, meta),
-            viewFields.role_to_apply(form, meta),
-            viewFields.category(form, meta),
-            viewFields.oses(form, meta)
-          ]
-        }
-      ]
-    case 'dpsk':
-      return [
-        {
-          tab: null, // ignore tabs
-          rows: [
-            viewFields.id(form, meta),
-            viewFields.description(form, meta),
-            viewFields.enforce(form, meta),
-            viewFields.autoregister(form, meta),
-            viewFields.apply_role(form, meta),
-            viewFields.role_to_apply(form, meta),
-            viewFields.category(form, meta),
-            viewFields.ssid(form, meta),
-            viewFields.oses(form, meta),
-            viewFields.psk_size(form, meta)
-          ]
-        }
-      ]
-    case 'ibm':
-      return [
-        {
-          tab: null, // ignore tabs
-          rows: [
-            viewFields.id(form, meta),
-            viewFields.description(form, meta),
-            viewFields.enforce(form, meta),
-            viewFields.autoregister(form, meta),
-            viewFields.apply_role(form, meta),
-            viewFields.role_to_apply(form, meta),
-            viewFields.category(form, meta),
-            viewFields.username(form, meta),
-            viewFields.password(form, meta),
-            viewFields.host(form, meta),
-            viewFields.port(form, meta),
-            viewFields.protocol(form, meta),
-            viewFields.api_uri(form, meta),
-            viewFields.oses(form, meta),
-            viewFields.agent_download_uri(form, meta)
-          ]
-        }
-      ]
-    case 'jamf':
-      return [
-        {
-          tab: null, // ignore tabs
-          rows: [
-            viewFields.id(form, meta),
-            viewFields.description(form, meta),
-            viewFields.enforce(form, meta),
-            viewFields.autoregister(form, meta),
-            viewFields.apply_role(form, meta),
-            viewFields.role_to_apply(form, meta),
-            viewFields.sync_pid(form, meta),
-            viewFields.category(form, meta),
-            viewFields.oses(form, meta),
-            viewFields.host(form, meta),
-            viewFields.port(form, meta),
-            viewFields.protocol(form, meta),
-            viewFields.api_username(form, meta),
-            viewFields.api_password(form, meta),
-            viewFields.device_type_detection(form, meta),
-            viewFields.query_computers(form, meta),
-            viewFields.query_mobiledevices(form, meta)
-          ]
-        }
-      ]
-    case 'mobileconfig':
-      return [
-        {
-          tab: i18n.t('Settings'),
-          rows: [
-            ...[
-              viewFields.id(form, meta),
-              viewFields.description(form, meta),
-              viewFields.enforce(form, meta),
-              viewFields.autoregister(form, meta),
-              viewFields.apply_role(form, meta),
-              viewFields.role_to_apply(form, meta),
-              viewFields.category(form, meta),
-              viewFields.ssid(form, meta),
-              viewFields.broadcast(form, meta),
-              viewFields.security_type(form, meta)
-            ],
-            ...((security_type === 'WPA2')
-              ? [viewFields.eap_type(form, meta)]
-              : [] // ignore
-            ),
-            ...((['WEP', 'WPA'].includes(security_type) || (security_type === 'WPA2' && !eap_type))
-              ? [
-                viewFields.dpsk(form, meta),
-                viewFields.passcode(form, meta)
-              ]
-              : [] // ignore
-            ),
-            ...((security_type === 'WPA2' && ~~eap_type === 25 /* PEAP */)
-              ? [
-                viewFields.server_certificate_path(form, meta),
-                viewFields.ca_cert_path(form, meta)
-                ]
-              : [] // ignore
-            ),
-            ...((security_type === 'WPA2' && ~~eap_type === 13 /* EAP-TLS */)
-              ? [viewFields.pki_provider(form, meta)]
-              : [] // ignore
-            )
-          ]
-        },
-        {
-          tab: i18n.t('Signing'),
-          rows: [
-            viewFields.can_sign_profile(form, meta),
-            viewFields.certificate(form, meta),
-            viewFields.private_key(form, meta),
-            viewFields.cert_chain(form, meta)
-          ]
-        }
-      ]
-    case 'mobileiron':
-      return [
-        {
-          tab: null, // ignore tabs
-          rows: [
-            viewFields.id(form, meta),
-            viewFields.description(form, meta),
-            viewFields.enforce(form, meta),
-            viewFields.autoregister(form, meta),
-            viewFields.apply_role(form, meta),
-            viewFields.role_to_apply(form, meta),
-            viewFields.category(form, meta),
-            viewFields.oses(form, meta),
-            viewFields.username(form, meta),
-            viewFields.password(form, meta),
-            viewFields.host(form, meta),
-            viewFields.android_download_uri(form, meta),
-            viewFields.ios_download_uri(form, meta),
-            viewFields.windows_phone_download_uri(form, meta),
-            viewFields.boarding_host(form, meta),
-            viewFields.boarding_port(form, meta)
-          ]
-        }
-      ]
-    case 'opswat':
-      return [
-        {
-          tab: i18n.t('Settings'),
-          rows: [
-            viewFields.id(form, meta),
-            viewFields.description(form, meta),
-            viewFields.enforce(form, meta),
-            viewFields.autoregister(form, meta),
-            viewFields.apply_role(form, meta),
-            viewFields.role_to_apply(form, meta),
-            viewFields.category(form, meta),
-            viewFields.oses(form, meta),
-            viewFields.client_id(form, meta),
-            viewFields.client_secret(form, meta),
-            viewFields.host(form, meta),
-            viewFields.port(form, meta),
-            viewFields.protocol(form, meta),
-            viewFields.access_token(form, meta),
-            viewFields.refresh_token(form, meta),
-            viewFields.agent_download_uri(form, meta)
-          ]
-        },
-        {
-          tab: i18n.t('Compliance'),
-          rows: [
-            viewFields.non_compliance_security_event(form, meta),
-            viewFields.critical_issues_threshold(form, meta)
-          ]
-        }
-      ]
-    case 'sentinelone':
-      return [
-        {
-          tab: null, // ignore tabs
-          rows: [
-            viewFields.id(form, meta),
-            viewFields.description(form, meta),
-            viewFields.enforce(form, meta),
-            viewFields.autoregister(form, meta),
-            viewFields.apply_role(form, meta),
-            viewFields.role_to_apply(form, meta),
-            viewFields.category(form, meta),
-            viewFields.oses(form, meta),
-            viewFields.host(form, meta),
-            viewFields.port(form, meta),
-            viewFields.protocol(form, meta),
-            viewFields.api_username(form, meta),
-            viewFields.api_password(form, meta),
-            viewFields.windows_agent_download_uri(form, meta),
-            viewFields.mac_osx_agent_download_uri(form, meta)
-          ]
-        }
-      ]
-    case 'sepm':
-      return [
-        {
-          tab: null, // ignore tabs
-          rows: [
-            viewFields.id(form, meta),
-            viewFields.description(form, meta),
-            viewFields.enforce(form, meta),
-            viewFields.autoregister(form, meta),
-            viewFields.apply_role(form, meta),
-            viewFields.role_to_apply(form, meta),
-            viewFields.category(form, meta),
-            viewFields.oses(form, meta),
-            viewFields.client_id(form, meta),
-            viewFields.client_secret(form, meta),
-            viewFields.host(form, meta),
-            viewFields.port(form, meta),
-            viewFields.protocol(form, meta),
-            viewFields.access_token(form, meta),
-            viewFields.refresh_token(form, meta),
-            viewFields.agent_download_uri(form, meta),
-            viewFields.alt_agent_download_uri(form, meta)
-          ]
-        }
-      ]
-    case 'symantec':
-      return [
-        {
-          tab: null, // ignore tabs
-          rows: [
-            viewFields.id(form, meta),
-            viewFields.description(form, meta),
-            viewFields.enforce(form, meta),
-            viewFields.autoregister(form, meta),
-            viewFields.apply_role(form, meta),
-            viewFields.role_to_apply(form, meta),
-            viewFields.category(form, meta),
-            viewFields.oses(form, meta),
-            viewFields.username(form, meta),
-            viewFields.password(form, meta),
-            viewFields.host(form, meta),
-            viewFields.port(form, meta),
-            viewFields.protocol(form, meta),
-            viewFields.api_uri(form, meta),
-            viewFields.agent_download_uri(form, meta)
-          ]
-        }
-      ]
-    case 'servicenow':
-      return [
-        {
-          tab: null, // ignore tabs
-          rows: [
-            viewFields.id(form, meta),
-            viewFields.description(form, meta),
-            viewFields.enforce(form, meta),
-            viewFields.autoregister(form, meta),
-            viewFields.apply_role(form, meta),
-            viewFields.role_to_apply(form, meta),
-            viewFields.category(form, meta),
-            viewFields.oses(form, meta),
-            viewFields.username(form, meta),
-            viewFields.password(form, meta),
-            viewFields.host(form, meta),
-            viewFields.protocol(form, meta),
-            viewFields.table_for_mac(form, meta),
-            viewFields.table_for_agent(form, meta)
-          ]
-        }
-      ]
-    case 'windows':
-      return [
-        {
-          tab: null, // ignore tabs
-          rows: [
-            ...[
-              viewFields.id(form, meta),
-              viewFields.description(form, meta),
-              viewFields.enforce(form, meta),
-              viewFields.autoregister(form, meta),
-              viewFields.apply_role(form, meta),
-              viewFields.role_to_apply(form, meta),
-              viewFields.category(form, meta),
-              viewFields.ssid(form, meta),
-              viewFields.broadcast(form, meta),
-              viewFields.security_type(form, meta)
-            ],
-            ...((security_type === 'WPA2')
-              ? [viewFields.eap_type(form, meta)]
-              : [] // ignore
-            ),
-            ...((['WEP', 'WPA'].includes(security_type) || (security_type === 'WPA2' && !eap_type))
-              ? [
-                viewFields.dpsk(form, meta),
-                viewFields.passcode(form, meta)
-              ]
-              : [] // ignore
-            ),
-            ...((security_type === 'WPA2' && ~~eap_type === 25 /* PEAP */)
-              ? [
-                viewFields.server_certificate_path(form, meta),
-                viewFields.ca_cert_path(form, meta)
-                ]
-              : [] // ignore
-            ),
-            ...((security_type === 'WPA2' && ~~eap_type === 13 /* EAP-TLS */)
-              ? [viewFields.pki_provider(form, meta)]
-              : [] // ignore
-            )
-          ]
-        }
-      ]
-    case 'packetfence_ztn':
-      return [
-        {
-          tab: null, // ignore tabs
-          rows: [
-            viewFields.id(form, meta),
-            viewFields.description(form, meta),
-            viewFields.enforce(form, meta),
-            viewFields.autoregister(form, meta),
-            viewFields.apply_role(form, meta),
-            viewFields.role_to_apply(form, meta),
-            viewFields.category(form, meta),
-            viewFields.oses(form, meta),
-            viewFields.windows_agent_download_uri(form, meta),
-            viewFields.mac_osx_agent_download_uri(form, meta),
-            viewFields.linux_agent_download_uri(form, meta)
-          ]
-        }
-      ]
-    case 'intune':
-      return [
-        {
-          tab: null, // ignore tabs
-          rows: [
-            viewFields.id(form, meta),
-            viewFields.description(form, meta),
-            viewFields.enforce(form, meta),
-            viewFields.autoregister(form, meta),
-            viewFields.apply_role(form, meta),
-            viewFields.role_to_apply(form, meta),
-            viewFields.category(form, meta),
-            viewFields.oses(form, meta),
-            viewFields.applicationID(form, meta),
-            viewFields.applicationSecret(form, meta),
-            viewFields.tenantID(form, meta),
-            viewFields.host(form, meta),
-            viewFields.port(form, meta),
-            viewFields.protocol(form, meta),
-            viewFields.loginUrl(form, meta),
-            viewFields.android_agent_download_uri(form, meta),
-            viewFields.ios_agent_download_uri(form, meta),
-            viewFields.windows_agent_download_uri(form, meta),
-            viewFields.mac_osx_agent_download_uri(form, meta),
-            viewFields.domains(form, meta)
-          ]
-        }
-      ]
-    case 'airwatch':
-      return [
-        {
-          tab: null, // ignore tabs
-          rows: [
-            viewFields.id(form, meta),
-            viewFields.description(form, meta),
-            viewFields.enforce(form, meta),
-            viewFields.autoregister(form, meta),
-            viewFields.apply_role(form, meta),
-            viewFields.role_to_apply(form, meta),
-            viewFields.sync_pid(form, meta),
-            viewFields.category(form, meta),
-            viewFields.oses(form, meta),
-            viewFields.host(form, meta),
-            viewFields.port(form, meta),
-            viewFields.protocol(form, meta),
-            viewFields.api_username(form, meta),
-            viewFields.api_password(form, meta),
-            viewFields.tenant_code(form, meta)
-          ]
-        }
-      ]
-    default:
-      return [
-        {
-          tab: null, // ignore tabs
-          rows: []
-        }
-      ]
-  }
-}
-
-export const validatorFields = {
-  id: (_, meta = {}) => {
-    const {
-      isNew = false,
-      isClone = false
-    } = meta
-    return {
-      id: {
-        ...validatorsFromMeta(meta, 'id', 'ID'),
-        ...{
-          [i18n.t('ID exists.')]: not(and(required, conditional(isNew || isClone), hasProvisionings, provisioningExists))
-        }
-      }
-    }
-  },
-  access_token: (_, meta = {}) => {
-    return { access_token: validatorsFromMeta(meta, 'access_token', i18n.t('Token')) }
-  },
-  agent_download_uri: (_, meta = {}) => {
-    return { agent_download_uri: validatorsFromMeta(meta, 'agent_download_uri', 'URI') }
-  },
-  alt_agent_download_uri: (_, meta = {}) => {
-    return { alt_agent_download_uri: validatorsFromMeta(meta, 'alt_agent_download_uri', 'URI') }
-  },
-  android_download_uri: (_, meta = {}) => {
-    return { android_download_uri: validatorsFromMeta(meta, 'android_download_uri', 'URI') }
-  },
-  android_agent_download_uri: (_, meta = {}) => {
-    return { android_agent_download_uri: validatorsFromMeta(meta, 'android_agent_download_uri', 'URI') }
-  },
-  api_password: (_, meta = {}) => {
-    return { api_password: validatorsFromMeta(meta, 'api_password', i18n.t('Password')) }
-  },
-  api_username: (_, meta = {}) => {
-    return { api_username: validatorsFromMeta(meta, 'api_username', i18n.t('Username')) }
-  },
-  api_uri: (_, meta = {}) => {
-    return { api_uri: validatorsFromMeta(meta, 'api_uri', 'URI') }
-  },
-  tenant_code: (_, meta = {}) => {
-    return { tenant_code: validatorsFromMeta(meta, 'tenant_code', i18n.t('Tenant code')) }
-  },
-  boarding_host: (_, meta = {}) => {
-    return { boarding_host: validatorsFromMeta(meta, 'boarding_host', i18n.t('Host')) }
-  },
-  boarding_port: (_, meta = {}) => {
-    return { boarding_port: validatorsFromMeta(meta, 'boarding_port', i18n.t('Port')) }
-  },
-  broadcast: () => {},
-  can_sign_profile: () => {},
-  sync_pid: (_, meta = {}) => {
-    return { sync_pid: validatorsFromMeta(meta, 'sync_pid', i18n.t('Sync PID')) }
-  },
-  enforce: (_, meta = {}) => {
-    return { enforce: validatorsFromMeta(meta, 'enforce', i18n.t('Enforce')) }
-  },
-  autoregister: (_, meta = {}) => {
-    return { autoregister: validatorsFromMeta(meta, 'autoregister', i18n.t('Auto register')) }
-  },
-  apply_role: (_, meta = {}) => {
-    return { apply_role: validatorsFromMeta(meta, 'apply_role', i18n.t('Apply Role')) }
-  },
-  role_to_apply: (_, meta = {}) => {
-    return { role_to_apply: validatorsFromMeta(meta, 'role_to_apply', i18n.t('Role to apply')) }
-  },
-  category: (_, meta = {}) => {
-    return { category: validatorsFromMeta(meta, 'category', i18n.t('Roles')) }
-  },
-  cert_chain: (_, meta = {}) => {
-    return { cert_chain: validatorsFromMeta(meta, 'cert_chain', i18n.t('Chain')) }
-  },
-  certificate: (_, meta = {}) => {
-    return { certificate: validatorsFromMeta(meta, 'certificate', i18n.t('Certificate')) }
-  },
-  client_id: (_, meta = {}) => {
-    return { client_id: validatorsFromMeta(meta, 'client_id', i18n.t('Key')) }
-  },
-  client_secret: (_, meta = {}) => {
-    return { client_secret: validatorsFromMeta(meta, 'client_secret', i18n.t('Secret')) }
-  },
-  applicationID: (_, meta = {}) => {
-    return { applicationID: validatorsFromMeta(meta, 'applicationID', i18n.t('Application ID')) }
-  },
-  applicationSecret: (_, meta = {}) => {
-    return { applicationSecret: validatorsFromMeta(meta, 'applicationSecret', i18n.t('Application Secret')) }
-  },
-  tenantID: (_, meta = {}) => {
-    return { tenantID: validatorsFromMeta(meta, 'tenantID', i18n.t('Tenant ID')) }
-  },
-  loginUrl: (_, meta = {}) => {
-    return { loginUrl: validatorsFromMeta(meta, 'loginUrl', i18n.t('Login Url')) }
-  },
-  critical_issues_threshold: (_, meta = {}) => {
-    return { critical_issues_threshold: validatorsFromMeta(meta, 'critical_issues_threshold', i18n.t('Threshold')) }
-  },
-  description: (_, meta = {}) => {
-    return { description: validatorsFromMeta(meta, 'description', i18n.t('Description')) }
-  },
-  device_type_detection: () => {},
-  domains: (_, meta = {}) => {
-    return { domains: validatorsFromMeta(meta, 'domains', i18n.t('Domains')) }
-  },
-  dpsk: () => {},
-  eap_type: (_, meta = {}) => {
-    return { eap_type: validatorsFromMeta(meta, 'eap_type', i18n.t('Type')) }
-  },
-  host: (_, meta = {}) => {
-    return { host: validatorsFromMeta(meta, 'host', i18n.t('Host')) }
-  },
-  ios_download_uri: (_, meta = {}) => {
-    return { ios_download_uri: validatorsFromMeta(meta, 'ios_download_uri', 'URI') }
-  },
-  ios_agent_download_uri: (_, meta = {}) => {
-    return { ios_agent_download_uri: validatorsFromMeta(meta, 'ios_agent_download_uri', 'URI') }
-  },
-  mac_osx_agent_download_uri: (_, meta = {}) => {
-    return { mac_osx_agent_download_uri: validatorsFromMeta(meta, 'mac_osx_agent_download_uri', 'URI') }
-  },
-  non_compliance_security_event: (_, meta = {}) => {
-    return { non_compliance_security_event: validatorsFromMeta(meta, 'non_compliance_security_event', i18n.t('Event')) }
-  },
-  oses: (_, meta = {}) => {
-    return { oses: validatorsFromMeta(meta, 'oses', 'OS') }
-  },
-  passcode: (_, meta = {}) => {
-    return { passcode: validatorsFromMeta(meta, 'passcode', i18n.t('Key')) }
-  },
-  password: (_, meta = {}) => {
-    return { password: validatorsFromMeta(meta, 'password', i18n.t('Secret')) }
-  },
-  pki_provider: (_, meta = {}) => {
-    return { pki_provider: validatorsFromMeta(meta, 'pki_provider', i18n.t('Provider')) }
-  },
-  port: (_, meta = {}) => {
-    return { port: validatorsFromMeta(meta, 'port', i18n.t('Port')) }
-  },
-  private_key: (_, meta = {}) => {
-    return { private_key: validatorsFromMeta(meta, 'private_key', i18n.t('Key')) }
-  },
-  protocol: (_, meta = {}) => {
-    return { protocol: validatorsFromMeta(meta, 'protocol', i18n.t('Protocol')) }
-  },
-  psk_size: (_, meta = {}) => {
-    return { psk_size: validatorsFromMeta(meta, 'psk_size', i18n.t('Length')) }
-  },
-  query_computers: () => {},
-  query_mobiledevices: () => {},
-  refresh_token: (_, meta = {}) => {
-    return { refresh_token: validatorsFromMeta(meta, 'refresh_token', i18n.t('Token')) }
-  },
-  security_type: (_, meta = {}) => {
-    return { security_type: validatorsFromMeta(meta, 'security_type', i18n.t('Type')) }
-  },
-  server_certificate_path: (_, meta = {}) => {
-    return { server_certificate_path: validatorsFromMeta(meta, 'server_certificate_path', i18n.t('Path')) }
-  },
-  ca_cert_path: (_, meta = {}) => {
-    return { ca_cert_path: validatorsFromMeta(meta, 'ca_cert_path', i18n.t('Path')) }
-  },
-  ssid: (_, meta = {}) => {
-    return { ssid: validatorsFromMeta(meta, 'ssid', 'SSID') }
-  },
-  table_for_agent: (_, meta = {}) => {
-    return { table_for_agent: validatorsFromMeta(meta, 'table_for_agent', i18n.t('Agent table name')) }
-  },
-  table_for_mac: (_, meta = {}) => {
-    return { table_for_mac: validatorsFromMeta(meta, 'table_for_mac', i18n.t('Mac table name')) }
-  },
-  username: (_, meta = {}) => {
-    return { username: validatorsFromMeta(meta, 'username', i18n.t('Username')) }
-  },
-  windows_agent_download_uri: (_, meta = {}) => {
-    return { windows_agent_download_uri: validatorsFromMeta(meta, 'windows_agent_download_uri', 'URI') }
-  },
-  windows_phone_download_uri: (_, meta = {}) => {
-    return { windows_phone_download_uri: validatorsFromMeta(meta, 'windows_phone_download_uri', 'URI') }
-  }
-}
-
-export const validators = (form = {}, meta = {}) => {
-  const {
-    eap_type = null,
-    security_type = null
-  } = form
-  const {
-    provisioningType = null
-  } = meta
-  switch (provisioningType) {
-    case 'accept':
-      return {
-        ...validatorFields.id(form, meta),
-        ...validatorFields.description(form, meta),
-        ...validatorFields.enforce(form, meta),
-        ...validatorFields.autoregister(form, meta),
-        ...validatorFields.apply_role(form, meta),
-        ...validatorFields.role_to_apply(form, meta),
-        ...validatorFields.category(form, meta),
-        ...validatorFields.oses(form, meta)
-      }
-    case 'android':
-      return {
-        ...validatorFields.id(form, meta),
-        ...validatorFields.description(form, meta),
-        ...validatorFields.enforce(form, meta),
-        ...validatorFields.autoregister(form, meta),
-        ...validatorFields.apply_role(form, meta),
-        ...validatorFields.role_to_apply(form, meta),
-        ...validatorFields.category(form, meta),
-        ...validatorFields.ssid(form, meta),
-        ...validatorFields.broadcast(form, meta),
-        ...validatorFields.security_type(form, meta),
-        ...((security_type === 'WPA2')
-          ? validatorFields.eap_type(form, meta)
-          : {} // ignore
-        ),
-        ...((['WEP', 'WPA'].includes(security_type) || (security_type === 'WPA2' && !eap_type))
-          ? {
-            ...validatorFields.dpsk(form, meta),
-            ...validatorFields.passcode(form, meta)
-          }
-          : {} // ignore
-        ),
-        ...((security_type === 'WPA2' && ~~eap_type === 25 /* PEAP */)
-          ? {
-            ...validatorFields.server_certificate_path(form, meta),
-            ...validatorFields.ca_cert_path(form, meta)
-          }
-          : {} // ignore
-        ),
-        ...((security_type === 'WPA2' && ~~eap_type === 13 /* EAP-TLS */)
-          ? validatorFields.pki_provider(form, meta)
-          : {} // ignore
-        )
-      }
-    case 'deny':
-      return {
-        ...validatorFields.id(form, meta),
-        ...validatorFields.description(form, meta),
-        ...validatorFields.enforce(form, meta),
-        ...validatorFields.autoregister(form, meta),
-        ...validatorFields.apply_role(form, meta),
-        ...validatorFields.role_to_apply(form, meta),
-        ...validatorFields.category(form, meta),
-        ...validatorFields.oses(form, meta)
-      }
-    case 'dpsk':
-      return {
-        ...validatorFields.id(form, meta),
-        ...validatorFields.description(form, meta),
-        ...validatorFields.enforce(form, meta),
-        ...validatorFields.autoregister(form, meta),
-        ...validatorFields.apply_role(form, meta),
-        ...validatorFields.role_to_apply(form, meta),
-        ...validatorFields.category(form, meta),
-        ...validatorFields.ssid(form, meta),
-        ...validatorFields.oses(form, meta),
-        ...validatorFields.psk_size(form, meta)
-      }
-    case 'ibm':
-      return {
-        ...validatorFields.id(form, meta),
-        ...validatorFields.description(form, meta),
-        ...validatorFields.enforce(form, meta),
-        ...validatorFields.autoregister(form, meta),
-        ...validatorFields.apply_role(form, meta),
-        ...validatorFields.role_to_apply(form, meta),
-        ...validatorFields.category(form, meta),
-        ...validatorFields.username(form, meta),
-        ...validatorFields.password(form, meta),
-        ...validatorFields.host(form, meta),
-        ...validatorFields.port(form, meta),
-        ...validatorFields.protocol(form, meta),
-        ...validatorFields.api_uri(form, meta),
-        ...validatorFields.oses(form, meta),
-        ...validatorFields.agent_download_uri(form, meta)
-      }
-    case 'jamf':
-      return {
-        ...validatorFields.id(form, meta),
-        ...validatorFields.description(form, meta),
-        ...validatorFields.enforce(form, meta),
-        ...validatorFields.autoregister(form, meta),
-        ...validatorFields.apply_role(form, meta),
-        ...validatorFields.role_to_apply(form, meta),
-        ...validatorFields.sync_pid(form, meta),
-        ...validatorFields.category(form, meta),
-        ...validatorFields.oses(form, meta),
-        ...validatorFields.host(form, meta),
-        ...validatorFields.port(form, meta),
-        ...validatorFields.protocol(form, meta),
-        ...validatorFields.api_username(form, meta),
-        ...validatorFields.api_password(form, meta),
-        ...validatorFields.device_type_detection(form, meta),
-        ...validatorFields.query_computers(form, meta),
-        ...validatorFields.query_mobiledevices(form, meta)
-      }
-    case 'mobileconfig':
-      return {
-        ...validatorFields.id(form, meta),
-        ...validatorFields.description(form, meta),
-        ...validatorFields.enforce(form, meta),
-        ...validatorFields.autoregister(form, meta),
-        ...validatorFields.apply_role(form, meta),
-        ...validatorFields.role_to_apply(form, meta),
-        ...validatorFields.category(form, meta),
-        ...validatorFields.ssid(form, meta),
-        ...validatorFields.broadcast(form, meta),
-        ...validatorFields.security_type(form, meta),
-        ...((security_type === 'WPA2')
-          ? validatorFields.eap_type(form, meta)
-          : {} // ignore
-        ),
-        ...((['WEP', 'WPA'].includes(security_type) || (security_type === 'WPA2' && !eap_type))
-          ? {
-            ...validatorFields.dpsk(form, meta),
-            ...validatorFields.passcode(form, meta)
-          }
-          : {} // ignore
-        ),
-        ...((security_type === 'WPA2' && ~~eap_type === 25 /* PEAP */)
-          ? {
-            ...validatorFields.server_certificate_path(form, meta),
-            ...validatorFields.ca_cert_path(form, meta)
-          }
-          : {} // ignore
-        ),
-        ...((security_type === 'WPA2' && ~~eap_type === 13 /* EAP-TLS */)
-          ? validatorFields.pki_provider(form, meta)
-          : {} // ignore
-        ),
-        ...validatorFields.can_sign_profile(form, meta),
-        ...validatorFields.certificate(form, meta),
-        ...validatorFields.private_key(form, meta),
-        ...validatorFields.cert_chain(form, meta)
-      }
-    case 'mobileiron':
-      return {
-        ...validatorFields.id(form, meta),
-        ...validatorFields.description(form, meta),
-        ...validatorFields.enforce(form, meta),
-        ...validatorFields.autoregister(form, meta),
-        ...validatorFields.apply_role(form, meta),
-        ...validatorFields.role_to_apply(form, meta),
-        ...validatorFields.category(form, meta),
-        ...validatorFields.oses(form, meta),
-        ...validatorFields.username(form, meta),
-        ...validatorFields.password(form, meta),
-        ...validatorFields.host(form, meta),
-        ...validatorFields.android_download_uri(form, meta),
-        ...validatorFields.ios_download_uri(form, meta),
-        ...validatorFields.windows_phone_download_uri(form, meta),
-        ...validatorFields.boarding_host(form, meta),
-        ...validatorFields.boarding_port(form, meta)
-      }
-    case 'opswat':
-      return {
-        ...validatorFields.id(form, meta),
-        ...validatorFields.description(form, meta),
-        ...validatorFields.enforce(form, meta),
-        ...validatorFields.autoregister(form, meta),
-        ...validatorFields.apply_role(form, meta),
-        ...validatorFields.role_to_apply(form, meta),
-        ...validatorFields.category(form, meta),
-        ...validatorFields.oses(form, meta),
-        ...validatorFields.client_id(form, meta),
-        ...validatorFields.client_secret(form, meta),
-        ...validatorFields.host(form, meta),
-        ...validatorFields.port(form, meta),
-        ...validatorFields.protocol(form, meta),
-        ...validatorFields.access_token(form, meta),
-        ...validatorFields.refresh_token(form, meta),
-        ...validatorFields.agent_download_uri(form, meta),
-        ...validatorFields.non_compliance_security_event(form, meta),
-        ...validatorFields.critical_issues_threshold(form, meta)
-      }
-    case 'sentinelone':
-      return {
-        ...validatorFields.id(form, meta),
-        ...validatorFields.description(form, meta),
-        ...validatorFields.enforce(form, meta),
-        ...validatorFields.autoregister(form, meta),
-        ...validatorFields.apply_role(form, meta),
-        ...validatorFields.role_to_apply(form, meta),
-        ...validatorFields.category(form, meta),
-        ...validatorFields.oses(form, meta),
-        ...validatorFields.host(form, meta),
-        ...validatorFields.port(form, meta),
-        ...validatorFields.protocol(form, meta),
-        ...validatorFields.api_username(form, meta),
-        ...validatorFields.api_password(form, meta),
-        ...validatorFields.windows_agent_download_uri(form, meta),
-        ...validatorFields.mac_osx_agent_download_uri(form, meta)
-      }
-    case 'sepm':
-      return {
-        ...validatorFields.id(form, meta),
-        ...validatorFields.description(form, meta),
-        ...validatorFields.enforce(form, meta),
-        ...validatorFields.autoregister(form, meta),
-        ...validatorFields.apply_role(form, meta),
-        ...validatorFields.role_to_apply(form, meta),
-        ...validatorFields.category(form, meta),
-        ...validatorFields.oses(form, meta),
-        ...validatorFields.client_id(form, meta),
-        ...validatorFields.client_secret(form, meta),
-        ...validatorFields.host(form, meta),
-        ...validatorFields.port(form, meta),
-        ...validatorFields.protocol(form, meta),
-        ...validatorFields.access_token(form, meta),
-        ...validatorFields.refresh_token(form, meta),
-        ...validatorFields.agent_download_uri(form, meta),
-        ...validatorFields.alt_agent_download_uri(form, meta)
-      }
-    case 'symantec':
-      return {
-        ...validatorFields.id(form, meta),
-        ...validatorFields.description(form, meta),
-        ...validatorFields.enforce(form, meta),
-        ...validatorFields.autoregister(form, meta),
-        ...validatorFields.apply_role(form, meta),
-        ...validatorFields.role_to_apply(form, meta),
-        ...validatorFields.category(form, meta),
-        ...validatorFields.oses(form, meta),
-        ...validatorFields.username(form, meta),
-        ...validatorFields.password(form, meta),
-        ...validatorFields.host(form, meta),
-        ...validatorFields.port(form, meta),
-        ...validatorFields.protocol(form, meta),
-        ...validatorFields.api_uri(form, meta),
-        ...validatorFields.agent_download_uri(form, meta)
-      }
-    case 'servicenow':
-      return {
-        ...validatorFields.id(form, meta),
-        ...validatorFields.description(form, meta),
-        ...validatorFields.enforce(form, meta),
-        ...validatorFields.autoregister(form, meta),
-        ...validatorFields.apply_role(form, meta),
-        ...validatorFields.role_to_apply(form, meta),
-        ...validatorFields.category(form, meta),
-        ...validatorFields.oses(form, meta),
-        ...validatorFields.username(form, meta),
-        ...validatorFields.password(form, meta),
-        ...validatorFields.host(form, meta),
-        ...validatorFields.protocol(form, meta),
-        ...validatorFields.table_for_mac(form, meta),
-        ...validatorFields.table_for_agent(form, meta)
-      }
-    case 'windows':
-      return {
-        ...validatorFields.id(form, meta),
-        ...validatorFields.description(form, meta),
-        ...validatorFields.enforce(form, meta),
-        ...validatorFields.autoregister(form, meta),
-        ...validatorFields.apply_role(form, meta),
-        ...validatorFields.role_to_apply(form, meta),
-        ...validatorFields.category(form, meta),
-        ...validatorFields.ssid(form, meta),
-        ...validatorFields.broadcast(form, meta),
-        ...validatorFields.security_type(form, meta),
-        ...((security_type === 'WPA2')
-          ? validatorFields.eap_type(form, meta)
-          : {} // ignore
-        ),
-        ...((['WEP', 'WPA'].includes(security_type) || (security_type === 'WPA2' && !eap_type))
-          ? {
-            ...validatorFields.dpsk(form, meta),
-            ...validatorFields.passcode(form, meta)
-          }
-          : {} // ignore
-        ),
-        ...((security_type === 'WPA2' && ~~eap_type === 25 /* PEAP */)
-          ? {
-            ...validatorFields.server_certificate_path(form, meta),
-            ...validatorFields.ca_cert_path(form, meta)
-          }
-          : {} // ignore
-        ),
-        ...((security_type === 'WPA2' && ~~eap_type === 13 /* EAP-TLS */)
-          ? validatorFields.pki_provider(form, meta)
-          : {} // ignore
-        )
-      }
-    case 'intune':
-      return {
-        ...validatorFields.id(form, meta),
-        ...validatorFields.description(form, meta),
-        ...validatorFields.enforce(form, meta),
-        ...validatorFields.autoregister(form, meta),
-        ...validatorFields.apply_role(form, meta),
-        ...validatorFields.role_to_apply(form, meta),
-        ...validatorFields.category(form, meta),
-        ...validatorFields.oses(form, meta),
-        ...validatorFields.applicationID(form, meta),
-        ...validatorFields.applicationSecret(form, meta),
-        ...validatorFields.tenantID(form, meta),
-        ...validatorFields.host(form, meta),
-        ...validatorFields.port(form, meta),
-        ...validatorFields.protocol(form, meta),
-        ...validatorFields.loginUrl(form, meta),
-        ...validatorFields.android_agent_download_uri(form, meta),
-        ...validatorFields.ios_agent_download_uri(form, meta),
-        ...validatorFields.windows_agent_download_uri(form, meta),
-        ...validatorFields.mac_osx_agent_download_uri(form, meta),
-        ...validatorFields.domains(form, meta)
-      }
-    case 'airwatch':
-      return {
-        ...validatorFields.id(form, meta),
-        ...validatorFields.description(form, meta),
-        ...validatorFields.enforce(form, meta),
-        ...validatorFields.autoregister(form, meta),
-        ...validatorFields.apply_role(form, meta),
-        ...validatorFields.role_to_apply(form, meta),
-        ...validatorFields.sync_pid(form, meta),
-        ...validatorFields.category(form, meta),
-        ...validatorFields.oses(form, meta),
-        ...validatorFields.host(form, meta),
-        ...validatorFields.port(form, meta),
-        ...validatorFields.protocol(form, meta),
-        ...validatorFields.api_username(form, meta),
-        ...validatorFields.api_password(form, meta),
-        ...validatorFields.tenant_code(form, meta)
-      }
-    default:
-      return {}
-  }
-=======
->>>>>>> dae3f6a9
 }