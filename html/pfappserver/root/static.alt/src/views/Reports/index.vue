--- conflicted
+++ resolved
@@ -10,14 +10,10 @@
                         <b-nav vertical class="bd-sidenav" v-for="(reportCategory, reportCategoryIndex) in reportCategories" :key="reportCategory.name">
                             <hr v-if="reportCategoryIndex >= 1" />
                             <div class="bd-toc-link" v-t="reportCategory.name"></div>
-<<<<<<< HEAD
-                            <b-nav-item v-for="report in reportCategory.reports" :key="report.name" :to="'/reports/table/'+report.tabs[0].path" replace>
+                            <b-nav-item v-for="report in reportCategory.reports" :key="report.name" :to="'/reports/table/'+report.tabs[0].path" @click.stop exact>
                               {{ $t(report.name) }}
                               <icon v-if="report.chart" class="float-right mt-1" name="chart-pie"></icon>
                             </b-nav-item>
-=======
-                            <b-nav-item @click.stop v-for="report in reportCategory.reports" :key="report.name" :to="'/reports/table/'+report.path" exact>{{ $t(report.name) }}</b-nav-item>
->>>>>>> 007c6638
                         </b-nav>
                     </div>
                 </b-collapse>
