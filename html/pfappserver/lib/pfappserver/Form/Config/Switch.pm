package pfappserver::Form::Config::Switch;

=head1 NAME

pfappserver::Form::Config::Switch - Web form for a switch

=head1 DESCRIPTION

Form definition to create or update a network switch.

=cut

use HTML::FormHandler::Moose;
extends 'pfappserver::Base::Form';
with qw(
    pfappserver::Base::Form::Role::Help
    pfappserver::Role::Form::RolesAttribute
);

use File::Find qw(find);
use File::Spec::Functions;

use pf::config qw(
    $PORT
    $MAC
    $SSID
    $ALWAYS
);
use Cisco::AccessList::Parser;
use pf::Switch::constants;
use pf::constants::role qw(@ROLES);
use pf::SwitchFactory;
use pf::util;
use pf::config qw(%ConfigRoles);
use pf::error qw(is_success);
use List::MoreUtils qw(any uniq);
use pf::ConfigStore::SwitchGroup;
use pf::ConfigStore::Switch;
use pfappserver::Util::ACLs qw(_validate_acl);

## Definition
has_field 'id' =>
  (
   type => 'SwitchID',
   label => 'IP Address/MAC Address/Range (CIDR)',
   accept => ['default'],
   required => 1,
   messages => { required => 'Please specify the IP address/MAC address/Range (CIDR) of the switch.' },
  );
has_field 'description' =>
  (
   type => 'Text',
   required => 0,
  );

has_field 'type' =>
  (
   type => 'Select',
   label => 'Type',
   element_class => ['chzn-deselect'],
   messages => { required => 'Please select the type of the switch.' },
  );

has_field 'group' =>
  (
   type => 'Select',
   label => 'Switch Group',
   options_method => \&options_groups,
   element_class => ['chzn-select'],
   tags => { after_element => \&help,
             help => 'Changing the group requires to save to see the new default values' },
  );
has_field 'mode' =>
  (
   type => 'Select',
   label => 'Mode',
   element_class => ['chzn-deselect'],
  );
has_field 'deauthMethod' =>
  (
   type => 'Select',
   label => 'Deauthentication Method',
   element_class => ['chzn-deselect'],
  );

has_field 'useCoA' =>
  (
   type => 'Toggle',
   label => 'Use CoA',
   default => undef,
   tags => { after_element => \&help,
             help => 'Use CoA when available to deauthenticate the user. When disabled, RADIUS Disconnect will be used instead if it is available.' },
  );

has_field 'radiusDeauthUseConnector' =>
  (
   type => 'Toggle',
   default => undef,
  );

has_field 'deauthOnPrevious' =>
  (
   type => 'Toggle',
   default => undef,
  );

has_field 'VlanMap' =>
  (
   type => 'Toggle',
   label => 'Role by VLAN ID',
   default => undef,
  );

has_field 'RoleMap' =>
  (
   type => 'Toggle',
   label => 'Role by Switch Role',
   default => undef,
  );

has_field 'VpnMap' =>
  (
   type => 'Toggle',
   label => 'Role by Vpn Role',
   default => undef,
  );

has_field 'AccessListMap' =>
  (
   type => 'Toggle',
   label => 'Role by access list',
   default => undef,
  );
has_field 'UrlMap' =>
  (
   type => 'Toggle',
   label => 'Role by Web Auth URL',
   default => undef,
  );
has_field 'cliAccess' =>
  (
   type => 'Toggle',
   label => 'CLI Access Enabled',
   tags => { after_element => \&help,
             help => 'Allow this switch to use PacketFence as a radius server for CLI access'},
  );
has_field 'ExternalPortalEnforcement' => (
    type    => 'Toggle',
    default => undef,
);
has_field 'VoIPEnabled' =>
  (
   type => 'Toggle',
   default => undef,
   label => 'VoIP',
  );

has_field 'VoIPLLDPDetect' =>
  (
   type => 'Toggle',
   default => undef,
  );

has_field 'VoIPCDPDetect' =>
  (
   type => 'Toggle',
   default => undef,
  );

has_field 'VoIPDHCPDetect' =>
  (
   type => 'Toggle',
   default => undef,
  );

has_field 'PostMfaValidation' =>
  (
   type => 'Toggle',
   default => undef,
  );

has_field 'uplink_dynamic' =>
  (
   type => 'Checkbox',
   label => 'Dynamic Uplinks',
   checkbox_value => 'dynamic',
   tags => { after_element => \&help,
             help => 'Dynamically lookup uplinks' },
  );
has_field 'uplink' =>
  (
   type => 'Text',
   label => 'Uplinks',
   tags => { after_element => \&help,
             help => 'Comma-separated list of the switch uplinks' },
  );

## Inline mode
has_field 'inlineTrigger' =>
  (
   type => 'Repeatable',
   num_extra => 1, # add extra row that serves as a template
  );
has_field 'inlineTrigger.type' =>
  (
   type => 'Select',
   widget_wrapper => 'None',
   localize_labels => 1,
   options_method => \&options_inlineTrigger,
  );
has_field 'inlineTrigger.value' =>
  (
   type => 'Hidden',
  );
has_field "${ALWAYS}_trigger" =>
  (
   type => 'Hidden',
   default => 1,
  );
has_field "${PORT}_trigger" =>
  (
   type => 'PosInteger',
   do_label => 0,
   wrapper => 0,
   element_class => ['input-mini'],
  );
has_field "${MAC}_trigger" =>
  (
   type => 'MACAddress',
   do_label => 0,
   wrapper => 0,
   #element_class => ['span5'],
  );
has_field "${SSID}_trigger" =>
  (
   type => 'Text',
   do_label => 0,
   wrapper => 0,
   #element_class => ['span5'],
  );

has_field 'radiusSecret' =>
  (
   type => 'ObfuscatedText',
   label => 'Secret Passphrase',
  );

has_field macSearchesMaxNb =>
  (
   type => 'PosInteger',
   label => 'Maximum MAC addresses',
   tags => {
       after_element => \&help,
       help => 'Maximum number of MAC addresses retrived from a port'
   },
  );

has_field macSearchesSleepInterval  =>
  (
   type => 'PosInteger',
   label => 'Sleep interval',
   tags => {
       after_element => \&help,
       help => 'Sleep interval between queries of MAC addresses'
   },
  );

has_block definition =>
  (
   render_list => [ qw(description type mode group deauthMethod useCoA deauthOnPrevious cliAccess ExternalPortalEnforcement VoIPEnabled VoIPLLDPDetect VoIPCDPDetect VoIPDHCPDetect PostMfaValidation uplink_dynamic uplink controllerIp disconnectPort coaPort) ],
  );

has_field 'SNMPUseConnector' =>
  (
   type => 'Toggle',
   default => undef,
  );

  has_field 'SNMPVersion' =>
  (
   type => 'Select',
   label => 'Version',
   element_class => ['chzn-deselect'],
  );
has_field 'SNMPCommunityRead' =>
  (
   type => 'Text',
   label => 'Community Read',
  );
has_field 'SNMPCommunityWrite' =>
  (
   type => 'Text',
   label => 'Community Write',
  );
has_field 'SNMPEngineID' =>
  (
   type => 'Text',
   label => 'Engine ID',
  );
has_field 'SNMPUserNameRead' =>
  (
   type => 'Text',
   label => 'User Name Read',
  );
has_field 'SNMPAuthProtocolRead' =>
  (
   type => 'Text',
   label => 'Auth Protocol Read',
  );
has_field 'SNMPAuthPasswordRead' =>
  (
   type => 'ObfuscatedText',
   label => 'Auth Password Read',
  );
has_field 'SNMPPrivProtocolRead' =>
  (
   type => 'Text',
   label => 'Priv Protocol Read',
  );
has_field 'SNMPPrivPasswordRead' =>
  (
   type => 'ObfuscatedText',
   label => 'Priv Password Read',
  );
has_field 'SNMPUserNameWrite' =>
  (
   type => 'Text',
   label => 'User Name Write',
  );
has_field 'SNMPAuthProtocolWrite' =>
  (
   type => 'Text',
   label => 'Auth Protocol Write',
  );
has_field 'SNMPAuthPasswordWrite' =>
  (
   type => 'ObfuscatedText',
   label => 'Auth Password Write',
  );
has_field 'SNMPPrivProtocolWrite' =>
  (
   type => 'Text',
   label => 'Priv Protocol Write',
  );
has_field 'SNMPPrivPasswordWrite' =>
  (
   type => 'ObfuscatedText',
   label => 'Priv Password Write',
  );
has_field 'SNMPVersionTrap' =>
  (
   type => 'Select',
   label => 'Version Trap',
   element_class => ['chzn-deselect'],
   options_method => \&options_SNMPVersion,
  );
has_field 'SNMPCommunityTrap' =>
  (
   type => 'Text',
   label => 'Community Trap',
  );
has_field 'SNMPUserNameTrap' =>
  (
   type => 'Text',
   label => 'User Name Trap',
  );
has_field 'SNMPAuthProtocolTrap' =>
  (
   type => 'Text',
   label => 'Auth Protocol Trap',
  );
has_field 'SNMPAuthPasswordTrap' =>
  (
   type => 'ObfuscatedText',
   label => 'Auth Password Trap',
  );
has_field 'SNMPPrivProtocolTrap' =>
  (
   type => 'Text',
   label => 'Priv Protocol Trap',
  );
has_field 'SNMPPrivPasswordTrap' =>
  (
   type => 'ObfuscatedText',
   label => 'Priv Password Trap',
  );

## CLI
has_field 'cliTransport' =>
  (
   type => 'Select',
   label => 'Transport',
   element_class => ['chzn-deselect'],
  );
has_field 'cliUser' =>
  (
   type => 'Text',
   label => 'Username',
  );
has_field 'cliPwd' =>
  (
   type => 'ObfuscatedText',
   label => 'Password',
  );

has_field 'cliEnablePwd' =>
  (
   type => 'ObfuscatedText',
   label => 'Enable Password',
  );

has_field 'wsTransport' =>
  (
   type => 'Select',
   label => 'Transport',
   element_class => ['chzn-deselect'],
  );
has_field 'wsUser' =>
  (
   type => 'Text',
   label => 'Username',
  );
has_field 'wsPwd' =>
  (
   type => 'ObfuscatedText',
   label => 'Password',
  );

has_field controllerIp =>
  (
    type => 'IPAddress',
    label => 'Controller IP Address',
    tags => {
        after_element => \&help,
        help => 'Use instead this IP address for de-authentication requests. Normally used for Wi-Fi only'
    },
  );

has_field disconnectPort =>
  (
    type => 'PosInteger',
    label => 'Disconnect Port',
    tags => {
        after_element => \&help_list,
        help => 'For Disconnect request, if we have to send to another port'
    },
  );

has_field coaPort =>
  (
    type => 'PosInteger',
    label => 'CoA Port',
    tags => {
        after_element => \&help_list,
        help => 'For CoA request, if we have to send to another port'
    },
  );

<<<<<<< HEAD
has_field ACLsType =>
  (
   type => 'Select',
   label => 'ACLs Type',
   widget_wrapper => 'None',
   options_method => \&options_ACLs,
  );

has_field PushACLs => (
=======
has_field UsePushACLs => (
>>>>>>> 8841b9a9
    type => 'Toggle',
);

has_field UseDownloadableACLs => (
    type => 'Toggle',
);

has_field DownloadableACLsLimit => (
    type => 'PosInteger',
);

has_field ACLsLimit => (
    type => 'PosInteger',
);

sub addRoleMapping {
    my ($namespace, $key, $additional_info) = @_;
    has_field "$namespace" => (
        type => 'Repeatable',
    );

    has_field "$namespace.$key" => (
        type => 'Text',
        required => 0,
        @{$additional_info // []},
    );

    has_field "$namespace.role" => (
        type => 'SelectSuggested',
        options_method => \&options_roles,
        required => 1,
    );
}

addRoleMapping("VlanMapping", "vlan");
addRoleMapping("UrlMapping", "url");
addRoleMapping("ControllerRoleMapping", "controller_role");
addRoleMapping("AccessListMapping", "accesslist");
addRoleMapping("VpnMapping", "vpn");

sub _validate_acl_switch {
    my ($field) = @_;
    my $switch = $field->form->getSwitch();
    if ($switch) {
       my $role_field = $field->parent()->field('role');
       my $error = $switch->checkRoleACLs(
           $role_field->value,
           [split /\n/, $field->value],
       );
       if ($error) {
           $field->add_error($error->{message});
       }
    }
}

sub getSwitch {
    my ($self) = @_;
    my $type_field = $self->field('type');
    my $type = $type_field->value;
    if (!defined $type) {
        return undef;
    }

    my $value = $self->value;
    my $module = pf::SwitchFactory::getModule($type);
    if ($module->require() ) {
        return $module->new($value);
    }

    return undef;
}

sub options_roles {
    my $self = shift;
    my @roles = map {  { label => $_, value  => $_ } } (@ROLES, map { $_->{name} }  @{$self->form->roles // []});
    return @roles;
}

=head1 METHODS

=head2 options_inlineTrigger

=cut

sub options_inlineTrigger {
    my $self = shift;

    my @triggers = map { $_ => $self->_localize($_) } ($ALWAYS, $PORT, $MAC, $SSID);

    return @triggers;
}

=head2 update_fields

When editing the default switch, set as required the VLANs mapping of the base roles.

For other switches, add placeholders with values from default switch.

=cut

sub update_fields {
    my ($self, $init_object) = @_;
    $init_object ||= $self->init_object;
    my $id = $init_object->{id} if $init_object;
    my $inherit_from = $init_object->{group} || "default";
    my $cs = pf::ConfigStore::Switch->new;
    my $placeholders = $id ? $cs->readInherited($id) : $cs->read($inherit_from);

    if ($placeholders) {
        foreach my $field ($self->fields) {
            my $name = $field->name;
            my $placeholder = $placeholders->{$name};
            if (defined $placeholder && length $placeholder) {
                if ($field->type eq 'Select') {
                    my $val = sprintf "%s (%s)", $self->_localize('Default'), $placeholder;
                    $field->element_attr({ 'data-placeholder' => $val });
                } elsif (
                    # if there is no value defined in the switch and the place holder is defined
                    # We check that it is not disabled because of special cases like uplink_dynamic
                    ( ( !defined($init_object->{$field->name}) && !pf::util::isdisabled($placeholder) )
                    # or that the value in the switch is enabled
                        || pf::util::isenabled($field->value) )
                    # we only apply this to Checkbox and Toggle
                    && ($field->type eq "Checkbox" || $field->type eq "Toggle") ) {
                    $field->element_attr({ checked => "checked" });
                } elsif ($name ne 'id') {
                    $field->element_attr({ placeholder => $placeholder });
                }
            }
        }
    }
    $self->SUPER::update_fields();
}


=head2 build_block_list

Dynamically build the block list of the roles mapping.

=cut

sub build_block_list {
    return [];
}

=head2 options_type

Extract the descriptions from the various Switch modules.

=cut

sub options_type {
    return pf::SwitchFactory::form_options();
}

=head2 options_groups

Extract the switch groups from the configuration

=cut

sub options_groups {
    my $self = shift;
    my @couples;
    push @couples, ('' => 'None');
    my $cs = pf::ConfigStore::SwitchGroup->new;
    my @groups = @{$cs->readAll("id")};
    push @couples, map { $_->{id} => "$_->{id} - ($_->{description})" } @groups;

    return @couples;
}

=head2 options_mode

=cut

sub options_mode {
    my $self = shift;

    my @modes = map { $_ => $self->_localize($_) } @SNMP::MODES;

    return ('' => '', @modes);
}

=head2 options_deauthMethod

=cut

sub options_deauthMethod {
    my $self = shift;

    my @methods = map { $_ => $_ } @SNMP::METHODS;

    return ('' => '', @methods);
}

=head2 options_vclose

=cut

sub options_SNMPVersion {
    my $self = shift;

    my @versions = map { $_ => "v$_" } @SNMP::VERSIONS;

    return ('' => '', @versions);
}

=head2 options_cliTransport

=cut

sub options_cliTransport {
    my $self = shift;

    my @transports = map { $_ => $_ } qw/Telnet SSH/;

    return ('' => '', @transports);
}

=head2 options_wsTransport

=cut

sub options_wsTransport {
    my $self = shift;

    my @transports = map { {label => uc($_), value =>  $_ } } qw/http https/;

    return ({label => '' ,value => '' }, @transports);
}

=head2 options_ACLs

=cut

sub options_ACLs {
    my $self = shift;

    my @options = map { {label => $_, value =>  $_ } } qw/pushACLs downloadableACLs/;

    return ({label => '' ,value => '' }, @options);
}

=head2 validate

If one of the inline triggers is $ALWAYS, ignore any other trigger.

Make sure the selected switch type supports the selected inline triggers.

Validate the MAC address format of the inline triggers.

Validate the list of uplink ports.

=cut

sub validate {
    my $self = shift;
    my $config = pf::ConfigStore::Switch->new;
    my $groupConfig = pf::ConfigStore::SwitchGroup->new;
    tie my %TemplateSwitches, 'pfconfig::cached_hash', 'config::TemplateSwitches';
    my $value = $self->value;

    my @triggers;
    my $always = any { $_->{type} eq $ALWAYS } @{$value->{inlineTrigger}};
    if ($value->{type}) {
        my $switch = $self->getSwitch();
        if ($switch) {
            @triggers = map { $_->{type} } @{$value->{inlineTrigger}};
            if ( @triggers && !$always) {
                # Make sure the selected switch type supports the selected inline triggers.
                my %capabilities;
                @capabilities{$switch->inlineCapabilities()} = ();
                if (keys %capabilities) {
                    my @unsupported = grep {!exists $capabilities{$_} } @triggers;
                    if (@unsupported) {
                        $self->field('type')->add_error("The chosen type doesn't support the following trigger(s): "
                                                        . join(', ', @unsupported));
                    }
                } else {
                    $self->field('type')->add_error("The chosen type doesn't support inline mode.");
                }
            }

            my $warnings = $switch->checkRolesACLs(\%ConfigRoles);
            if (defined $warnings) {
                $self->add_pf_warning(@$warnings);
            }

            $self->validateAccessListMapping($switch);

        } else {
            $self->field('type')->add_error("The chosen type (" . $value->{type} . ") is not supported.");
        }
    } else {
        my $group_name = $value->{group} || '';
        my $default = $config->read('default');
        my $group = $groupConfig->read($group_name) || {};
        unless(defined $default->{type} || defined $group->{type}) {
            $self->field('type')->add_error("A type is required");
        }
    }

    unless ($self->has_errors) {
        # Valide the MAC address format of the inline triggers.
        @triggers = grep { $_->{type} eq $MAC } @{$value->{inlineTrigger}};
        foreach my $trigger (@triggers) {
            unless (valid_mac($trigger->{value})) {
                $self->field('inlineTrigger')->add_error("Verify the format of the MAC address(es).");
                last;
            }
        }
    }

    # Temporarily disabled as new admin sends uplink_dynamic as undef which has this evaluated everytime although the inherited value might be 'dynamic'
    # The frontend does a validation of this requirement
    #if ($self->value->{uplink_dynamic} ne 'dynamic') {
    #    unless ($self->value->{uplink} && $self->value->{uplink} =~ m/^(\d(,\s*)?)*$/) {
    #        $self->field('uplink')->add_error("The uplinks must be a list of ports numbers.");
    #    }
    #}
}

sub validateAccessListMapping {
    my ($self, $switch) = @_;
    my $accessListMapping = $self->field('AccessListMapping');
    for my $parent ($accessListMapping->fields()) {
       my $role_field = $parent->field('role');
       my $accesslist_field = $parent->field('accesslist');
       my $error = $switch->checkRoleACLs(
           $role_field->value,
           [split /\n/, $accesslist_field->value],
       );
       if ($error) {
           $accesslist_field->add_error($error->{message});
       }
   }
}

=head1 COPYRIGHT

Copyright (C) 2005-2023 Inverse inc.

=head1 LICENSE

This program is free software; you can redistribute it and/or
modify it under the terms of the GNU General Public License
as published by the Free Software Foundation; either version 2
of the License, or (at your option) any later version.

This program is distributed in the hope that it will be useful,
but WITHOUT ANY WARRANTY; without even the implied warranty of
MERCHANTABILITY or FITNESS FOR A PARTICULAR PURPOSE.  See the
GNU General Public License for more details.

You should have received a copy of the GNU General Public License
along with this program; if not, write to the Free Software
Foundation, Inc., 51 Franklin Street, Fifth Floor, Boston, MA  02110-1301,
USA.

=cut

__PACKAGE__->meta->make_immutable unless $ENV{"PF_SKIP_MAKE_IMMUTABLE"};
1;<|MERGE_RESOLUTION|>--- conflicted
+++ resolved
@@ -456,19 +456,7 @@
     },
   );
 
-<<<<<<< HEAD
-has_field ACLsType =>
-  (
-   type => 'Select',
-   label => 'ACLs Type',
-   widget_wrapper => 'None',
-   options_method => \&options_ACLs,
-  );
-
-has_field PushACLs => (
-=======
 has_field UsePushACLs => (
->>>>>>> 8841b9a9
     type => 'Toggle',
 );
 
