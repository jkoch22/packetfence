--- conflicted
+++ resolved
@@ -57,11 +57,7 @@
     # Backup complete PacketFence installation except logs
     current_tgz=$BACKUP_DIRECTORY/$BACKUP_PF_FILENAME-`date +%F_%Hh%M`.tgz
     if [ ! -f $BACKUP_DIRECTORY$BACKUP_PF_FILENAME ]; then
-<<<<<<< HEAD
-        tar -czf $current_tgz --exclude=$PF_DIRECTORY'logs/*' --exclude=$PF_DIRECTORY'var/*' --exclude=$PF_DIRECTORY'.git/*' $PF_DIRECTORY
-=======
-        tar -czf $current_tgz $PF_DIRECTORY --exclude=$PF_DIRECTORY'logs/*' --exclude=$PF_DIRECTORY'var/*' --exclude=$PF_DIRECTORY'.git/*' --exclude=$PF_DIRECTORY'conf/certmanager/*'
->>>>>>> 2e448a1e
+        tar -czf $current_tgz --exclude=$PF_DIRECTORY'logs/*' --exclude=$PF_DIRECTORY'var/*' --exclude=$PF_DIRECTORY'.git/*' --exclude=$PF_DIRECTORY'conf/certmanager/*' $PF_DIRECTORY
         BACKUPRC=$?
         if (( $BACKUPRC > 1 )); then
             echo "ERROR: PacketFence files backup was not successful" >&2
