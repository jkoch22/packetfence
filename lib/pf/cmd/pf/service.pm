--- conflicted
+++ resolved
@@ -14,44 +14,6 @@
 
 Services managed by PacketFence:
 
-<<<<<<< HEAD
-  api-frontend         | Golang daemon providing API
-  fingerbank-collector | Fingerprinting data collection daemon
-  galera-autofix       | Automated recovery of Galera clusters
-  haproxy-portal       | haproxy portal daemon
-  haproxy-db           | haproxy database daemon
-  httpd.aaa            | Apache AAA webservice
-  httpd.admin          | Apache Web admin
-  httpd.collector      | Apache Collector daemon
-  httpd.dispatcher     | Captive portal dispatcher
-  httpd.portal         | Apache Captive Portal
-  httpd.proxy          | Apache Proxy Interception
-  httpd.webservices    | Apache Webservices
-  iptables             | PacketFence firewall rules
-  keepalived           | Virtual IP management
-  netdata              | Monitoring service
-  pf                   | all services that should be running based on your config
-  pfacct               | Netflow and Radius Accounting service
-  pfdetect             | PF snort alert parser
-  pfdhcp               | dhcpd daemon
-  pfdhcplistener       | PF DHCP monitoring daemon
-  pfdns                | DNS daemon
-  pfipset              | IPSET daemon
-  pffilter             | PF conditions filtering daemon
-  pfmon                | PF monitoring daemon
-  pfperl-api           | Perl daemon providing API
-  pfpki                | PKI daemon
-  pfqueue              | PF queueing service
-  pfsso                | Firewall SSO daemon
-  pfstats              | PF statistics daemon
-  radiusd              | FreeRADIUS daemon
-  radsniff             | radsniff daemon
-  redis_ntlm_cache     | Redis for the NTLM cache
-  redis_queue          | Redis for pfqueue
-  snmptrapd            | SNMP trap receiver daemon
-  tc                   | Traffic shaping service
-  winbindd             | Winbind daemon
-=======
   api-frontend           | Golang daemon providing API
   fingerbank-collector   | Fingerprinting data collection daemon
   galera-autofix         | Automated recovery of Galera clusters
@@ -69,6 +31,7 @@
   iptables               | PacketFence firewall rules
   keepalived             | Virtual IP management
   netdata                | Monitoring service
+  pfacct                 | Netflow and Radius Accounting service
   pf                     | all services that should be running based on your config
   pfbandwidthd           | A pf service to monitor bandwidth usages
   pfdetect               | PF snort alert parser
@@ -90,7 +53,6 @@
   snmptrapd              | SNMP trap receiver daemon
   tc                     | Traffic shaping service
   winbindd               | Winbind daemon
->>>>>>> 3cf09f4e
 
 =head1 DESCRIPTION
 
