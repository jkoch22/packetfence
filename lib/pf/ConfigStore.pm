package pf::ConfigStore;

=head1 NAME

pf::ConfigStore

=cut

=head1 DESCRIPTION

pf::ConfigStore

Is the Base class for accessing pf::config::cached

=cut

use Moo;
use namespace::autoclean;
use pf::config::cached;
use Log::Log4perl qw(get_logger);
use List::MoreUtils qw(uniq);
use pfconfig::manager;

=head1 FIELDS

=head2 cachedConfig

=cut

has cachedConfig =>
  (
   is => 'ro',
   lazy => 1,
   isa => sub {pf::config::cached->isa($_[0])},
   builder => '_buildCachedConfig'
);

has configFile => ( is => 'ro');

has pfconfigNamespace => ( is => 'ro', default => sub {undef});

has default_section => ( is => 'ro');


=head1 METHODS

=head2 validId

validates id

=cut

sub validId { 1; }

=head2 validParam

validate parameter

=cut

sub validParam { 1; }

=head2 _buildCachedConfig

Build the pf::config::cached object

=cut

sub _buildCachedConfig {
    my ($self) = @_;
    my @args = (-file => $self->configFile, -allowempty => 1);
    push @args, -default => $self->default_section if defined $self->default_section;
    return pf::config::cached->new(@args);
}

=head2 rollback

Rollback changes that were made

=cut

sub rollback {
    my ($self) = @_;
    my $config = $self->cachedConfig;
    return $config->Rollback();
}

=head2 rewriteConfig

Save the cached config

=cut

sub rewriteConfig {
    my ($self) = @_;
    my $config = $self->cachedConfig;
    return $config->RewriteConfig();
}

=head2 readAllIds

Get all the sections names

=cut

sub readAllIds {
    my ($self,$itemKey) = @_;
    my @sections = $self->_Sections();
    return \@sections;
}

=head2 readAll

Get all the sections as an array of hash refs

=cut

sub readAll {
    my ($self,$idKey) = @_;
    my $config = $self->cachedConfig;
    my $default_section = $config->{default} if exists $config->{default};
    my @sections;
    foreach my $id ($self->_Sections()) {
        my $section = $self->read($id,$idKey);
        if (defined $default_section &&  $id eq $default_section ) {
            unshift @sections, $section;
        } else {
            push @sections,$section;
        }
    }
    return \@sections;
}

=head2 _Section

The sections for the configurations

=cut

sub _Sections {
    my ($self) = @_;
    return $self->cachedConfig->Sections();
}

=head2 hasId

If config has a section

=cut

sub hasId {
    my ($self, $id ) = @_;
    my $config = $self->cachedConfig;
    $id = $self->_formatId($id);
    return $config->SectionExists($id);
}

=head2 _formatId

format the id

=cut

sub _formatId { return $_[1]; }

=head2 read

reads a section

=cut

sub read {
    my ($self, $id, $idKey ) = @_;
    my $data;
    my $config = $self->cachedConfig;
    $id = $self->_formatId($id);
    if ( $config->SectionExists($id) ) {
        $data = {};
        my @default_params = $config->Parameters($config->{default}) if exists $config->{default};
        $data->{$idKey} = $id if defined $idKey;
        foreach my $param (uniq $config->Parameters($id),@default_params) {
            my $val;
            my @vals = $config->val($id, $param);
            if (@vals == 1 ) {
                $val = $vals[0];
            } else {
                $val = \@vals;
            }
            $data->{$param} = $val;
        }
        $self->cleanupAfterRead($id,$data);
    }
    return $data;
}

=head2 update

Update/edit/modify an existing section

=cut

sub update {
    my ($self, $id, $assignments) = @_;
    my $result;
    if ($id ne 'all') {
        my $config = $self->cachedConfig;
        my $real_id = $self->_formatId($id);
        if ( $result = $config->SectionExists($real_id) ) {
            $self->cleanupBeforeCommit($id, $assignments);
            $self->_update_section($real_id, $assignments);
        }
    }
    return $result;
}

sub _update_section {
    my ($self, $section, $assignments) = @_;
    my $config = $self->cachedConfig;
    my $default_section = $config->{default} if exists $config->{default};
    my $imported = $config->{imported} if exists $config->{imported};
    my $use_default = $default_section && $section ne $default_section;
    while ( my ($param, $value) = each %$assignments ) {
        my $param_exists = $config->exists($section, $param);
        my $default_value = $config->val($default_section,$param) if ($use_default);
        if(defined $value ) { #If value is defined the update or add to section
            if ( $param_exists ) {
                #If value is defined the update or add to section
                #Only set the value if not equal to the default value otherwise delete it
                if ( defined $default_value && $default_value eq $value) {
                    $config->delval($section, $param, $value);
                } else {
                    $config->setval($section, $param, $value);
                }
            } else {
                #If the value is the same as the default value then do not add
                next if defined $default_value && $default_value eq $value;
                $config->newval($section, $param, $value);
            }
        } else { #Handle deleting param from section
            #if the param exists in the imported config then use that the value in the imported file
            if ( defined $default_value ) {
                $config->setval($section, $param, $default_value);
            } elsif ( $imported && $imported->exists($section, $param) ) {
                $config->setval($section, $param, $imported->val($section, $param));
            } elsif ( $param_exists ) {
                #
                $config->delval($section, $param);
            }
        }
    }
}


=head2 create

To create new section

=cut

sub create {
    my ($self, $id, $assignments) = @_;
    my $config = $self->cachedConfig;
    my $result;
    if ($self->validId($id)) {
        my $real_id = $self->_formatId($id);
        if($result = !$config->SectionExists($id) ) {
            $self->cleanupBeforeCommit($id, $assignments);
            $config->AddSection($real_id);
            $self->_update_section($real_id, $assignments);
        }
    }
    return $result;
}

=head2 update_or_create

=cut

sub update_or_create {
    my ($self, $id, $assignments) = @_;
    if ( $self->hasId($id) ) {
        return $self->update($id, $assignments);
    } else {
        return $self->create($id, $assignments);
    }
}


=head2 remove

Removes an existing item

=cut

sub remove {
    my ($self, $id) = @_;
    return $self->cachedConfig->DeleteSection($self->_formatId($id));
}

=head2 Copy

Copies a section

=cut

sub copy {
    my ($self,$from,$to) = @_;
    my $result;
    if ($self->validId($to)) {
        $result = $self->cachedConfig->CopySection($self->_formatId($from),$self->_formatId($to));
    }
    return $result;
}

=head2 renameItem

=cut

sub renameItem {
    my ( $self, $old, $new ) = @_;
    my $result;
    if ($self->validId($new)) {
        $result = $self->cachedConfig->RenameSection($self->_formatId($old),$self->_formatId($new));
    }
    return $result;
}

=head2 sortItems

Sorting the items

=cut

sub sortItems {
    my ( $self, $sections ) = @_;
    return $self->cachedConfig->ResortSections(map { $_ = $self->_formatId($_) } @$sections);
}

=head2 cleanupAfterRead

=cut

sub cleanupAfterRead { }

=head2 cleanupBeforeCommit

=cut

sub cleanupBeforeCommit { }

=head2 expand_list

=cut

sub expand_list {
    my ( $self,$object,@columns ) = @_;
    foreach my $column (@columns) {
        if (exists $object->{$column}) {
            $object->{$column} = [ $self->split_list($object->{$column}) ];
        }
    }
}

sub split_list {
    my ($self,$list) = @_;
    return split(/\s*,\s*/,$list);
}

sub join_list {
    my ($self,@list) = @_;
    return join(',',@list);
}

=head2 flatten_list

=cut

sub flatten_list {
    my ( $self,$object,@columns ) = @_;
    foreach my $column (@columns) {
        if (exists $object->{$column} && ref($object->{$column}) eq 'ARRAY') {
            $object->{$column} = $self->join_list(@{$object->{$column}});
        }
    }
}

=head2 commit

=cut

sub commit {
    my ($self) = @_;
    my $result;
    my $error;
    eval {
        $result = $self->rewriteConfig();
    };
    if($@) {
        $error = $@;
        get_logger->error($error);
    }
    unless($result) {
        $error //= "Unable to commit changes to file please run pfcmd fixpermissions and try again";
        $self->rollback();
    }
<<<<<<< HEAD

    if(defined($self->pfconfigNamespace)){
      pfconfig::manager->new->expire($self->pfconfigNamespace);
    }
    else{
      get_logger->error("Can't expire pfconfig in ".__PACKAGE__." because the pfconfig namespace is not defined.");
    }

    return $result;
=======
    return ($result,$error);
>>>>>>> 334c24c5
}

=head2 search

=cut

sub search {
    my ($self, $field, $value) = @_;
    return grep { exists $_->{$field} && defined $_->{$field} && $_->{$field} eq $value  } @{$self->readAll};

}

__PACKAGE__->meta->make_immutable;

=head1 COPYRIGHT

Copyright (C) 2005-2015 Inverse inc.

=head1 LICENSE

This program is free software; you can redistribute it and/or
modify it under the terms of the GNU General Public License
as published by the Free Software Foundation; either version 2
of the License, or (at your option) any later version.

This program is distributed in the hope that it will be useful,
but WITHOUT ANY WARRANTY; without even the implied warranty of
MERCHANTABILITY or FITNESS FOR A PARTICULAR PURPOSE.  See the
GNU General Public License for more details.

You should have received a copy of the GNU General Public License
along with this program; if not, write to the Free Software
Foundation, Inc., 51 Franklin Street, Fifth Floor, Boston, MA  02110-1301,
USA.

=cut

1;
<|MERGE_RESOLUTION|>--- conflicted
+++ resolved
@@ -403,7 +403,6 @@
         $error //= "Unable to commit changes to file please run pfcmd fixpermissions and try again";
         $self->rollback();
     }
-<<<<<<< HEAD
 
     if(defined($self->pfconfigNamespace)){
       pfconfig::manager->new->expire($self->pfconfigNamespace);
@@ -412,10 +411,7 @@
       get_logger->error("Can't expire pfconfig in ".__PACKAGE__." because the pfconfig namespace is not defined.");
     }
 
-    return $result;
-=======
-    return ($result,$error);
->>>>>>> 334c24c5
+    return ($result, $error);
 }
 
 =head2 search
