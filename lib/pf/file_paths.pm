package pf::file_paths;

=head1 NAME

pf::file_paths add documentation

=cut

=head1 DESCRIPTION

pf::file_paths

file paths for PacketFence
These will re-exported in pf::config

=cut

use strict;
use warnings;
use File::Spec::Functions;


our (
    #Directories
    $install_dir, $bin_dir, $conf_dir, $lib_dir, $html_dir, $users_cert_dir, $log_dir, $generated_conf_dir, $var_dir,
    $tt_compile_cache_dir, $pfconfig_cache_dir, $domains_chroot_dir, $domains_ntlm_cache_users_dir, $systemd_unit_dir, 

    #Config files
    #pf.conf.default
    $pf_default_file,
    #pf.conf
    $pf_config_file,
    #network.conf
    $network_config_file,
    #oauth2-ips.conf
    $oauth_ip_file,
    #documentation.conf variables
    $pf_doc_file,
    #floating_network_device.conf variables
    $floating_devices_config_file,
    #dhcp_fingerprints.conf variables
    $dhcp_fingerprints_file, $dhcp_fingerprints_url,
    #oui.txt variables
    $oui_file, $oui_url,
    # Local secret file for RADIUS
    $local_secret_file,
    # Unified API system user password
    $unified_api_system_pass_file,
    #profiles.conf variables
    $profiles_config_file, $profiles_default_config_file,
    #Other configuraton files variables
    $switches_config_file, $switches_default_config_file,
    $violations_config_file, $violations_default_config_file,
    $authentication_config_file,
    $chi_config_file, $chi_defaults_config_file,
    $ui_config_file, $floating_devices_file, $log_config_file,
    @stored_config_files, @log_files,
    $provisioning_config_file,
    $device_registration_config_file,
    $admin_roles_config_file,
    $wrix_config_file,
    $firewall_sso_config_file,
    $pfdetect_config_file,
    $pfqueue_config_file, $pfqueue_default_config_file,
    $allowed_device_oui_file, $allowed_device_types_file,
    $apache_filters_config_file,
    $cache_control_file,
    $config_version_file,
    $log_conf_dir,
    $vlan_filters_config_file, $vlan_filters_config_default_file,
    $pfcmd_binary,
    $report_config_file, $report_default_config_file,
    $realm_config_file, $realm_default_config_file,
    $survey_config_file,
    $cluster_config_file,
    $server_cert, $server_key, $server_pem,
    $radius_server_key, $radius_server_cert, $radius_ca_cert,
    $ssl_configuration_file,
    $domain_config_file,
    $scan_config_file,
    $wmi_config_file,
    $pki_provider_config_file,
    $suricata_categories_file,
    $nexpose_categories_file,
    $radius_filters_config_file,
    $billing_tiers_config_file,
    $dhcp_filters_config_file,
    $roles_config_file,
    $roles_default_config_file,
    $dns_filters_config_file, $dns_filters_default_config_file,
    $admin_audit_log,
    $violation_log,
    $portal_modules_config_file, $portal_modules_default_config_file,
    $captiveportal_templates_path,
    $captiveportal_profile_templates_path,
    $captiveportal_default_profile_templates_path,
    $maintenance_file,
    $pffilter_socket_path,
    $control_dir,
    $switch_control_dir,
    $pfmon_config_file, $pfmon_default_config_file,
    $switch_filters_config_file,
    $stats_config_file,
    $traffic_shaping_config_file,
    $pf_admin_i18n_dir,
    $syslog_config_file,
    $syslog_default_config_file,
    $rsyslog_packetfence_config_file,
);

BEGIN {

    use Exporter ();
    our ( @ISA, @EXPORT_OK );
    @ISA = qw(Exporter);
    # Categorized by feature, pay attention when modifying
    @EXPORT_OK = qw(
        $install_dir $bin_dir $conf_dir $lib_dir $html_dir $users_cert_dir $log_dir $generated_conf_dir $var_dir
        $tt_compile_cache_dir $pfconfig_cache_dir $domains_chroot_dir $domains_ntlm_cache_users_dir $systemd_unit_dir
        $pf_default_file
        $pf_config_file
        $network_config_file
        $oauth_ip_file
        $pf_doc_file
        $floating_devices_config_file
        $dhcp_fingerprints_file $dhcp_fingerprints_url
        $oui_file $oui_url
        $local_secret_file
        $unified_api_system_pass_file
        $profiles_config_file $profiles_default_config_file
        $switches_config_file $switches_default_config_file
        $violations_config_file $violations_default_config_file
        $authentication_config_file
        $chi_config_file $chi_defaults_config_file
        $ui_config_file $floating_devices_file $log_config_file
        @stored_config_files @log_files
        $provisioning_config_file
        $device_registration_config_file
        $admin_roles_config_file
        $wrix_config_file
        @stored_config_files
        $firewall_sso_config_file
        $pfdetect_config_file
        $pfqueue_config_file $pfqueue_default_config_file
        $allowed_device_oui_file $allowed_device_types_file
        $apache_filters_config_file
        $cache_control_file
        $config_version_file
        $log_conf_dir
        $vlan_filters_config_file $vlan_filters_config_default_file
        $pfcmd_binary
        $report_config_file $report_default_config_file
        $realm_config_file $realm_default_config_file
        $survey_config_file
        $cluster_config_file
        $server_cert $server_key $server_pem
        $radius_server_cert $radius_server_key $radius_ca_cert
        $ssl_configuration_file
        $domain_config_file
        $scan_config_file
        $wmi_config_file
        $pki_provider_config_file
        $suricata_categories_file
        $nexpose_categories_file
        $radius_filters_config_file
        $billing_tiers_config_file
        $dhcp_filters_config_file
        $roles_config_file
        $roles_default_config_file
        $dns_filters_config_file $dns_filters_default_config_file
        $admin_audit_log
        $violation_log
        $portal_modules_config_file $portal_modules_default_config_file
        $captiveportal_templates_path
        $captiveportal_profile_templates_path
        $captiveportal_default_profile_templates_path
        $maintenance_file
        $pffilter_socket_path
        $control_dir
        $switch_control_dir
        $pfmon_config_file $pfmon_default_config_file
        $switch_filters_config_file
        $stats_config_file
        $traffic_shaping_config_file
        $pf_admin_i18n_dir
        $syslog_config_file
        $syslog_default_config_file
        $rsyslog_packetfence_config_file
    );
}

$install_dir = '/usr/local/pf';

# TODO bug#920 all application config data should use Readonly to avoid accidental post-startup alterration
$bin_dir  = catdir( $install_dir,"bin" );
$conf_dir = catdir( $install_dir,"conf" );
$var_dir  = catdir( $install_dir,"var" );
$lib_dir  = catdir( $install_dir,"lib" );
$html_dir = catdir( $install_dir,"html" );
$log_dir  = catdir( $install_dir,"logs" );
$log_conf_dir  = catdir( $conf_dir,"log.conf.d" );

$generated_conf_dir   = catdir( $var_dir,"conf");
$tt_compile_cache_dir = catdir( $var_dir,"tt_compile_cache");
$control_dir  = catdir( $var_dir, "control");
$switch_control_dir  = catdir( $var_dir, "switch_control");
$pfconfig_cache_dir = catdir( $var_dir,"cache/pfconfig");
$domains_chroot_dir = catdir( "/chroots");
$domains_ntlm_cache_users_dir = catdir( $var_dir, "cache/ntlm_cache_users");
$systemd_unit_dir   = "/usr/lib/systemd/system"; 

$pfcmd_binary = catfile( $bin_dir, "pfcmd" );

$oui_file           = catfile($conf_dir, "oui.txt");
$suricata_categories_file = catfile($conf_dir, "suricata_categories.txt");
<<<<<<< HEAD
=======
$nexpose_categories_file = catfile($conf_dir, "nexpose-responses.txt");
$pf_omapi_key_file  = catfile($conf_dir, "pf_omapi_key");
>>>>>>> e8acf8d7
$local_secret_file  = catfile($conf_dir, "local_secret");
$unified_api_system_pass_file  = catfile($conf_dir, "unified_api_system_pass");
$pf_doc_file        = catfile($conf_dir, "documentation.conf");
$oauth_ip_file      = catfile($conf_dir, "oauth2-ips.conf");
$ui_config_file     = catfile($conf_dir, "ui.conf");
$pf_config_file     = catfile($conf_dir, "pf.conf"); # TODO: Adjust. See $config_file
$pf_default_file    = catfile($conf_dir, "pf.conf.defaults"); # TODO: Adjust. See $default_config_file
$chi_config_file    = catfile($conf_dir, "chi.conf");
$chi_defaults_config_file = catfile($conf_dir, "chi.conf.defaults");
$log_config_file    = catfile($conf_dir, "log.conf");
$provisioning_config_file = catfile($conf_dir, 'provisioning.conf');
$device_registration_config_file = catfile($conf_dir,"device_registration.conf");
$pki_provider_config_file  = catfile($conf_dir,"pki_provider.conf");
$traffic_shaping_config_file  = catfile($conf_dir,"traffic_shaping.conf");
$syslog_config_file  = catfile($conf_dir, "syslog.conf");
$syslog_default_config_file  = catfile($conf_dir, "syslog.conf.defaults");
$rsyslog_packetfence_config_file  = "/etc/rsyslog.d/packetfence.conf";

$network_config_file    = catfile($conf_dir, "networks.conf");
$switches_config_file   = catfile($conf_dir, "switches.conf");
$switches_default_config_file   = catfile($conf_dir, "switches.conf.defaults");
$profiles_config_file   = catfile($conf_dir, "profiles.conf");
$profiles_default_config_file   = catfile($conf_dir, "profiles.conf.defaults");
$floating_devices_file  = catfile($conf_dir, "floating_network_device.conf");  # TODO: To be deprecated. See $floating_devices_config_file
$violations_config_file = catfile($conf_dir, "violations.conf");
$violations_default_config_file = catfile($conf_dir, "violations.conf.defaults");
$dhcp_fingerprints_file = catfile($conf_dir, "dhcp_fingerprints.conf");
$admin_roles_config_file = catfile($conf_dir, "adminroles.conf");

$violations_config_file       = catfile($conf_dir, "violations.conf");
$authentication_config_file   = catfile($conf_dir, "authentication.conf");
$floating_devices_config_file = catfile($conf_dir, "floating_network_device.conf"); # TODO: Adjust to /floating_devices.conf when $floating_devices_file will be deprecated
$wrix_config_file = catfile($conf_dir, "wrix.conf");
$allowed_device_oui_file   = catfile($conf_dir,"allowed_device_oui.txt");
$allowed_device_types_file = catfile($conf_dir,"allowed_device_types.txt");
$apache_filters_config_file = catfile($conf_dir, "apache_filters.conf");
$vlan_filters_config_file = catfile($conf_dir, "vlan_filters.conf");
$vlan_filters_config_default_file = catfile($conf_dir, "vlan_filters.conf.defaults");
$firewall_sso_config_file =  catfile($conf_dir,"firewall_sso.conf");
$pfdetect_config_file =  catfile($conf_dir,"pfdetect.conf");
$pfqueue_config_file =  catfile($conf_dir,"pfqueue.conf");
$report_config_file = catfile($conf_dir,"report.conf");
$report_default_config_file = catfile($conf_dir,"report.conf.defaults");
$pfqueue_default_config_file =  catfile($conf_dir,"pfqueue.conf.defaults");
$realm_config_file = catfile($conf_dir,"realm.conf");
$realm_default_config_file = catfile($conf_dir,"realm.conf.defaults");
$survey_config_file = catfile($conf_dir,"survey.conf");
$cluster_config_file = catfile($conf_dir,"cluster.conf");
$server_key = catfile($conf_dir,"ssl/server.key");
$server_cert = catfile($conf_dir,"ssl/server.crt");
$server_pem = catfile($conf_dir,"ssl/server.pem");
$radius_server_key = catfile($install_dir, "raddb/certs/server.key");
$radius_server_cert = catfile($install_dir, "raddb/certs/server.crt");
$radius_ca_cert = catfile($install_dir, "raddb/certs/ca.pem");
$ssl_configuration_file = catfile($generated_conf_dir, "ssl-certificates.conf");
$domain_config_file = catfile($conf_dir,"domain.conf");
$scan_config_file = catfile($conf_dir,"scan.conf");
$wmi_config_file = catfile($conf_dir,"wmi.conf");
$radius_filters_config_file = catfile($conf_dir,"radius_filters.conf");
$billing_tiers_config_file = catfile($conf_dir,"billing_tiers.conf");
$dhcp_filters_config_file = catfile($conf_dir,"dhcp_filters.conf");
$roles_config_file = catfile($conf_dir,"roles.conf");
$roles_default_config_file = catfile($conf_dir,"roles.conf.defaults");
$dns_filters_config_file = catfile($conf_dir,"dns_filters.conf");
$dns_filters_default_config_file = catfile($conf_dir,"dns_filters.conf.defaults");
$admin_audit_log = catfile($log_dir, "httpd.admin.audit.log");
$violation_log = catfile($log_dir, "violation.log");
$portal_modules_config_file = catfile($conf_dir,"portal_modules.conf");
$portal_modules_default_config_file = catfile($conf_dir,"portal_modules.conf.defaults");
$pfmon_config_file = catfile($conf_dir,"pfmon.conf");
$pfmon_default_config_file = catfile($conf_dir,"pfmon.conf.defaults");
$switch_filters_config_file = catfile($conf_dir,"switch_filters.conf"); 
$stats_config_file = catfile($conf_dir,"stats.conf");

$oui_url               = 'http://standards.ieee.org/regauth/oui/oui.txt';
$dhcp_fingerprints_url = 'http://www.packetfence.org/dhcp_fingerprints.conf';

$users_cert_dir = catdir( $html_dir, "captive-portal/certs");

$captiveportal_templates_path = catdir ($install_dir,"html/captive-portal/templates");
$captiveportal_profile_templates_path = catdir ($install_dir,"html/captive-portal/profile-templates");
$captiveportal_default_profile_templates_path = catdir ($captiveportal_profile_templates_path,"default");

@log_files = map {catfile($log_dir, $_)}
  qw(
  httpd.admin.access httpd.admin.catalyst httpd.admin.error httpd.admin.log
  httpd.portal.access httpd.admin.error httpd.portal.catalyst httpd.portal.log
  httpd.proxy.access httpd.proxy.error httpd.proxy.log
  httpd.proxy.reverse.access httpd.proxy.reverse.error
  httpd.webservices.access httpd.webservices.error
  packetfence.log pfbandwidthd.log pfdetect.log pfqueue.log
  pfdhcplistener.log pfdns.log pfmon.log pfconfig.log httpd.admin.audit.log
);

@stored_config_files = (
    $pf_config_file, $network_config_file,
    $switches_config_file, $violations_config_file,
    $authentication_config_file, $floating_devices_config_file,
    $dhcp_fingerprints_file, $profiles_config_file,
    $oui_file, $floating_devices_file,
    $chi_config_file,$allowed_device_oui_file,$allowed_device_types_file,
    $chi_defaults_config_file,
    $ui_config_file,$provisioning_config_file,$oauth_ip_file,$log_config_file,
    $device_registration_config_file,
    $admin_roles_config_file,$wrix_config_file,$apache_filters_config_file,
    $vlan_filters_config_file,$vlan_filters_config_default_file,$firewall_sso_config_file,$scan_config_file,
    $wmi_config_file,$pfdetect_config_file,$pfqueue_config_file,
    $pki_provider_config_file,
    $radius_filters_config_file,
    $dhcp_filters_config_file,
    $roles_config_file,
    $dns_filters_config_file,
    $pfmon_config_file,
    $switch_filters_config_file,
    $stats_config_file,
    $traffic_shaping_config_file,
    $syslog_config_file,
    $realm_config_file,
);

$pffilter_socket_path = catfile($var_dir, "run/pffilter.sock");

$cache_control_file = catfile($var_dir, "cache_control");

$config_version_file = catfile($var_dir, "config_version");

$maintenance_file = catfile($var_dir,"maintenance-mode");

$pf_admin_i18n_dir = catfile($html_dir , 'pfappserver/lib/pfappserver/I18N');

=head1 AUTHOR

Inverse inc. <info@inverse.ca>


=head1 COPYRIGHT

Copyright (C) 2005-2018 Inverse inc.

=head1 LICENSE

This program is free software; you can redistribute it and/or
modify it under the terms of the GNU General Public License
as published by the Free Software Foundation; either version 2
of the License, or (at your option) any later version.

This program is distributed in the hope that it will be useful,
but WITHOUT ANY WARRANTY; without even the implied warranty of
MERCHANTABILITY or FITNESS FOR A PARTICULAR PURPOSE.  See the
GNU General Public License for more details.

You should have received a copy of the GNU General Public License
along with this program; if not, write to the Free Software
Foundation, Inc., 51 Franklin Street, Fifth Floor, Boston, MA  02110-1301,
USA.

=cut

1;
<|MERGE_RESOLUTION|>--- conflicted
+++ resolved
@@ -213,11 +213,8 @@
 
 $oui_file           = catfile($conf_dir, "oui.txt");
 $suricata_categories_file = catfile($conf_dir, "suricata_categories.txt");
-<<<<<<< HEAD
-=======
 $nexpose_categories_file = catfile($conf_dir, "nexpose-responses.txt");
 $pf_omapi_key_file  = catfile($conf_dir, "pf_omapi_key");
->>>>>>> e8acf8d7
 $local_secret_file  = catfile($conf_dir, "local_secret");
 $unified_api_system_pass_file  = catfile($conf_dir, "unified_api_system_pass");
 $pf_doc_file        = catfile($conf_dir, "documentation.conf");
