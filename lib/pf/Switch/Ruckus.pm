package pf::Switch::Ruckus;

=head1 NAME

pf::Switch::Ruckus

=head1 SYNOPSIS

The pf::Switch::Ruckus module implements an object oriented interface to
manage Ruckus Wireless Controllers

=head1 STATUS

Developed and tested on ZoneDirector 1100 running firmware 9.3.0.0 build 83

=over

=item Supports

=over

=item Deauthentication with RADIUS Disconnect (RFC3576)

=back

=back

=head1 BUGS AND LIMITATIONS

=over

No Dynamic VLAN assigments using Mac Authentication.  The module support for mac-auth is disabled for now.

=back

=cut

use strict;
use warnings;

use base ('pf::Switch');

use pf::accounting qw(node_accounting_dynauth_attr);
use pf::constants;
use pf::config qw(
    $MAC
    $SSID
    $WEBAUTH_WIRELESS
);
use pf::util;

sub description { 'Ruckus Wireless Controllers' }

=head1 SUBROUTINES

=over

=cut

# CAPABILITIES
# access technology supported
<<<<<<< HEAD
sub supportsWirelessDot1x { return $TRUE; }
sub supportsWirelessMacAuth { return $TRUE; }
sub supportsExternalPortal { return $TRUE; }
sub supportsRoleBasedEnforcement { return $TRUE; }
=======
use pf::SwitchSupports qw(
    WirelessDot1x
    -WirelessMacAuth
    ExternalPortal
    RoleBasedEnforcement
);
>>>>>>> 3c94571d

# inline capabilities
sub inlineCapabilities { return ($MAC,$SSID); }

=item supportsWebFormRegistration

Will be activated only if HTTP is selected as a deauth method

=cut

sub supportsWebFormRegistration {
    my ($self) = @_;
    return ($self->{_deauthMethod} // '') eq $SNMP::HTTP ? $TRUE : $FALSE;
}

=item getVersion

obtain image version information from switch

=cut

sub getVersion {
    my ($self)       = @_;
    my $oid_ruckusVer = '1.3.6.1.4.1.25053.1.2.1.1.1.1.18';
    my $logger       = $self->logger;
    if ( !$self->connectRead() ) {
        return '';
    }
    $logger->trace("SNMP get_request for sysDescr: $oid_ruckusVer");

    # sysDescr sample output:
    # 9.3.0.0 build 83

    my $result = $self->{_sessionRead}->get_request( -varbindlist => [$oid_ruckusVer] );
    if (defined($result)) {
        return $result->{$oid_ruckusVer};
    }

    # none of the above worked
    $logger->warn("unable to fetch version information");
}

=item parseTrap

All traps ignored

=cut

sub parseTrap {
    my ( $self, $trapString ) = @_;
    my $trapHashRef;
    my $logger = $self->logger;

    # Handle WIPS Trap
    if ( $trapString =~ /\.1\.3\.6\.1\.4\.1\.25053\.2\.2\.2\.20 = STRING: \"([a-f0-9]{2}:[a-f0-9]{2}:[a-f0-9]{2}:[a-f0-9]{2}:[a-f0-9]{2}:[a-f0-9]{2})/ ) {
        $trapHashRef->{'trapType'}    = 'wirelessIPS';
        $trapHashRef->{'trapMac'} = clean_mac($1);
    } else {
        $logger->debug("trap currently not handled.  TrapString was: $trapString");
        $trapHashRef->{'trapType'} = 'unknown';
    }
    return $trapHashRef;
}


=item deauthenticateMacDefault

De-authenticate a MAC address from wireless network (including 802.1x).

New implementation using RADIUS Disconnect-Request.

=cut

sub deauthenticateMacDefault {
    my ( $self, $mac, $is_dot1x ) = @_;
    my $logger = $self->logger;

    if ( !$self->isProductionMode() ) {
        $logger->info("not in production mode... we won't perform deauthentication");
        return 1;
    }

    #Fetching the acct-session-id
    my $dynauth = node_accounting_dynauth_attr($mac);

    $logger->debug("deauthenticate $mac using RADIUS Disconnect-Request deauth method");
    return $self->radiusDisconnect(
        $mac, { 'User-Name' => $dynauth->{'username'} },
    );
}

=item deauthTechniques

Return the reference to the deauth technique or the default deauth technique.

=cut

sub deauthTechniques {
    my ($self, $method, $connection_type) = @_;
    my $logger = $self->logger;
    my $default = $SNMP::RADIUS;
    my %tech = (
        $SNMP::RADIUS => 'deauthenticateMacDefault',
    );

    if (!defined($method) || !defined($tech{$method})) {
        $method = $default;
    }
    return $method,$tech{$method};
}



=item returnRoleAttribute

What RADIUS Attribute (usually VSA) should the role returned into.

=cut

sub returnRoleAttribute {
    my ($self) = @_;

    return 'Ruckus-User-Groups';
}


=item parseExternalPortalRequest

Parse external portal request using URI and it's parameters then return an hash reference with the appropriate parameters

See L<pf::web::externalportal::handle>

=cut

sub parseExternalPortalRequest {
    my ( $self, $r, $req ) = @_;
    my $logger = $self->logger;

    # Using a hash to contain external portal parameters
    my %params = ();

    %params = (
        switch_id               => $req->param('sip'),
        client_mac              => clean_mac($req->param('client_mac')),
        client_ip               => defined($req->param('uip')) ? $req->param('uip') : undef,
        ssid                    => $req->param('ssid'),
        redirect_url            => $req->param('url'),
        synchronize_locationlog => $FALSE,
        connection_type         => $WEBAUTH_WIRELESS,
    );

    return \%params;
}


=item getAcceptForm

Creates the form that should be given to the client device to trigger a reauthentication.

=cut

sub getAcceptForm {
    my ( $self, $mac, $destination_url, $portalSession ) = @_;
    my $logger = $self->logger;
    $logger->debug("Creating web release form");

    my $client_ip = $portalSession->param("ecwp-original-param-uip");
    my $controller_ip = $self->{_ip};

    my $html_form = qq[
        <form name="weblogin_form" data-autosubmit="1000" method="POST" action="http://$controller_ip:9997/login" style="display:none">
          <input type="text" name="ip" value="$client_ip" />
          <input type="text" name="username" value="$mac" />
          <input type="text" name="password" value="$mac"/>
          <input type="submit">
        </form>
        <script src="/content/autosubmit.js" type="text/javascript"></script>
    ];

    $logger->debug("Generated the following html form : ".$html_form);
    return $html_form;
}

=item returnRoleAttribute

What RADIUS Attribute (usually VSA) should the role returned into.

=cut

sub returnRoleAttribute {
    my ($self) = @_;

    return 'Ruckus-User-Groups';

}

=back

=head1 AUTHOR

Inverse inc. <info@inverse.ca>

=head1 COPYRIGHT

Copyright (C) 2005-2021 Inverse inc.

=head1 LICENSE

This program is free software; you can redistribute it and/or
modify it under the terms of the GNU General Public License
as published by the Free Software Foundation; either version 2
of the License, or (at your option) any later version.

This program is distributed in the hope that it will be useful,
but WITHOUT ANY WARRANTY; without even the implied warranty of
MERCHANTABILITY or FITNESS FOR A PARTICULAR PURPOSE.  See the
GNU General Public License for more details.

You should have received a copy of the GNU General Public License
along with this program; if not, write to the Free Software
Foundation, Inc., 51 Franklin Street, Fifth Floor, Boston, MA  02110-1301,
USA.

=cut

1;

# vim: set shiftwidth=4:
# vim: set expandtab:
# vim: set backspace=indent,eol,start:<|MERGE_RESOLUTION|>--- conflicted
+++ resolved
@@ -59,19 +59,13 @@
 
 # CAPABILITIES
 # access technology supported
-<<<<<<< HEAD
-sub supportsWirelessDot1x { return $TRUE; }
-sub supportsWirelessMacAuth { return $TRUE; }
-sub supportsExternalPortal { return $TRUE; }
-sub supportsRoleBasedEnforcement { return $TRUE; }
-=======
+
 use pf::SwitchSupports qw(
     WirelessDot1x
     -WirelessMacAuth
     ExternalPortal
     RoleBasedEnforcement
 );
->>>>>>> 3c94571d
 
 # inline capabilities
 sub inlineCapabilities { return ($MAC,$SSID); }
