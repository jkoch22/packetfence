--- conflicted
+++ resolved
@@ -65,182 +65,11 @@
 =cut
 
 sub service_ctl {
-<<<<<<< HEAD
-    my ( $daemon, $action, $quick ) = @_;
-    my $logger = Log::Log4perl::get_logger('pf::services');
-    my $service = ( $Config{'services'}{"${daemon}_binary"} || "$install_dir/sbin/$daemon" );
-    if ($daemon =~ /httpd\.(.*)/) {
-        $service = ( $Config{'services'}{"httpd_binary"} || "$install_dir/sbin/$daemon" );
-    }
-    my $binary = basename($service);
-
-    #Untaint Daemon
-    $daemon =~ /^(.*)$/;
-    $daemon = $1;
-
-    $logger->info("$daemon $service $action");
-    if ( $binary =~ /^($ALL_BINARIES_RE)$/ ) {
-        $binary = $1;
-    CASE: {
-            $action eq "start" && do {
-
-                # if we shouldn't be running that daemon based on current configuration, skip it
-                if (!scalar grep({ $daemon eq $_ } service_list(@ALL_SERVICES))) {
-                    $logger->info("$daemon ($service) not started because it's not required based on configuration");
-                    return $FALSE;
-                }
-
-                if ( $daemon =~ /(dhcpd|snort|suricata|httpd|snmptrapd|radiusd)/ && !$quick )
-                {
-                    my $confname = "generate_" . $daemon . "_conf";
-                    $logger->info(
-                        "Generating configuration file for $binary ($confname)");
-                    my %serviceHash = (
-                        'dhcpd' => \&generate_dhcpd_conf,
-                        'snort' => \&generate_snort_conf,
-                        'suricata' => \&generate_suricata_conf,
-                        'httpd' => \&generate_httpd_conf,
-                        'httpd.webservices' => \&generate_httpd_conf,
-                        'httpd.portal' => \&generate_httpd_conf,
-                        'httpd.admin' => \&generate_httpd_conf,
-                        'radiusd' => \&generate_radiusd_conf,
-                        'snmptrapd' => \&generate_snmptrapd_conf
-                    );
-                    if ( $serviceHash{$daemon} ) {
-                        $serviceHash{$daemon}->();
-                    } else {
-                        print "No such sub: $confname\n";
-                    }
-                }
-
-                # valid daemon and flags are set
-                if (grep({ $daemon eq $_ } @ALL_SERVICES) && defined($service_launchers{$daemon})) {
-
-                    if ( !( ($daemon eq 'pfdhcplistener' ) || ($daemon eq 'httpd') || ($daemon eq 'httpd.webservices') || ($daemon eq 'httpd.admin') || ($daemon eq 'httpd.portal') ) ) {
-                        if ( $daemon eq 'dhcpd' ) {
-
-                            # create var/dhcpd/dhcpd.leases if it doesn't exist
-                            pf_run("touch $var_dir/dhcpd/dhcpd.leases") if (!-f $var_dir . '/dhcpd/dhcpd.leases');
-
-                            manage_Static_Route(1);
-
-                        } elsif ( $daemon eq 'radiusd' ) {
-                            my $pid = service_ctl( $daemon, "status" );
-                            # TODO: push all these per-daemon initialization into pf::services::...
-                            require pf::freeradius;
-                            pf::freeradius::freeradius_populate_nas_config();
-
-                        }
-                        return launchService($daemon,$service);
-                    } elsif ($daemon eq 'pfdhcplistener') {
-                        if ( isenabled( $Config{'network'}{'dhcpdetector'} ) ) {
-                            # putting interfaces to run listener on in hash so that
-                            # only one listener per interface will ever run
-                            my %interfaces = map { $_ => $TRUE } @listen_ints, @dhcplistener_ints;
-                            foreach my $dev (keys %interfaces) {
-                                launchService($daemon,$service, $dev);
-                            }
-                            return 1;
-                        }
-                    } elsif ($daemon eq 'httpd') {
-                        foreach my $serv (@APACHE_SERVICES) {
-                            next if ($serv eq "httpd.admin");
-                            service_ctl($serv,"start");
-                        }
-                    } elsif ($daemon =~ /httpd\.(.*)/) {
-                        launchService($daemon,$service);
-                    }
-                }
-                last CASE;
-            };
-            $action eq "stop" && do {
-                if ($daemon eq 'httpd') {
-                    foreach my $serv (@APACHE_SERVICES) {
-                        stopService($serv,$binary);
-                    }
-                } else {
-                    stopService($daemon,$binary);
-                }
-                last CASE;
-            };
-            $action eq "restart" && do {
-                service_ctl( "pfdetect", "stop" ) if ( $daemon eq "snort" || $daemon eq "suricata" );
-                service_ctl( $daemon, "stop" );
-
-                service_ctl( "pfdetect", "start" ) if ( $daemon eq "snort" || $daemon eq "suricata" );
-                service_ctl( $daemon, "start" );
-                last CASE;
-            };
-            $action eq "status" && do {
-                my $pid;
-                # -x: this causes the program to also return process id's of shells running the named scripts.
-                if (!( ($binary eq "pfdhcplistener") || ($daemon eq "httpd") || ($daemon eq "httpd.webservices") || ($daemon eq "httpd.admin") || ($daemon eq "httpd.portal") || ($daemon eq "snort") ) ) {
-                    return getPidFromFile($daemon,$binary);
-                }
-                # Handle the pfdhcplistener case. Grab exact interfaces where pfdhcplistner should run,
-                # explicitly check process names per interface then return 0 to force a restart if one is missing.
-                elsif ($binary eq "pfdhcplistener") {
-                    my %int_to_pid;
-                    my $dead_flag;
-                    foreach my $interface ( @listen_ints, @dhcplistener_ints ) {
-                        my $pid = getPidFromFile("pfdhcplistener_${interface}",$binary);
-                        $int_to_pid{$interface} = $pid;
-                        $dead_flag = $TRUE unless $pid;
-                    }
-
-                    # outputs: a list of interface => pid, ... helpful for sysadmin and forensics
-                    $logger->info(
-                        sprintf( "$binary pids %s", join(", ", map { "$_ => $int_to_pid{$_}" } keys %int_to_pid) )
-                    );
-
-                    # return 0 if one is not working
-                    # REWORK: if there only one interface without a pfdhcplistener then the pid is 0
-                    # result, you can have more than one pfdhcplistener per interface ?!
-                    # return 0 if ($dead_flag);
-                    $pid = join(" ", values %int_to_pid);
-                    if ( $quick  || !$dead_flag) {
-                        return ($pid);
-                    } else {
-                        return (0);
-                    }
-                }
-                elsif ($daemon =~ "httpd(.*)") {
-                    $pid = 0;
-                    if (-e "$install_dir/var/run/$daemon.pid") {
-                        chomp( $pid = `cat $install_dir/var/run/$daemon.pid`);
-                        my $ppt = new Proc::ProcessTable;
-                        my $proc = first { defined($_) } grep { $_->pid == $pid } @{ $ppt->table };
-                        if (!defined($proc)) {
-                            unlink( $install_dir . "/var/run/$binary.pid" );
-                            return(0);
-                        }
-                    }
-                    return ($pid);
-                }
-                elsif ($daemon =~ "snort") {
-                    $pid = 0;
-                    if (defined $monitor_int) {
-                        if (-e "$install_dir/var/run/${daemon}_${monitor_int}.pid") {
-                            chomp( $pid = `cat $install_dir/var/run/${daemon}_${monitor_int}.pid`);
-                            my $ppt = new Proc::ProcessTable;
-                            my $proc = first { defined($_) } grep { $_->pid == $pid } @{ $ppt->table };
-                            if (!defined($proc)) {
-                                unlink( $install_dir . "/var/run/${daemon}_${monitor_int}.pid" );
-                                return(0);
-                            }
-                        }
-                    }
-                    return ($pid);
-                }
-
-            }
-=======
     my ($service, $action, $quick) = @_;
     if(exists $ALLOWED_ACTIONS{$action}) {
         my $sm = get_service_manager($service);
         if(defined $sm && ($action ne 'start' || $sm->isManaged )) {
             return $sm->$action($quick);
->>>>>>> 852699a8
         }
     }
     return 0;
