package pf::services;

=head1 NAME

pf::services - module to manage the PacketFence services and daemons.

=head1 DESCRIPTION

pf::services contains the functions necessary to control the different 
PacketFence services and daemons. It also contains the functions used 
to generate or validate some configuration files.

=head1 CONFIGURATION AND ENVIRONMENT

Read the following configuration files: F<dhcpd_vlan.conf>, 
F<named-vlan.conf>, F<named-isolation.ca>, F<named-registration.ca>, 
F<networks.conf>, F<violations.conf> and F<switches.conf>.

Generate the following configuration files: F<dhcpd.conf>, F<named.conf>, 
F<snort.conf>, F<httpd.conf>, F<snmptrapd.conf>.

=cut

use strict;
use warnings;

use Config::IniFiles;
use File::Basename;
use IPC::Cmd qw[can_run run];
use Log::Log4perl;
use Readonly;
use Time::HiRes;
use Try::Tiny;
use UNIVERSAL::require;

use pf::config;
use pf::util;
use pf::node qw(nodes_registered_not_violators);
use pf::trigger qw(trigger_delete_all parse_triggers);
use pf::class qw(class_view_all class_merge);
use pf::services::apache;
use pf::services::dhcpd qw(generate_dhcpd_conf);
use pf::services::named qw(generate_named_conf);
use pf::services::radiusd qw(generate_radiusd_conf);
use pf::services::snmptrapd qw(generate_snmptrapd_conf);
use pf::services::snort qw(generate_snort_conf);
use pf::services::suricata qw(generate_suricata_conf);
use pf::SwitchFactory;

Readonly our @ALL_SERVICES => (
    'named', 'dhcpd', 'snort', 'suricata', 'radiusd', 
    'httpd', 'snmptrapd', 
    'pfdetect', 'pfredirect', 'pfsetvlan', 'pfdhcplistener', 'pfmon'
);

my $services = join("|", @ALL_SERVICES);
Readonly our $ALL_BINARIES_RE => qr/$services
    |apache2                                   # httpd on debian
    |freeradius                                # radiusd on debian
$/x;

=head1 Globals

=over

=item service_launchers

sprintf-formatted strings that control how the services should be started. 
    %1$s: is the binary (w/ full path)
    %2$s: optional parameters

=cut
my %service_launchers;
$service_launchers{'httpd'} = "%1\$s -f $generated_conf_dir/httpd.conf";
$service_launchers{'pfdetect'} = "%1\$s -d -p $install_dir/var/alert &";
$service_launchers{'pfmon'} = "%1\$s -d &";
$service_launchers{'pfdhcplistener'} = "%1\$s -i %2\$s -d &";
$service_launchers{'pfredirect'} = "%1\$s -d &";
$service_launchers{'pfsetvlan'} = "%1\$s -d &";
# TODO the following join on @listen_ints will cause problems with dynamic config reloading
$service_launchers{'dhcpd'} = "%1\$s -lf $var_dir/dhcpd/dhcpd.leases -cf $generated_conf_dir/dhcpd.conf " . join(" ", @listen_ints);
$service_launchers{'named'} = "%1\$s -u pf -c $generated_conf_dir/named.conf";
$service_launchers{'snmptrapd'} = "%1\$s -n -c $generated_conf_dir/snmptrapd.conf -C -A -Lf $install_dir/logs/snmptrapd.log -p $install_dir/var/run/snmptrapd.pid -On";
$service_launchers{'radiusd'} = "%1\$s -d $install_dir/raddb/";

# TODO $monitor_int will cause problems with dynamic config reloading
if ( isenabled( $Config{'trapping'}{'detection'} ) && $monitor_int && $Config{'trapping'}{'detection_engine'} eq 'snort' ) {
    $service_launchers{'snort'} =
        "%1\$s -u pf -c $generated_conf_dir/snort.conf -i $monitor_int " .
        "-N -D -l $install_dir/var --pid-path $install_dir/var/run";
} elsif ( isenabled( $Config{'trapping'}{'detection'} ) && $monitor_int && $Config{'trapping'}{'detection_engine'} eq 'suricata' ) {
    $service_launchers{'suricata'} =
        "%1\$s -D -c $install_dir/var/conf/suricata.yaml -i $monitor_int" . 
        "-l $install_dir/var --pidfile $install_dir/var/run/suricata.pid";
}
=back

=head1 SUBROUTINES

=over

=item * service_ctl

=cut

#FIXME this is ridiculously complex and unfocused for such a simple task.. what is all that duplication?
sub service_ctl {
    my ( $daemon, $action, $quick ) = @_;
    my $logger = Log::Log4perl::get_logger('pf::services');
    my $service = ( $Config{'services'}{"${daemon}_binary"} || "$install_dir/sbin/$daemon" );
    my $binary = basename($service);
    $logger->info("$service $action");
    if ( $binary =~ /^($ALL_BINARIES_RE)$/ ) {
        $binary = $1;
    CASE: {
            $action eq "start" && do {

                # if we shouldn't be running that daemon based on current configuration, skip it
                if (!scalar grep({ $daemon eq $_ } service_list(@ALL_SERVICES))) {
                    $logger->info("$daemon ($service) not started because it's not required based on configuration");
                    return $FALSE;
                }

<<<<<<< HEAD
                if ( $daemon =~ /(named|dhcpd|snort|httpd|snmptrapd|radiusd)/ && !$quick )
=======
                if ( $daemon =~ /(named|dhcpd|snort|suricata|httpd|snmptrapd)/ && !$quick )
>>>>>>> 846a9368
                {
                    my $confname = "generate_" . $daemon . "_conf";
                    $logger->info(
                        "Generating configuration file for $binary ($confname)");
                    my %serviceHash = (
                        'named' => \&generate_named_conf,
                        'dhcpd' => \&generate_dhcpd_conf,
                        'snort' => \&generate_snort_conf,
                        'suricata' => \&generate_suricata_conf,
                        'httpd' => \&generate_httpd_conf,
                        'radiusd' => \&generate_radiusd_conf,
                        'snmptrapd' => \&generate_snmptrapd_conf
                    );
                    if ( $serviceHash{$daemon} ) {
                        $serviceHash{$daemon}->();
                    } else {
                        print "No such sub: $confname\n";
                    }
                }

                # valid daemon and flags are set
                if (grep({ $daemon eq $_ } @ALL_SERVICES) && defined($service_launchers{$daemon})) {

                    if ( $daemon ne 'pfdhcplistener' ) {
                        if ( $daemon eq 'dhcpd' ) {

                            # create var/dhcpd/dhcpd.leases if it doesn't exist
                            pf_run("touch $var_dir/dhcpd/dhcpd.leases") if (!-f $var_dir . '/dhcpd/dhcpd.leases');

                            manage_Static_Route(1);

                        } elsif ( $daemon eq 'radiusd' ) {
                            # TODO: push all these per-daemon initialization into pf::services::...
                            require pf::freeradius;
                            pf::freeradius::freeradius_populate_nas_config();

                        }
                        my $cmd_line = sprintf($service_launchers{$daemon}, $service);
                        $logger->info("Starting $daemon with '$cmd_line'");
                        # FIXME lame taint-mode bypass
                        if ($cmd_line =~ /^(.+)$/) {
                            $cmd_line = $1;
                            my $t0 = Time::HiRes::time();
                            my $return_value = system($cmd_line);
                            my $elapsed = Time::HiRes::time() - $t0;
                            $logger->info(sprintf("Daemon $daemon took %.3f seconds to start.", $elapsed));
                            return $return_value;
                        }
                    } else {
                        if ( isenabled( $Config{'network'}{'dhcpdetector'} ) )
                        {
                            my @devices = @listen_ints;
                            push @devices, @dhcplistener_ints;
                            foreach my $dev (@devices) {
                                my $cmd_line = sprintf($service_launchers{$daemon}, $service, $dev);
                                # FIXME lame taint-mode bypass
                                if ($cmd_line =~ /^(.+)$/) {
                                    $cmd_line = $1;
                                    $logger->info( "Starting $daemon with '$cmd_line'" );
                                    my $t0 = Time::HiRes::time();
                                    system($cmd_line);
                                    my $elapsed = Time::HiRes::time() - $t0;
                                    $logger->info(sprintf("Daemon $daemon took %.3f seconds to start.", $elapsed));
                                }
                            }
                            return 1;
                        }
                    }
                }
                last CASE;
            };
            $action eq "stop" && do {
                my $cmd = "/usr/bin/pkill $binary";
                $logger->info("Stopping $daemon with '$cmd'");
                eval { `$cmd`; };
                if ($@) {
                    $logger->logcroak("Can't stop $daemon with '$cmd': $@");
                    return;
                }

                if ( $service =~ /(dhcpd)/) {
                    manage_Static_Route();
                }

                my $maxWait = 10;
                my $curWait = 0;
                while (( $curWait < $maxWait )
                    && ( service_ctl( $daemon, "status" ) ne "0" ) )
                {
                    $logger->info("Waiting for $binary to stop");
                    sleep(2);
                    $curWait++;
                }
                if ( -e $install_dir . "/var/$binary.pid" ) {
                    $logger->info("Removing $install_dir/var/$binary.pid");
                    unlink( $install_dir . "/var/$binary.pid" );
                }
                last CASE;
            };
            $action eq "restart" && do {
                service_ctl( "pfdetect", "stop" ) if ( $daemon eq "snort" || $daemon eq "suricata" );
                service_ctl( $daemon, "stop" );

                service_ctl( "pfdetect", "start" ) if ( $daemon eq "snort" || $daemon eq "suricata" );
                service_ctl( $daemon, "start" );
                last CASE;
            };
            $action eq "status" && do {
                my $pid;
                # Handle the pfdhcplistener case. Check how much internal interfaces + management we have, 
                # and if the number of pids are not equals this (internal+management), then return 0 to force a restart.
                # -x: this causes the program to also return process id's of shells running the named scripts.
                if ($binary ne "pfdhcplistener") {
                    chop( $pid = `pidof -x $binary` );
                    $pid = 0 if ( !$pid );
                } else {
                    my @devs = get_internal_devs_phy();
                    my $numPids = $#devs+1;

                    $pid = `pidof -x $binary`;
                    my @pidArray = split(/ /, $pid);

                    if ($#pidArray != $numPids) {
                       $pid = 0
                    }
                }
                $logger->info("pidof -x $binary returned $pid");
                return ($pid);
            }
        }
    }
    else {
        $logger->logcroak("unknown service $binary (daemon: $daemon)!");
        return $FALSE;
    }
    return $TRUE;
}

=item * service_list

return an array of enabled services

=cut

sub service_list {
    my @services         = @_;
    my @finalServiceList = ();
    my @add_last;
    foreach my $service (@services) {
        if ( $service eq 'snort' || $service eq 'suricata' ) {
            # add suricata or snort to services to add last if enabled
            push @add_last, $service
                if (isenabled($Config{'trapping'}{'detection'}) && $Config{'trapping'}{'detection_engine'} eq $service);
        } elsif ( $service eq "radiusd" ) {
            push @finalServiceList, $service 
                if ( is_vlan_enforcement_enabled() && isenabled($Config{'services'}{'radiusd'}) );
        } elsif ( $service eq "pfdetect" ) {
            push @finalServiceList, $service
                if ( isenabled( $Config{'trapping'}{'detection'} ) );
        } elsif ( $service eq "pfredirect" ) {
            push @finalServiceList, $service
                if ( $Config{'ports'}{'listeners'} );
        } elsif ( $service eq "dhcpd" ) {
            push @finalServiceList, $service
                if ( (is_inline_enforcement_enabled() || is_vlan_enforcement_enabled())
                    && isenabled($Config{'services'}{'dhcpd'}) );
        } elsif ( $service eq "named" ) {
            push @finalServiceList, $service 
                if ( (is_inline_enforcement_enabled() || is_vlan_enforcement_enabled())
                    && isenabled($Config{'services'}{'named'}) );
        }
        elsif ( $service eq 'pfdhcplistener' ) {
            push @finalServiceList, $service if ( isenabled($Config{'network'}{'dhcpdetector'}) );
        }
        # other services are added as-is
        else {
            push @finalServiceList, $service;
        }
    }

    push @finalServiceList, @add_last;
    return @finalServiceList;
}

# Adding or removing static routes for Registration and Isolation VLANs
sub manage_Static_Route {
    my $add_Route = @_;
    my $logger = Log::Log4perl::get_logger('pf::services');

    foreach my $network ( keys %ConfigNetworks ) {
        # shorter, more convenient local accessor
        my %net = %{$ConfigNetworks{$network}};


        if ( defined($net{'next_hop'}) && ($net{'next_hop'} =~ /^(?:\d{1,3}\.){3}\d{1,3}$/) ) {
            my $add_del = $add_Route ? 'add' : 'del';
            my $full_path = can_run('route') 
                or $logger->error("route is not installed! Can't add static routes to routed VLANs.");

            my $cmd = "$full_path $add_del -net $network netmask " . $net{'netmask'} . " gw " . $net{'next_hop'};
            my( $success, $error_code, $full_buf, $stdout_buf, $stderr_buf ) = run( command => $cmd, verbose => 0 );
            if( $success ) {
                $logger->debug("static route successfully added!");
            } else {
                $logger->error("static route injection failed: $cmd");
            }
        }
    }
}

=item * read_violations_conf

=cut

sub read_violations_conf {
    my $logger = Log::Log4perl::get_logger('pf::services');
    my %violations_conf;
    tie %violations_conf, 'Config::IniFiles', ( -file => "$conf_dir/violations.conf" );
    my @errors = @Config::IniFiles::errors;
    if ( scalar(@errors) ) {
        $logger->error( "Error reading violations.conf: " .  join( "\n", @errors ) . "\n" );
        return 0;
    }
    my %violations = class_set_defaults(%violations_conf);

    #clear all triggers at startup
    trigger_delete_all();
    foreach my $violation ( keys %violations ) {

        # parse triggers if they exist
        my $triggers_ref = [];
        if ( defined $violations{$violation}{'trigger'} ) {
            try {
                $triggers_ref = parse_triggers($violations{$violation}{'trigger'});
            } catch {
                $logger->warn("Violation $violation is ignored: $_");
                $triggers_ref = [];
            };
        }

        # parse grace, try to understand trailing signs, and convert back to seconds 
        if ( defined $violations{$violation}{'grace'} ) {
            $violations{$violation}{'grace'} = normalize_time($violations{$violation}{'grace'});
        }

        # be careful of the way parameters are passed, whitelists, actions and triggers are expected at the end
        class_merge(
            $violation,
            $violations{$violation}{'desc'},
            $violations{$violation}{'auto_enable'},
            $violations{$violation}{'max_enable'},
            $violations{$violation}{'grace'},
            $violations{$violation}{'priority'},
            $violations{$violation}{'url'},
            $violations{$violation}{'max_enable_url'},
            $violations{$violation}{'redirect_url'},
            $violations{$violation}{'button_text'},
            $violations{$violation}{'enabled'},
            $violations{$violation}{'vlan'},
            $violations{$violation}{'whitelisted_categories'},
            $violations{$violation}{'actions'},
            $triggers_ref
        );
    }
    return 1;
}

=item * class_set_defaults

=cut

sub class_set_defaults {
    my %violations_conf = @_;
    my %violations      = %violations_conf;

    foreach my $violation ( keys %violations_conf ) {
        foreach my $default ( keys %{ $violations_conf{'defaults'} } ) {
            if ( !defined( $violations{$violation}{$default} ) ) {
                $violations{$violation}{$default}
                    = $violations{'defaults'}{$default};
            }
        }
    }
    delete( $violations{'defaults'} );
    return (%violations);
}

=back

=head1 AUTHOR

David LaPorte <david@davidlaporte.org>

Kevin Amorin <kev@amorin.org>

Olivier Bilodeau <obilodeau@inverse.ca>

=head1 COPYRIGHT

Copyright (C) 2005 David LaPorte

Copyright (C) 2005 Kevin Amorin

Copyright (C) 2009-2012 Inverse inc.

=head1 LICENSE

This program is free software; you can redistribute it and/or
modify it under the terms of the GNU General Public License
as published by the Free Software Foundation; either version 2
of the License, or (at your option) any later version.

This program is distributed in the hope that it will be useful,
but WITHOUT ANY WARRANTY; without even the implied warranty of
MERCHANTABILITY or FITNESS FOR A PARTICULAR PURPOSE.  See the
GNU General Public License for more details.

You should have received a copy of the GNU General Public License
along with this program; if not, write to the Free Software
Foundation, Inc., 51 Franklin Street, Fifth Floor, Boston, MA  02110-1301,
USA.

=cut

1;

# vim: set shiftwidth=4:
# vim: set expandtab:
# vim: set backspace=indent,eol,start:<|MERGE_RESOLUTION|>--- conflicted
+++ resolved
@@ -121,11 +121,7 @@
                     return $FALSE;
                 }
 
-<<<<<<< HEAD
-                if ( $daemon =~ /(named|dhcpd|snort|httpd|snmptrapd|radiusd)/ && !$quick )
-=======
-                if ( $daemon =~ /(named|dhcpd|snort|suricata|httpd|snmptrapd)/ && !$quick )
->>>>>>> 846a9368
+                if ( $daemon =~ /(named|dhcpd|snort|surricata|httpd|snmptrapd|radiusd)/ && !$quick )
                 {
                     my $confname = "generate_" . $daemon . "_conf";
                     $logger->info(
