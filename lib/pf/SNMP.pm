--- conflicted
+++ resolved
@@ -238,11 +238,8 @@
         '_voiceVlan'                => undef,
         '_VoIPEnabled'              => undef,
         '_roles'                    => undef,
-<<<<<<< HEAD
         '_inlineTrigger'            => undef,
-=======
         '_deauthMethod'             => undef,
->>>>>>> 732723a3
     }, $class;
 
     foreach ( keys %argv ) {
@@ -338,15 +335,12 @@
             $this->{_VoIPEnabled} = $argv{$_};
         } elsif (/^-?roles$/i) {
             $this->{_roles} = $argv{$_};
-<<<<<<< HEAD
         } elsif (/^-?inlineTrigger$/i) {
             $this->{_inlineTrigger} = $argv{$_};
         } elsif (/^-?inlineVlan$/i) {
             $this->{_inlineVlan} = $argv{$_};
-=======
         } elsif (/^-?deauthMethod$/i) {
             $this->{_deauthMethod} = $argv{$_};
->>>>>>> 732723a3
         }
 
     }
@@ -2782,8 +2776,6 @@
     return [$RADIUS::RLM_MODULE_OK, %$radius_reply_ref];
 }
 
-<<<<<<< HEAD
-=======
 =item deauthTechniques
 
 Return the reference to the deauth technique or the default deauth technique.
@@ -2831,7 +2823,6 @@
         . "If it is then we don't support your hardware. Open a bug report with your hardware type.");
     return $FALSE;
 }
->>>>>>> 732723a3
 
 =back
 
