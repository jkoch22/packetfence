package pf::web::constants;

=head1 NAME

pf::web::constants - Constants for the captive portal

=head1 DESCRIPTION

This file is splitted by packages and refering to the constant requires you to
specify the package.

=cut

use strict;
use warnings;

use Readonly;

=head1 SUBROUTINES

=over

=item to_hash

Return all the WEB constants in an hash. This is to ease consumption by
Template Toolkit.

=cut

sub to_hash {
    no strict 'refs';

    # Lists all the entries of the WEB package then for each of them:
    my %constants;
    foreach (keys %WEB::) {
        # don't keep non scalar (hashes, lists) because using $
        next if not defined ${"WEB::$_"};
        # don't keep regex
        next if ref(${"WEB::$_"}) eq 'Regexp';
        $constants{$_} = ${"WEB::$_"};
    }
    return %constants;
}

=back

=head1 WEB

=cut

package WEB;
use pfconfig::cached_array;

tie our @uri_filters, 'pfconfig::cached_array', 'resource::URI_Filters';

=head2 URLs

=cut

# normal flow
Readonly::Scalar our $URL_SLASH                 => '^/$';
Readonly::Scalar our $URL_ACCESS                => '/access';
Readonly::Scalar our $URL_LOGOUT                => '/logout';
Readonly::Scalar our $URL_BILLING               => '/billing';
Readonly::Scalar our $URL_BILLING_CHILD         => '/billing/(.*)';
Readonly::Scalar our $URL_SSL_INSPECTION_CHILD  => '/ssl_inspection/(.*)';
Readonly::Scalar our $URL_CAPTIVE_PORTAL        => '/captive-portal';
Readonly::Scalar our $URL_SECURITY_EVENT        => '/security_event';
Readonly::Scalar our $URL_RELEASE               => '/security_event/release';
Readonly::Scalar our $URL_REMEDIATION           => '/remediation';
Readonly::Scalar our $URL_ENABLER               => '/enabler';
Readonly::Scalar our $URL_WISPR                 => '/wispr';
Readonly::Scalar our $URL_OAUTH2                => '/oauth2/(.+)';
Readonly::Scalar our $URL_LOST_STOLEN           => '/loststolen/(.+)';
Readonly::Scalar our $URL_STATUS                => '/status';
Readonly::Scalar our $URL_STATUS_RESETPW        => '/status/reset_pw';
Readonly::Scalar our $URL_STATUS_RESET_PASSWORD => '/status/reset_password';
Readonly::Scalar our $URL_STATUS_LOGIN          => '/status/login';
Readonly::Scalar our $URL_STATUS_LOGOUT         => '/status/logout';
Readonly::Scalar our $URL_STATUS_BILLING        => '/status/billing';
Readonly::Scalar our $URL_STATUS_BILLING_CANCEL => '/status/billing/cancel_subscription/(.+)';
Readonly::Scalar our $URL_STRIPE_CP             => '/stripe-customer-portal(.*)';
Readonly::Scalar our $URL_NODE_MANAGER          => '/node/manager/(.+)';
Readonly::Scalar our $URL_SAML_REDIRECT         => '/saml/redirect';
Readonly::Scalar our $URL_SAML                  => '/saml/(.+)';
Readonly::Scalar our $URL_SPONSOR_CHECK         => '/sponsor/check';
Readonly::Scalar our $URL_SWITCH                => '/switchto/(.+)';
Readonly::Scalar our $URL_RECORD_DESTINATION    => '/record_destination_url';
Readonly::Scalar our $URL_CHALLENGE             => '/challenge';
Readonly::Scalar our $URL_NETWORK_LOGOFF        => '/networklogoff';
Readonly::Scalar our $URL_MFA                   => '/mfa';
Readonly::Scalar our $URL_PORTAL_TOKEN          => '/portaltoken';

# guest related
Readonly::Scalar our $URL_SIGNUP                => '/signup';
Readonly::Scalar our $URL_EMAIL_ACTIVATION      => '/activate/email(.*)';
Readonly::Scalar our $URL_EMAIL_ACTIVATION_LINK => '/activate/email';
Readonly::Scalar our $URL_SMS_ACTIVATION        => '/activate/sms';
Readonly::Scalar our $URL_ADMIN_MANAGE_GUESTS   => '/guests/manage';

Readonly::Scalar our $URL_GAMING_REGISTRATION   => '/gaming-registration';
Readonly::Scalar our $URL_DEVICE_REGISTRATION   => '/device-registration';
Readonly::Scalar our $URL_DEVICE_REG_LOGOUT     => '/device-registration/logout';

# External Captive Portal URL detection constant
Readonly::Scalar our $EXT_URL_AEROHIVE              => '^/AeroHIVE::AP';
Readonly::Scalar our $EXT_URL_AEROHIVE_SHORT        => '^/AeroHIVE';
Readonly::Scalar our $EXT_URL_ARUBA                 => '^/Aruba';
Readonly::Scalar our $EXT_URL_ARUBA_SWITCH          => '^/Aruba::2930M';
Readonly::Scalar our $EXT_URL_CISCO_CATALYST_2960   => '^/Cisco::Catalyst_2960';
Readonly::Scalar our $EXT_URL_CISCO_CISCO_IOS_15_0  => '^/Cisco::Cisco_IOS_15_0';
Readonly::Scalar our $EXT_URL_CISCO_WLC             => '^/Cisco::WLC';
Readonly::Scalar our $EXT_URL_CISCO_ASA             => '^/Cisco::ASA';
Readonly::Scalar our $EXT_URL_COOVACHILLI           => '^/CoovaChilli';
Readonly::Scalar our $EXT_URL_MERAKI                => '^/Meraki::MR';
Readonly::Scalar our $EXT_URL_MERAKI_V2             => '^/Meraki::MR_v2';
Readonly::Scalar our $EXT_URL_RUCKUS                => '^/Ruckus';
Readonly::Scalar our $EXT_URL_RUCKUS_SMARTZONE      => '^/RuckusSmartZone';
Readonly::Scalar our $EXT_URL_XIRRUS                => '^/Xirrus';
Readonly::Scalar our $EXT_URL_MIKROTIK              => '^/Mikrotik';
Readonly::Scalar our $EXT_URL_FORTIGATE             => '^/Fortinet::FortiGate';
Readonly::Scalar our $EXT_URL_CAMBIUM               => '^/Cambium';
Readonly::Scalar our $EXT_URL_MOJO                  => '^/Mojo';
Readonly::Scalar our $EST_URL_DELL                  => '^/Dell:N1500';
Readonly::Scalar our $EXT_URL_EXOS                  => '^/Extreme::EXOS';
Readonly::Scalar our $EXT_URL_EXTREME_AP            => '^/Extreme::AP';
Readonly::Scalar our $EXT_URL_F5                    => '^/F5';
<<<<<<< HEAD
Readonly::Scalar our $EXT_URL_HUAWEI                => '^/Huawei::S6700';
=======
Readonly::Scalar our $EXT_URL_MERAKI_MS             => '^/Meraki::MS';
>>>>>>> f3e0fd69

# Ubiquiti doesn't support setting the URL so we much detect it using this URL which will then map to the Ubiquiti module in pf::web::externalportal
Readonly::Scalar our $EXT_URL_UBIQUITI              => '^/guest/s/[a-zA-Z0-9]+/';

# Provisioning engine
Readonly::Scalar our $URL_WIRELESS_PROFILE => '/wireless-profile.mobileconfig';
Readonly::Scalar our $URL_ANDROID_PROFILE  => '/profile.xml';
Readonly::Scalar our $URL_TLS_GENERATION   => '/tlsprofile';


=head2 Apache Config related

=over

=item Aliases for static content

URI => filesystem component

Filesystem portion is prefixed by $install_dir before installing into
Apache config.

=cut

Readonly::Hash our %CAPTIVE_PORTAL_STATIC_ALIASES => (
    '/common/'                => '/html/common/',
    '/content/'               => '/html/captive-portal/content/',
    '/profile-templates/'     => '/html/captive-portal/profile-templates/',
    '/favicon.ico'            => '/html/common/favicon.ico',
);

=item CAPTIVE_PORTAL_RESOURCES

Web portal resources that needs to be served by the captive-portal Catalyst Engine.

All URLs defined using constants starting with 'URL' are considered a web portal resource

=cut

my @captive_portal_resources = _captive_portal_resources_parser();
foreach ( @captive_portal_resources ) { s{([^/])$}{$1\$} }; # add $ to non-slash ending URLs
my $captive_portal_resources = join('|', @captive_portal_resources);
Readonly::Scalar our $CAPTIVE_PORTAL_RESOURCES => qr/ ^(?: $captive_portal_resources ) /xo; # eXtended pattern, compile Once

=item CAPTIVE_PORTAL_STATIC_RESOURCES

Web portal static resources that needs to be served by Apached without further processing.

All URLs matching one of the 'CAPTIVE_PORTAL_STATIC_ALIASES' path are considered a web portal static resource

=cut

my @captive_portal_static_ressources = keys %CAPTIVE_PORTAL_STATIC_ALIASES;
foreach ( @captive_portal_static_ressources ) { s{([^/])$}{$1\$} }; # add $ to non-slash ending URLs
my $captive_portal_static_resources = join('|', @captive_portal_static_ressources);
Readonly::Scalar our $CAPTIVE_PORTAL_STATIC_RESOURCES => qr/ ^(?: $captive_portal_static_resources ) /xo; # eXtended pattern, compile Once

=item LOCALES

Supported locales must be generated on the server and also have their binary catalog (.mo) under
/usr/local/pf/conf/locale/. Notice that a PacketFence translation generated for a two-letter language
code (ex: fr) will be used for any locale matching the language code (ex: fr_FR and fr_CA).

=cut

Readonly::Array our @LOCALES =>
  (
   qw(en_US es_ES fr_FR fr_CA de_DE he_IL it_IT nb_NO nl_NL pl_PL pt_BR)
  );

=item ALLOWED_RESOURCES_PROFILE_FILTER

Build a regex that will decide what is considered a local ressource
(allowed to Apache's further processing).

URL ending with / will only be anchored at the beginning (^/path/) otherwise
an ending anchor is also installed (^/file$).

Anything else should be redirected. This happens in L<pf::web::dispatcher>.

=cut

my @components_profile_filter =  _clean_urls_match_filter();
# add $ to non-slash ending URLs
foreach (@components_profile_filter) { s{([^/])$}{$1\$} };
my $allow_profile = join('|', @components_profile_filter);
Readonly::Scalar our $ALLOWED_RESOURCES_PROFILE_FILTER => qr/ ^(?: $allow_profile ) /xo if($allow_profile ne ''); # eXtended pattern, compile Once

=item EXTERNAL_PORTAL_URL

Build a regex that will decide what is considered as a external portal URL.

This URL should point to a module in pf::Switch that can extract the mac or ip of the switch from the URL.

=cut

my @components_url =  _clean_urls_match_ext_url();
foreach (@components_url) { s{([^/])$}{$1(?:\$|\/)} };
my $allow_url = join('|', @components_url);
Readonly::Scalar our $EXTERNAL_PORTAL_URL => qr/ ^(?: $allow_url ) /xo; # eXtended pattern, compile Once

=item _captive_portal_resources_parser

Return a regex that would match all the captive portal allowed clean URLs

=cut

sub _captive_portal_resources_parser {
    my %consts = pf::web::constants::to_hash();
    my @urls;
    foreach (keys %consts) {
        # keep only constants matching ^URL
        push @urls, $consts{$_} if (/^URL/);
    }
    return (@urls);
}

=item _clean_urls_match_filter

Return a regex that would match all the connection profile uri: filter

=cut

sub _clean_urls_match_filter {
    return @uri_filters;
}

=item _clean_urls_match_ext_url

Return a regex that would match all the captive portal allowed clean URLs

=cut

sub _clean_urls_match_ext_url {
    my %consts = pf::web::constants::to_hash();
    my @urls;
    foreach (keys %consts) {
        # keep only constants matching ^URL
        push @urls, $consts{$_} if (/^EXT_URL/);
    }
    return (@urls);
}

=back

=head1 AUTHOR

Inverse inc. <info@inverse.ca>

=head1 COPYRIGHT

Copyright (C) 2005-2024 Inverse inc.

=head1 LICENSE

This program is free software; you can redistribute it and/or
modify it under the terms of the GNU General Public License
as published by the Free Software Foundation; either version 2
of the License, or (at your option) any later version.

This program is distributed in the hope that it will be useful,
but WITHOUT ANY WARRANTY; without even the implied warranty of
MERCHANTABILITY or FITNESS FOR A PARTICULAR PURPOSE.  See the
GNU General Public License for more details.

You should have received a copy of the GNU General Public License
along with this program; if not, write to the Free Software
Foundation, Inc., 51 Franklin Street, Fifth Floor, Boston, MA  02110-1301,
USA.

=cut

1;

# vim: set shiftwidth=4:
# vim: set expandtab:
# vim: set backspace=indent,eol,start:<|MERGE_RESOLUTION|>--- conflicted
+++ resolved
@@ -125,11 +125,8 @@
 Readonly::Scalar our $EXT_URL_EXOS                  => '^/Extreme::EXOS';
 Readonly::Scalar our $EXT_URL_EXTREME_AP            => '^/Extreme::AP';
 Readonly::Scalar our $EXT_URL_F5                    => '^/F5';
-<<<<<<< HEAD
 Readonly::Scalar our $EXT_URL_HUAWEI                => '^/Huawei::S6700';
-=======
 Readonly::Scalar our $EXT_URL_MERAKI_MS             => '^/Meraki::MS';
->>>>>>> f3e0fd69
 
 # Ubiquiti doesn't support setting the URL so we much detect it using this URL which will then map to the Ubiquiti module in pf::web::externalportal
 Readonly::Scalar our $EXT_URL_UBIQUITI              => '^/guest/s/[a-zA-Z0-9]+/';
