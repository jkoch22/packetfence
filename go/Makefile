--- conflicted
+++ resolved
@@ -15,11 +15,7 @@
 .PHONY: test
 test:
 	/usr/local/pf/t/pfconfig-test ;\
-<<<<<<< HEAD
-	PFCONFIG_TESTING=y $(GO) test -count=1 ./...
-=======
-	PFCONFIG_PROTO=unix PFCONFIG_TESTING=y go test -count=1 ./...
->>>>>>> 5a6c92ab
+	PFCONFIG_PROTO=unix PFCONFIG_TESTING=y $(GO) test -count=1 ./...
 
 CMDS = $(wildcard cmd/*)
 ALL_BINARIES = $(patsubst cmd/%, %, $(CMDS))
