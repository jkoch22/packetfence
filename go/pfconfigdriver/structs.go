--- conflicted
+++ resolved
@@ -801,7 +801,6 @@
 	Element                 map[string]interface{}
 }
 
-<<<<<<< HEAD
 type Connectors struct {
 	StructConfig
 	PfconfigMethod          string `val:"element"`
@@ -810,12 +809,12 @@
 	Element                 map[string]struct {
 		Secret string `json:"secret"`
 	}
-=======
+}
+
 type FQDN struct {
 	StructConfig
 	PfconfigMethod          string `val:"element"`
 	PfconfigNS              string `val:"resource::fqdn"`
 	PfconfigDecodeInElement string `val:"yes"`
 	Element                 string
->>>>>>> 5a6c92ab
 }