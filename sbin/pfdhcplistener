#!/usr/bin/perl 

=head1 NAME

pfdhcplistener - listen to DHCP requests

=head1 SYNOPSIS

pfdhcplistener -i <interface> [options]

 Options:
   -d     Daemonize
   -h     Help

=cut

use warnings;
use strict;
use English qw( ‐no_match_vars ) ;  # Avoids regex performance penalty
use File::Basename qw(basename);
use Getopt::Std;
use Log::Log4perl;
use Net::Pcap 0.16;
use Pod::Usage;
use POSIX qw(:signal_h);
use Try::Tiny;

use constant INSTALL_DIR => '/usr/local/pf';

use lib INSTALL_DIR . "/lib";

use pf::config;
use pf::db;
use pf::inline::custom $INLINE_API_LEVEL;
use pf::iplog;
use pf::locationlog;
use pf::lookup::node;
use pf::node;
use pf::os;
use pf::util;
use pf::util::dhcp;
use pf::violation qw(violation_trigger);

Log::Log4perl->init_and_watch( INSTALL_DIR . "/conf/log.conf", $LOG4PERL_RELOAD_TIMER );
my $logger = Log::Log4perl->get_logger( basename($0) );
Log::Log4perl::MDC->put( 'proc', basename($0) );
# storing process id instead of thread id in tid (more useful)
Log::Log4perl::MDC->put( 'tid',  $PID );

POSIX::sigaction(
    &POSIX::SIGHUP,
    POSIX::SigAction->new(
        'normal_sighandler', POSIX::SigSet->new(), &POSIX::SA_NODEFER
    )
) or $logger->logdie("pfdhcplistener: could not set SIGHUP handler: $!");

POSIX::sigaction(
    &POSIX::SIGTERM,
    POSIX::SigAction->new(
        'normal_sighandler', POSIX::SigSet->new(), &POSIX::SA_NODEFER
    )
) or $logger->logdie("pfdhcplistener: could not set SIGTERM handler: $!");

POSIX::sigaction(
    &POSIX::SIGINT,
    POSIX::SigAction->new(
        'normal_sighandler', POSIX::SigSet->new(), &POSIX::SA_NODEFER
    )
) or $logger->logdie("pfdhcplistener: could not set SIGINT handler: $!");


my %args;
getopts( 'dhi:', \%args );

my $daemonize = $args{d};
my $interface = $args{i};

pod2usage( -verbose => 1 ) if ( $args{h} || !$args{i} );

my $ROGUE_DHCP_TRIGGER = '1100010';
my %rogue_servers;
my $is_inline_vlan;
my $accessControl;
my $interface_ip;
my $interface_vlan;
<<<<<<< HEAD
my @local_dhcp_servers;
=======
my $pcap;
>>>>>>> 59595737

# standard signals and daemonize
daemonize() if ($daemonize);

# start dhcp monitor
if ( isenabled( $Config{'network'}{'dhcpdetector'} ) ) {
    my @devices = @listen_ints;
    push @devices, @dhcplistener_ints;
    foreach my $dev (@devices) {
        if ( $dev eq $interface ) {

            # are we listening on an inline interface ?
            if (grep( { $_->tag("int") eq $interface} @inline_enforcement_nets) != 0) {
                $logger->debug("DHCP detector on an inline interface");
                $is_inline_vlan = $TRUE;
                $accessControl = new pf::inline::custom();
            }

            $interface_ip = $Config{"interface $interface"}{'ip'};
            $interface_vlan = get_vlan_from_int($interface) || $NO_VLAN;

            $logger->info("DHCP detector on $interface enabled");
            dhcp_detector();
        }
    }
    $logger->warn(
        "pfdhcplistener for $interface finished - this is bad. " .
        "Are you sure the interface you are trying to run the listener on is configured in packetfence to do so?"
    );
}

END {
    if ( defined($interface) ) {
        deletepid("pfdhcplistener_$interface");
        $logger->info("stopping pfdhcplistener for interface $interface");
    }
}

exit(0);

=head1 SUBROUTINES

=over

=cut
sub dhcp_detector {
    my $filter = "udp and (port 67 or port 68)";
    my $filter_t;
    my $net;
    my $mask;
    my $opt = 1;
    my $err;
    $pcap = Net::Pcap::pcap_open_live( $interface, 576, 1, 0, \$err );

    if (!defined($pcap)) {
        $logger->logdie("Unable to initiate packet capture. Is $interface an actual network interface?");
    }

    if ((Net::Pcap::compile( $pcap, \$filter_t, $filter, $opt, 0 )) == -1) {
        $logger->logdie("Unable to compile filter string '$filter'");
    }

    Net::Pcap::setfilter( $pcap, $filter_t );
    my $result = Net::Pcap::loop( $pcap, -1, \&process_pkt, $interface );
    $logger->logdie(Net::Pcap::pcap_geterr($pcap)) if ($result == -1);
}

sub process_pkt {
    my ( $user_data, $hdr, $pkt ) = @_;
    listen_dhcp( $pkt, $user_data );
}

sub listen_dhcp {
    my ( $packet ) = @_;

    my ($l2, $l3, $l4, $dhcp);

    # we need success flag here because we can't next inside try catch
    my $success;
    try {
        ($l2, $l3, $l4, $dhcp) = decompose_dhcp($packet);
        $success = 1;
    } catch {
        $logger->warn("Unable to parse DHCP packet: $_");
    };
    return if (!$success);

    # adding to dhcp hashref some frame information we care about
    $dhcp->{'src_mac'} = clean_mac($l2->{'src_mac'});
    $dhcp->{'dest_mac'} = clean_mac($l2->{'dest_mac'});
    $dhcp->{'src_ip'} = $l3->{'src_ip'};
    $dhcp->{'dest_ip'} = $l3->{'dest_ip'};

    if (!valid_mac($dhcp->{'src_mac'})) {
        $logger->debug("Source MAC is invalid. skipping");
        return;
    }

    # grab DHCP information
    if ( !defined($dhcp->{'chaddr'}) ) {
        $logger->debug("chaddr is undefined in DHCP packet");
        return;
    }

    $dhcp->{'chaddr'} = clean_mac( substr( $dhcp->{'chaddr'}, 0, 12 ) );
    if ( $dhcp->{'chaddr'} ne "00:00:00:00:00:00" && !valid_mac($dhcp->{'chaddr'}) ) {
        $logger->debug(
            "invalid CHADDR value ($dhcp->{'chaddr'}) in DHCP packet from $dhcp->{src_mac} ($dhcp->{src_ip})"
        );
        return;
    }

    if ( !node_exist($dhcp->{'chaddr'}) ) {
        $logger->info("Unseen before node added: $dhcp->{'chaddr'}");
        node_add_simple($dhcp->{'chaddr'});
    }

    # FIXME throtle this
    # There is activity from that mac, call node wakeup
    node_mac_wakeup($dhcp->{'chaddr'});

    # opcode 1 = request, opcode 2 = reply

    # Option 53: DHCP Message Type (RFC2132)
    # Value   Message Type
    # -----   ------------
    #   1     DHCPDISCOVER
    #   2     DHCPOFFER
    #   3     DHCPREQUEST
    #   4     DHCPDECLINE
    #   5     DHCPACK
    #   6     DHCPNAK
    #   7     DHCPRELEASE
    #   8     DHCPINFORM
 
    if ( $dhcp->{'op'} == 2 ) {
        parse_dhcp_offer($dhcp) if ( $dhcp->{'options'}{'53'} == 2 ); 

        parse_dhcp_ack($dhcp) if ( $dhcp->{'options'}{'53'} == 5 );

    } elsif ( $dhcp->{'op'} == 1 ) {

        # returning on Discover in order to avoid some unnecessary work (we expect clients to do a dhcp request anyway)
        return parse_dhcp_discover($dhcp) if ( $dhcp->{'options'}{'53'} == 1 );

        parse_dhcp_request($dhcp) if ( $dhcp->{'options'}{'53'} == 3 );

        return parse_dhcp_release($dhcp) if ( $dhcp->{'options'}{'53'} == 7 );

        return parse_dhcp_inform($dhcp) if ( $dhcp->{'options'}{'53'} == 8 );

        # Option 82 Relay Agent Information (RFC3046)
        if ( isenabled( $Config{'network'}{'dhcpoption82logger'} ) && defined( $dhcp->{'options'}{'82'} ) ) {
            parse_dhcp_option82($dhcp);
        }

        # updating the node first 
        # in case the fingerprint generates a violation and that autoreg uses fingerprint to auto-categorize nodes 
        # see #1216 for details
        my %tmp;
        $tmp{'dhcp_fingerprint'} = defined($dhcp->{'options'}{'55'}) ? $dhcp->{'options'}{'55'} : '';
        $tmp{'last_dhcp'} = mysql_date();
        $tmp{'computername'} = defined($dhcp->{'options'}{'12'}) ? $dhcp->{'options'}{'12'} : '';
        node_modify( $dhcp->{'chaddr'}, %tmp );

        my $fingerprint_data = process_fingerprint($dhcp);

        my $modified_node_log_message = '';
        foreach my $node_key ( keys %tmp ) {
            $modified_node_log_message .= "$node_key = " . $tmp{$node_key} . ",";
        }
        chop($modified_node_log_message);

        $logger->info("$dhcp->{'chaddr'} requested an IP. "
            . ( defined($fingerprint_data) ? "DHCP Fingerprint: $fingerprint_data. " : "Unknown DHCP fingerprint. " )
            . "Modified node with $modified_node_log_message"
        );

    } else {
        $logger->debug("unrecognized DHCP opcode from $dhcp->{'chaddr'}: $dhcp->{op}");
    }
}

=item parse_dhcp_discover

=cut
sub parse_dhcp_discover {
    my ($dhcp) = @_;
    $logger->debug("DHCPDISCOVER from $dhcp->{'chaddr'}");
}

=item parse_dhcp_offer

=cut
sub parse_dhcp_offer {
    my ($dhcp) = @_;

    if ($dhcp->{'yiaddr'} =~ /^0\.0\.0\.0$/) {
        $logger->warn("DHCPOFFER invalid IP in DHCP's yiaddr for $dhcp->{'chaddr'}");
        return;
    }

    $logger->info("DHCPOFFER from $dhcp->{src_ip} ($dhcp->{src_mac}) to host $dhcp->{'chaddr'} ($dhcp->{yiaddr})");

    rogue_dhcp_handling($dhcp->{'src_ip'}, $dhcp->{'src_mac'}, $dhcp->{'yiaddr'}, $dhcp->{'chaddr'}, $dhcp->{'giaddr'});
}

=item parse_dhcp_request

=cut
sub parse_dhcp_request {
    my ($dhcp) = @_;
    $logger->debug("DHCPREQUEST from $dhcp->{'chaddr'}");

    my $lease_length = $dhcp->{'options'}{'51'};
    my $client_ip = $dhcp->{'options'}{'50'};
    if (defined($client_ip) && $client_ip !~ /^0\.0\.0\.0$/) {
        $logger->info(
            "DHCPREQUEST from $dhcp->{'chaddr'} ($client_ip)"
            . ( defined($lease_length) ? " with lease of $lease_length seconds" : "")
        );
        update_iplog( $dhcp->{'chaddr'}, $client_ip, $lease_length );
    }

    # As per RFC2131 in a DHCPREQUEST if ciaddr is set and we broadcast, we are in re-binding state
    # in which case we are not interested in detecting rogue DHCP
    if ($dhcp->{'ciaddr'} =~ /^0\.0\.0\.0$/) {
        rogue_dhcp_handling($dhcp->{'options'}{54}, undef, $client_ip, $dhcp->{'chaddr'}, $dhcp->{'giaddr'});
    }

    if ($is_inline_vlan) {
        locationlog_synchronize($interface_ip, $NO_PORT, $interface_vlan, $dhcp->{'chaddr'}, $NO_VOIP, $INLINE);
        $accessControl->performInlineEnforcement($dhcp->{'chaddr'});
    }
}


=item parse_dhcp_ack

=cut
sub parse_dhcp_ack {
    my ($dhcp) = @_;

    my $s_ip = $dhcp->{'src_ip'};
    my $s_mac = $dhcp->{'src_mac'};
    my $lease_length = $dhcp->{'options'}->{'51'};
    
    if ($dhcp->{'yiaddr'} !~ /^0\.0\.0\.0$/) {

        $logger->info(
            "DHCPACK from $s_ip ($s_mac) to host $dhcp->{'chaddr'} ($dhcp->{yiaddr})"
            . ( defined($lease_length) ? " for $lease_length seconds" : "" )
        );  
        update_iplog( $dhcp->{'chaddr'}, $dhcp->{'yiaddr'}, $lease_length );

    } elsif ($dhcp->{'ciaddr'} !~ /^0\.0\.0\.0$/) {

        $logger->info(
            "DHCPACK CIADDR from $s_ip ($s_mac) to host $dhcp->{'chaddr'} ($dhcp->{ciaddr})"
            . ( defined($lease_length) ? " for $lease_length seconds" : "")
        );
        update_iplog( $dhcp->{'chaddr'}, $dhcp->{'ciaddr'}, $lease_length );

    } else {
        $logger->warn(
            "invalid DHCPACK from $s_ip ($s_mac) to host $dhcp->{'chaddr'} [$dhcp->{yiaddr} - $dhcp->{ciaddr}]"
        );
    }
}

=item parse_dhcp_release

=cut
sub parse_dhcp_release {
    my ($dhcp) = @_;
    $logger->debug("DHCPRELEASE from $dhcp->{'chaddr'} ($dhcp->{ciaddr})");
    iplog_close($dhcp->{'ciaddr'});
}

=item parse_dhcp_inform

=cut
sub parse_dhcp_inform {
    my ($dhcp) = @_;
    $logger->debug("DHCPINFORM from $dhcp->{'chaddr'} ($dhcp->{ciaddr})");
}

=item rogue_dhcp_handling

Requires DHCP Server IP

Optional but very useful DHCP Server MAC

=cut
sub rogue_dhcp_handling {
    my ($dhcp_srv_ip, $dhcp_srv_mac, $offered_ip, $client_mac, $relay_ip) = @_;

    return if (isdisabled($Config{'network'}{'rogue_dhcp_detection'}));

    # if server ip is empty, it means that the client is asking for it's old IP and this should be legit
    if (!defined($dhcp_srv_ip)) {
        $logger->debug(
            "received empty DHCP Server IP in rogue detection. " .
            "Offered IP: " . ( defined($offered_ip) ? $offered_ip : 'unknown' )
        );
        return;
    }

    # ignore local DHCP servers
    return if ( grep({$_ eq $dhcp_srv_ip} get_local_dhcp_servers()) );

    # ignore whitelisted DHCP servers
    return if ( grep({$_ eq $dhcp_srv_ip} split(/\s*,\s*/, $Config{'general'}{'dhcpservers'})) );

    my $rogue_offer = sprintf( "%s: %15s to %s on interface %s", mysql_date(), $offered_ip, $client_mac, $interface );
    if (defined($relay_ip) && $relay_ip !~ /^0\.0\.0\.0$/) {
        $rogue_offer .= " received via relay $relay_ip";
    }
    $rogue_offer .= "\n";
    push @{ $rogue_servers{$dhcp_srv_ip} }, $rogue_offer;

    # if I have a MAC use it, otherwise look it up
    $dhcp_srv_mac = ip2mac($dhcp_srv_ip) if (!defined($dhcp_srv_mac));
    if ($dhcp_srv_mac) {
        violation_trigger( $dhcp_srv_mac, $ROGUE_DHCP_TRIGGER, 'INTERNAL' );
    } else {
        $logger->info("Unable to find MAC based on IP $dhcp_srv_ip for rogue DHCP server");
        $dhcp_srv_mac = 'unknown';
    }

    $logger->warn("$dhcp_srv_ip ($dhcp_srv_mac) was detected offering $offered_ip to $client_mac on $interface");
    if (scalar( @{ $rogue_servers{$dhcp_srv_ip} } ) == $Config{'network'}{'rogueinterval'} ) {
        my %rogue_message;
        $rogue_message{'subject'} = "ROGUE DHCP SERVER DETECTED AT $dhcp_srv_ip ($dhcp_srv_mac) ON $interface\n";
        $rogue_message{'message'} = '';
        if ($dhcp_srv_mac ne 'unknown') {
            $rogue_message{'message'} .= pf::lookup::node::lookup_node($dhcp_srv_mac) . "\n";
        }
        $rogue_message{'message'} .= "Detected Offers\n---------------\n";
        while ( @{ $rogue_servers{$dhcp_srv_ip} } ) {
            $rogue_message{'message'} .= pop( @{ $rogue_servers{$dhcp_srv_ip} } );
        }
        $rogue_message{'message'} .= 
            "\n\nIf this DHCP Server is legitimate, make sure to add it to the dhcpservers list under General.\n"
        ;
        pfmailer(%rogue_message);
    }
}


=item parse_dhcp_option82

Option 82 is Relay Agent Information. Defined in RFC 3046.

=cut
sub parse_dhcp_option82 {
    my ($dhcp) = @_;

    # slicing the hash to retrive the stuff we are interested in
    my ($switch, $vlan, $mod, $port)  = @{$dhcp->{'options'}{'82'}}{'switch', 'vlan', 'module', 'port'};
    if ( defined($switch) && defined($vlan) && defined($mod) && defined($port) ) {

        # TODO port should be translated into ifIndex
        # FIXME option82 stuff needs to be re-validated (#1340)
        locationlog_insert_closed($switch, $mod . '/' . $port, $vlan, $dhcp->{'chaddr'}, '');
    }
}

sub update_iplog {
    my ( $srcmac, $srcip, $lease_length ) = @_;
    $logger->debug("$srcip && $srcmac");

    # return if MAC or IP is not valid
    if ( !valid_mac($srcmac) || !valid_ip($srcip) ) {
        $logger->error("invalid MAC or IP: $srcmac $srcip");
        return;
    }

    my $oldmac = ip2mac($srcip);
    my $oldip  = mac2ip($srcmac);

    if ( $oldmac && $oldmac ne $srcmac ) {
        $logger->info(
            "oldmac ($oldmac) and newmac ($srcmac) are different for $srcip - closing iplog entry"
        );
        iplog_close_now($srcip);
    }
    if ( $oldip && $oldip ne $srcip ) {
        $logger->info(
            "oldip ($oldip) and newip ($srcip) are different for $srcmac - closing iplog entry"
        );
        iplog_close_now($oldip);
    }

    iplog_open( $srcmac, $srcip, $lease_length );
}

=item process_fingerprint

=over

=item Calls violation_trigger for every matching DHCP fingerprint type and class. 

=item Logs unknown fingerprints

=item Returns a string that identifies OS id and name

=back

=cut
sub process_fingerprint {
    my ($dhcp) = @_;

    my $dhcp_fingerprint = $dhcp->{'options'}->{'55'};
    my $chaddr = $dhcp->{'chaddr'};
    my $fingerprint_data;

    return if (!defined($dhcp_fingerprint) || $dhcp_fingerprint eq "");

    my @fingerprint_info = dhcp_fingerprint_view($dhcp_fingerprint);
    if ( scalar(@fingerprint_info) && ( ref( $fingerprint_info[0] ) eq 'HASH' ) ) {

        # precise fingerprint
        $fingerprint_data = "OS::".$fingerprint_info[0]->{'id'}." (".$fingerprint_info[0]->{'os'}.")";
        $logger->debug("$chaddr sending $fingerprint_data trigger");
        violation_trigger( $chaddr, $fingerprint_info[0]->{'id'}, "OS" );

        # class fingerprints
        foreach my $class_trigger (@fingerprint_info) {
            my $class_data = "OS::".$class_trigger->{'classid'}." (".$class_trigger->{'class'}.")";
            $logger->debug("$chaddr sending $class_data trigger");
            violation_trigger( $chaddr, $class_trigger->{'classid'}, "OS" );
        }

    } else {
        my $dhcp_type = dhcp_message_type_to_string($dhcp->{'options'}{53});
        $logger->info("Unknown DHCP fingerprint: $dhcp_fingerprint (DHCP Message Type: $dhcp_type)");
    }

    return $fingerprint_data;
}

sub daemonize {
    chdir '/' or $logger->logdie("Can't chdir to /: $!");
    open STDIN, '<', '/dev/null'
        or $logger->logdie("Can't read /dev/null: $!");
    open STDOUT, '>', '/dev/null'
        or $logger->logdie("Can't write to /dev/null: $!");

    defined( my $pid = fork )
        or $logger->logdie("pfdhcplistener: could not fork: $!");
    POSIX::_exit(0) if ($pid);
    if ( !POSIX::setsid() ) {
        $logger->error("could not start a new session: $!");
    }
    open STDERR, '>&STDOUT' or $logger->logdie("Can't dup stdout: $!");
    my $daemon_pid = createpid("pfdhcplistener_$interface");

    # updating Log4perl's pid info
    Log::Log4perl::MDC->put( 'tid',  $daemon_pid );
}

sub normal_sighandler {
    Net::Pcap::pcap_breakloop($pcap);
    deletepid("pfdhcplistener_$interface");
    if ( threads->self->tid() == 0 ) {
        $logger->logdie(
            "pfdhcplistener: caught SIG" . $_[0] . " - terminating" );
    }
}

=item get_local_dhcp_servers

Return a list of all dhcp servers IP that could be running locally.

Caches results on first run then returns from cache.

=cut
sub get_local_dhcp_servers {

    # return from cache
    return @local_dhcp_servers if (@local_dhcp_servers);

    # look them up, fill cache and return result
    foreach my $network (keys %ConfigNetworks) {

        push @local_dhcp_servers, $ConfigNetworks{$network}{'gateway'}
            if ($ConfigNetworks{$network}{'dhcpd'} eq 'enabled');
    }
    return @local_dhcp_servers;
}

=back

=head1 BUGS AND LIMITATIONS

Probably

=head1 AUTHOR

Dave Laporte <dave@laportestyle.org>

Kevin Amorin <kev@amorin.org>

Dominik Gehl <dgehl@inverse.ca>

Olivier Bilodeau <obilodeau@inverse.ca>

=head1 COPYRIGHT

Copyright (C) 2005 Dave Laporte

Copyright (C) 2005 Kevin Amorin

Copyright (C) 2007-2012 Inverse inc.

=head1 LICENSE

This program is free software; you can redistribute it and/or
modify it under the terms of the GNU General Public License
as published by the Free Software Foundation; either version 2
of the License, or (at your option) any later version.

This program is distributed in the hope that it will be useful,
but WITHOUT ANY WARRANTY; without even the implied warranty of
MERCHANTABILITY or FITNESS FOR A PARTICULAR PURPOSE.  See the
GNU General Public License for more details.

You should have received a copy of the GNU General Public License
along with this program; if not, write to the Free Software
Foundation, Inc., 51 Franklin Street, Fifth Floor, Boston, MA  02110-1301,
USA.

=cut
<|MERGE_RESOLUTION|>--- conflicted
+++ resolved
@@ -83,11 +83,8 @@
 my $accessControl;
 my $interface_ip;
 my $interface_vlan;
-<<<<<<< HEAD
 my @local_dhcp_servers;
-=======
 my $pcap;
->>>>>>> 59595737
 
 # standard signals and daemonize
 daemonize() if ($daemonize);
