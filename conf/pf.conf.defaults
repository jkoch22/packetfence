--- conflicted
+++ resolved
@@ -1025,7 +1025,6 @@
 # Interval at which Packetfence purges the ldap_auth cache
 ldap_auth_cache_cleanup_interval=600s
 
-<<<<<<< HEAD
 # maintenance.cluster_sync_interval
 #
 # Interval at which PacketFence runs the sync between all the members of the cluster
@@ -1042,7 +1041,7 @@
 #
 # Shared KEY for vrrp protocol (Must be the same on all members).
 password=1234
-=======
+
 [monitoring]
 #
 # monitoring.statsd_host
@@ -1052,4 +1051,3 @@
 # monitoring.statsd_port
 #
 statsd_port=8125
->>>>>>> d110354f
