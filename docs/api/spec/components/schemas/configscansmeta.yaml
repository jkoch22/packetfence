--- conflicted
+++ resolved
@@ -14,6 +14,41 @@
           ip:
             $ref: '#/components/schemas/Meta'
           nessus_clientpolicy:
+            $ref: '#/components/schemas/Meta'
+          oses:
+            $ref: '#/components/schemas/Meta'
+          password:
+            $ref: '#/components/schemas/Meta'
+          port:
+            $ref: '#/components/schemas/Meta'
+          post_registration:
+            $ref: '#/components/schemas/Meta'
+          pre_registration:
+            $ref: '#/components/schemas/Meta'
+          registration:
+            $ref: '#/components/schemas/Meta'
+          type:
+            $ref: '#/components/schemas/Meta'
+          username:
+            $ref: '#/components/schemas/Meta'
+        type: object
+    type: object
+  - properties:
+      meta:
+        properties:
+          categories:
+            $ref: '#/components/schemas/Meta'
+          duration:
+            $ref: '#/components/schemas/Meta'
+          id:
+            $ref: '#/components/schemas/Meta'
+          ip:
+            $ref: '#/components/schemas/Meta'
+          openvas_alertid:
+            $ref: '#/components/schemas/Meta'
+          openvas_configid:
+            $ref: '#/components/schemas/Meta'
+          openvas_reportformatid:
             $ref: '#/components/schemas/Meta'
           oses:
             $ref: '#/components/schemas/Meta'
@@ -81,15 +116,7 @@
             $ref: '#/components/schemas/Meta'
           ip:
             $ref: '#/components/schemas/Meta'
-<<<<<<< HEAD
           nessus_clientpolicy:
-=======
-          openvas_alertid:
-            $ref: '#/components/schemas/Meta'
-          openvas_configid:
-            $ref: '#/components/schemas/Meta'
-          openvas_reportformatid:
->>>>>>> 8841b9a9
             $ref: '#/components/schemas/Meta'
           oses:
             $ref: '#/components/schemas/Meta'
@@ -103,53 +130,7 @@
             $ref: '#/components/schemas/Meta'
           registration:
             $ref: '#/components/schemas/Meta'
-<<<<<<< HEAD
           scannername:
-            $ref: '#/components/schemas/Meta'
-=======
->>>>>>> 8841b9a9
-          type:
-            $ref: '#/components/schemas/Meta'
-          username:
-            $ref: '#/components/schemas/Meta'
-        type: object
-    type: object
-  - properties:
-      meta:
-        properties:
-          categories:
-            $ref: '#/components/schemas/Meta'
-          duration:
-            $ref: '#/components/schemas/Meta'
-          engine_id:
-            $ref: '#/components/schemas/Meta'
-          host:
-            $ref: '#/components/schemas/Meta'
-<<<<<<< HEAD
-          openvas_alertid:
-            $ref: '#/components/schemas/Meta'
-          openvas_configid:
-            $ref: '#/components/schemas/Meta'
-          openvas_reportformatid:
-=======
-          id:
->>>>>>> 8841b9a9
-            $ref: '#/components/schemas/Meta'
-          oses:
-            $ref: '#/components/schemas/Meta'
-          password:
-            $ref: '#/components/schemas/Meta'
-          port:
-            $ref: '#/components/schemas/Meta'
-          post_registration:
-            $ref: '#/components/schemas/Meta'
-          pre_registration:
-            $ref: '#/components/schemas/Meta'
-          registration:
-            $ref: '#/components/schemas/Meta'
-          site_id:
-            $ref: '#/components/schemas/Meta'
-          template_id:
             $ref: '#/components/schemas/Meta'
           type:
             $ref: '#/components/schemas/Meta'
