ConfigPortalModulesMeta:
  discriminator:
    propertyName: type
  oneOf:
  - properties:
      meta:
        properties:
          actions:
            $ref: '#/components/schemas/Meta'
<<<<<<< HEAD
          aup_template:
            $ref: '#/components/schemas/Meta'
=======
>>>>>>> 8841b9a9
          custom_fields:
            $ref: '#/components/schemas/Meta'
          description:
            $ref: '#/components/schemas/Meta'
          fields_to_save:
<<<<<<< HEAD
            $ref: '#/components/schemas/Meta'
          id:
            $ref: '#/components/schemas/Meta'
          landing_template:
            $ref: '#/components/schemas/Meta'
          pid_field:
            $ref: '#/components/schemas/Meta'
          signup_template:
            $ref: '#/components/schemas/Meta'
          source_id:
=======
            $ref: '#/components/schemas/Meta'
          id:
            $ref: '#/components/schemas/Meta'
          modules:
>>>>>>> 8841b9a9
            $ref: '#/components/schemas/Meta'
          multi_source_auth_classes:
            $ref: '#/components/schemas/Meta'
<<<<<<< HEAD
          with_aup:
            $ref: '#/components/schemas/Meta'
        type: object
    type: object
  - properties:
      meta:
        properties:
          actions:
=======
          multi_source_ids:
>>>>>>> 8841b9a9
            $ref: '#/components/schemas/Meta'
          multi_source_object_classes:
            $ref: '#/components/schemas/Meta'
          multi_source_types:
            $ref: '#/components/schemas/Meta'
<<<<<<< HEAD
          modules:
=======
          show_first_module_on_default:
            $ref: '#/components/schemas/Meta'
          template:
>>>>>>> 8841b9a9
            $ref: '#/components/schemas/Meta'
          type:
            $ref: '#/components/schemas/Meta'
        type: object
    type: object
  - properties:
      meta:
        properties:
          actions:
            $ref: '#/components/schemas/Meta'
          aup_template:
            $ref: '#/components/schemas/Meta'
          custom_fields:
            $ref: '#/components/schemas/Meta'
          description:
            $ref: '#/components/schemas/Meta'
          fields_to_save:
            $ref: '#/components/schemas/Meta'
          id:
            $ref: '#/components/schemas/Meta'
          landing_template:
            $ref: '#/components/schemas/Meta'
<<<<<<< HEAD
          ssl_mobileconfig_path:
            $ref: '#/components/schemas/Meta'
          ssl_path:
=======
          pid_field:
            $ref: '#/components/schemas/Meta'
          signup_template:
            $ref: '#/components/schemas/Meta'
          source_id:
>>>>>>> 8841b9a9
            $ref: '#/components/schemas/Meta'
          type:
            $ref: '#/components/schemas/Meta'
          with_aup:
            $ref: '#/components/schemas/Meta'
        type: object
    type: object
  - properties:
      meta:
        properties:
          actions:
            $ref: '#/components/schemas/Meta'
          aup_template:
            $ref: '#/components/schemas/Meta'
          custom_fields:
            $ref: '#/components/schemas/Meta'
          description:
            $ref: '#/components/schemas/Meta'
          fields_to_save:
            $ref: '#/components/schemas/Meta'
          id:
            $ref: '#/components/schemas/Meta'
          landing_template:
            $ref: '#/components/schemas/Meta'
          pid_field:
            $ref: '#/components/schemas/Meta'
          signup_template:
            $ref: '#/components/schemas/Meta'
          source_id:
            $ref: '#/components/schemas/Meta'
          type:
            $ref: '#/components/schemas/Meta'
          with_aup:
            $ref: '#/components/schemas/Meta'
        type: object
    type: object
  - properties:
      meta:
        properties:
          actions:
            $ref: '#/components/schemas/Meta'
          description:
            $ref: '#/components/schemas/Meta'
          id:
            $ref: '#/components/schemas/Meta'
          skipable:
            $ref: '#/components/schemas/Meta'
<<<<<<< HEAD
          template:
=======
          ssl_mobileconfig_path:
            $ref: '#/components/schemas/Meta'
          ssl_path:
>>>>>>> 8841b9a9
            $ref: '#/components/schemas/Meta'
          type:
            $ref: '#/components/schemas/Meta'
        type: object
    type: object
  - properties:
      meta:
        properties:
          aup_template:
            $ref: '#/components/schemas/Meta'
          aup_template:
            $ref: '#/components/schemas/Meta'
          custom_fields:
            $ref: '#/components/schemas/Meta'
          description:
            $ref: '#/components/schemas/Meta'
          fields_to_save:
            $ref: '#/components/schemas/Meta'
          id:
            $ref: '#/components/schemas/Meta'
<<<<<<< HEAD
          landing_template:
            $ref: '#/components/schemas/Meta'
          pid_field:
            $ref: '#/components/schemas/Meta'
          signup_template:
            $ref: '#/components/schemas/Meta'
          source_id:
=======
          multi_source_ids:
            $ref: '#/components/schemas/Meta'
          pid_field:
            $ref: '#/components/schemas/Meta'
          signup_template:
>>>>>>> 8841b9a9
            $ref: '#/components/schemas/Meta'
          type:
            $ref: '#/components/schemas/Meta'
          with_aup:
            $ref: '#/components/schemas/Meta'
        type: object
    type: object
  - properties:
      meta:
        properties:
          custom_fields:
            $ref: '#/components/schemas/Meta'
          aup_template:
            $ref: '#/components/schemas/Meta'
          custom_fields:
            $ref: '#/components/schemas/Meta'
          description:
            $ref: '#/components/schemas/Meta'
          fields_to_save:
<<<<<<< HEAD
            $ref: '#/components/schemas/Meta'
          id:
            $ref: '#/components/schemas/Meta'
          source_id:
=======
            $ref: '#/components/schemas/Meta'
          id:
            $ref: '#/components/schemas/Meta'
          landing_template:
            $ref: '#/components/schemas/Meta'
          pid_field:
>>>>>>> 8841b9a9
            $ref: '#/components/schemas/Meta'
          signup_template:
            $ref: '#/components/schemas/Meta'
          source_id:
            $ref: '#/components/schemas/Meta'
          type:
            $ref: '#/components/schemas/Meta'
<<<<<<< HEAD
=======
          with_aup:
            $ref: '#/components/schemas/Meta'
>>>>>>> 8841b9a9
        type: object
    type: object
  - properties:
      meta:
        properties:
          actions:
            $ref: '#/components/schemas/Meta'
          aup_template:
            $ref: '#/components/schemas/Meta'
          custom_fields:
            $ref: '#/components/schemas/Meta'
          description:
            $ref: '#/components/schemas/Meta'
          fields_to_save:
            $ref: '#/components/schemas/Meta'
          id:
            $ref: '#/components/schemas/Meta'
<<<<<<< HEAD
          landing_template:
=======
          multi_source_ids:
>>>>>>> 8841b9a9
            $ref: '#/components/schemas/Meta'
          pid_field:
            $ref: '#/components/schemas/Meta'
          signup_template:
            $ref: '#/components/schemas/Meta'
          type:
            $ref: '#/components/schemas/Meta'
          username:
            $ref: '#/components/schemas/Meta'
          with_aup:
            $ref: '#/components/schemas/Meta'
        type: object
    type: object
  - properties:
      meta:
        properties:
          actions:
            $ref: '#/components/schemas/Meta'
<<<<<<< HEAD
          aup_template:
            $ref: '#/components/schemas/Meta'
          custom_fields:
            $ref: '#/components/schemas/Meta'
=======
          description:
            $ref: '#/components/schemas/Meta'
          id:
            $ref: '#/components/schemas/Meta'
          type:
            $ref: '#/components/schemas/Meta'
        type: object
    type: object
  - properties:
      meta:
        properties:
          actions:
            $ref: '#/components/schemas/Meta'
>>>>>>> 8841b9a9
          description:
            $ref: '#/components/schemas/Meta'
          fields_to_save:
            $ref: '#/components/schemas/Meta'
          id:
            $ref: '#/components/schemas/Meta'
<<<<<<< HEAD
          multi_source_ids:
            $ref: '#/components/schemas/Meta'
          pid_field:
            $ref: '#/components/schemas/Meta'
          signup_template:
=======
          skipable:
>>>>>>> 8841b9a9
            $ref: '#/components/schemas/Meta'
          type:
            $ref: '#/components/schemas/Meta'
          with_aup:
            $ref: '#/components/schemas/Meta'
        type: object
    type: object
  - properties:
      meta:
        properties:
<<<<<<< HEAD
          actions:
            $ref: '#/components/schemas/Meta'
          aup_template:
            $ref: '#/components/schemas/Meta'
          custom_fields:
            $ref: '#/components/schemas/Meta'
          description:
            $ref: '#/components/schemas/Meta'
          fields_to_save:
            $ref: '#/components/schemas/Meta'
          forced_sponsor:
            $ref: '#/components/schemas/Meta'
          id:
            $ref: '#/components/schemas/Meta'
          pid_field:
            $ref: '#/components/schemas/Meta'
          signup_template:
=======
          description:
            $ref: '#/components/schemas/Meta'
          id:
            $ref: '#/components/schemas/Meta'
          modules:
>>>>>>> 8841b9a9
            $ref: '#/components/schemas/Meta'
          source_id:
            $ref: '#/components/schemas/Meta'
          type:
            $ref: '#/components/schemas/Meta'
        type: object
    type: object
  - properties:
      meta:
        properties:
          actions:
            $ref: '#/components/schemas/Meta'
<<<<<<< HEAD
=======
          aup_template:
            $ref: '#/components/schemas/Meta'
>>>>>>> 8841b9a9
          custom_fields:
            $ref: '#/components/schemas/Meta'
          description:
            $ref: '#/components/schemas/Meta'
          fields_to_save:
            $ref: '#/components/schemas/Meta'
          id:
            $ref: '#/components/schemas/Meta'
<<<<<<< HEAD
          modules:
            $ref: '#/components/schemas/Meta'
          multi_source_auth_classes:
            $ref: '#/components/schemas/Meta'
          multi_source_ids:
            $ref: '#/components/schemas/Meta'
          multi_source_object_classes:
            $ref: '#/components/schemas/Meta'
          multi_source_types:
            $ref: '#/components/schemas/Meta'
          show_first_module_on_default:
=======
          signup_template:
>>>>>>> 8841b9a9
            $ref: '#/components/schemas/Meta'
          source_id:
            $ref: '#/components/schemas/Meta'
          type:
            $ref: '#/components/schemas/Meta'
          with_aup:
            $ref: '#/components/schemas/Meta'
        type: object
    type: object
  - properties:
      meta:
        properties:
          actions:
            $ref: '#/components/schemas/Meta'
          aup_template:
            $ref: '#/components/schemas/Meta'
          custom_fields:
            $ref: '#/components/schemas/Meta'
          description:
            $ref: '#/components/schemas/Meta'
          fields_to_save:
            $ref: '#/components/schemas/Meta'
          id:
            $ref: '#/components/schemas/Meta'
          landing_template:
            $ref: '#/components/schemas/Meta'
          pid_field:
            $ref: '#/components/schemas/Meta'
          signup_template:
            $ref: '#/components/schemas/Meta'
          source_id:
            $ref: '#/components/schemas/Meta'
          type:
            $ref: '#/components/schemas/Meta'
          with_aup:
            $ref: '#/components/schemas/Meta'
        type: object
    type: object
  - properties:
      meta:
        properties:
          actions:
            $ref: '#/components/schemas/Meta'
<<<<<<< HEAD
=======
          admin_role:
            $ref: '#/components/schemas/Meta'
>>>>>>> 8841b9a9
          description:
            $ref: '#/components/schemas/Meta'
          id:
            $ref: '#/components/schemas/Meta'
<<<<<<< HEAD
          stone_roles:
            $ref: '#/components/schemas/Meta'
          type:
            $ref: '#/components/schemas/Meta'
        type: object
    type: object
  - properties:
      meta:
        properties:
          actions:
            $ref: '#/components/schemas/Meta'
          description:
=======
          list_role:
            $ref: '#/components/schemas/Meta'
          template:
>>>>>>> 8841b9a9
            $ref: '#/components/schemas/Meta'
          id:
            $ref: '#/components/schemas/Meta'
<<<<<<< HEAD
          type:
            $ref: '#/components/schemas/Meta'
=======
>>>>>>> 8841b9a9
        type: object
    type: object
  - properties:
      meta:
        properties:
          actions:
            $ref: '#/components/schemas/Meta'
<<<<<<< HEAD
          admin_role:
=======
          description:
            $ref: '#/components/schemas/Meta'
          id:
>>>>>>> 8841b9a9
            $ref: '#/components/schemas/Meta'
          survey_id:
            $ref: '#/components/schemas/Meta'
<<<<<<< HEAD
          id:
            $ref: '#/components/schemas/Meta'
          list_role:
            $ref: '#/components/schemas/Meta'
          template:
=======
          template:
            $ref: '#/components/schemas/Meta'
          type:
            $ref: '#/components/schemas/Meta'
        type: object
    type: object
  - properties:
      meta:
        properties:
          actions:
            $ref: '#/components/schemas/Meta'
          description:
            $ref: '#/components/schemas/Meta'
          id:
            $ref: '#/components/schemas/Meta'
          modules:
>>>>>>> 8841b9a9
            $ref: '#/components/schemas/Meta'
          show_first_module_on_default:
            $ref: '#/components/schemas/Meta'
<<<<<<< HEAD
=======
          template:
            $ref: '#/components/schemas/Meta'
          type:
            $ref: '#/components/schemas/Meta'
>>>>>>> 8841b9a9
        type: object
    type: object
  - properties:
      meta:
        properties:
          actions:
            $ref: '#/components/schemas/Meta'
          aup_template:
            $ref: '#/components/schemas/Meta'
          custom_fields:
            $ref: '#/components/schemas/Meta'
          description:
            $ref: '#/components/schemas/Meta'
          fields_to_save:
            $ref: '#/components/schemas/Meta'
          id:
            $ref: '#/components/schemas/Meta'
          landing_template:
            $ref: '#/components/schemas/Meta'
          pid_field:
            $ref: '#/components/schemas/Meta'
          signup_template:
            $ref: '#/components/schemas/Meta'
          source_id:
            $ref: '#/components/schemas/Meta'
          type:
            $ref: '#/components/schemas/Meta'
          with_aup:
            $ref: '#/components/schemas/Meta'
        type: object
    type: object
  - properties:
      meta:
        properties:
          actions:
            $ref: '#/components/schemas/Meta'
          aup_template:
            $ref: '#/components/schemas/Meta'
          custom_fields:
            $ref: '#/components/schemas/Meta'
          description:
            $ref: '#/components/schemas/Meta'
          fields_to_save:
            $ref: '#/components/schemas/Meta'
          id:
            $ref: '#/components/schemas/Meta'
          signup_template:
            $ref: '#/components/schemas/Meta'
          source_id:
            $ref: '#/components/schemas/Meta'
          type:
            $ref: '#/components/schemas/Meta'
          with_aup:
            $ref: '#/components/schemas/Meta'
        type: object
    type: object
  - properties:
      meta:
        properties:
<<<<<<< HEAD
          actions:
            $ref: '#/components/schemas/Meta'
          aup_template:
            $ref: '#/components/schemas/Meta'
          custom_fields:
=======
          description:
            $ref: '#/components/schemas/Meta'
          id:
            $ref: '#/components/schemas/Meta'
          modules:
            $ref: '#/components/schemas/Meta'
          type:
            $ref: '#/components/schemas/Meta'
        type: object
    type: object
  - properties:
      meta:
        properties:
          actions:
>>>>>>> 8841b9a9
            $ref: '#/components/schemas/Meta'
          description:
            $ref: '#/components/schemas/Meta'
          id:
            $ref: '#/components/schemas/Meta'
          stone_roles:
            $ref: '#/components/schemas/Meta'
          type:
            $ref: '#/components/schemas/Meta'
        type: object
    type: object
  - properties:
      meta:
        properties:
          actions:
            $ref: '#/components/schemas/Meta'
          aup_template:
            $ref: '#/components/schemas/Meta'
          custom_fields:
            $ref: '#/components/schemas/Meta'
          description:
            $ref: '#/components/schemas/Meta'
          fields_to_save:
            $ref: '#/components/schemas/Meta'
          id:
            $ref: '#/components/schemas/Meta'
<<<<<<< HEAD
          pid_field:
            $ref: '#/components/schemas/Meta'
          signup_template:
            $ref: '#/components/schemas/Meta'
          source_id:
=======
          modules:
>>>>>>> 8841b9a9
            $ref: '#/components/schemas/Meta'
          type:
            $ref: '#/components/schemas/Meta'
          with_aup:
            $ref: '#/components/schemas/Meta'
        type: object
    type: object
  - properties:
      meta:
        properties:
          actions:
            $ref: '#/components/schemas/Meta'
          description:
            $ref: '#/components/schemas/Meta'
          id:
            $ref: '#/components/schemas/Meta'
<<<<<<< HEAD
          multi_source_ids:
            $ref: '#/components/schemas/Meta'
          pid_field:
=======
          message:
>>>>>>> 8841b9a9
            $ref: '#/components/schemas/Meta'
          skipable:
            $ref: '#/components/schemas/Meta'
<<<<<<< HEAD
          type:
            $ref: '#/components/schemas/Meta'
          username:
            $ref: '#/components/schemas/Meta'
          with_aup:
=======
          template:
            $ref: '#/components/schemas/Meta'
          type:
            $ref: '#/components/schemas/Meta'
          with_layout:
>>>>>>> 8841b9a9
            $ref: '#/components/schemas/Meta'
        type: object
    type: object
  - properties:
      meta:
        properties:
          actions:
            $ref: '#/components/schemas/Meta'
          aup_template:
            $ref: '#/components/schemas/Meta'
          custom_fields:
            $ref: '#/components/schemas/Meta'
          description:
            $ref: '#/components/schemas/Meta'
          fields_to_save:
            $ref: '#/components/schemas/Meta'
          id:
            $ref: '#/components/schemas/Meta'
          pid_field:
            $ref: '#/components/schemas/Meta'
          signup_template:
            $ref: '#/components/schemas/Meta'
          source_id:
            $ref: '#/components/schemas/Meta'
          type:
            $ref: '#/components/schemas/Meta'
          with_aup:
            $ref: '#/components/schemas/Meta'
        type: object
    type: object
  - properties:
      meta:
        properties:
          actions:
            $ref: '#/components/schemas/Meta'
          aup_template:
            $ref: '#/components/schemas/Meta'
          custom_fields:
            $ref: '#/components/schemas/Meta'
          description:
            $ref: '#/components/schemas/Meta'
          fields_to_save:
            $ref: '#/components/schemas/Meta'
          id:
            $ref: '#/components/schemas/Meta'
          landing_template:
            $ref: '#/components/schemas/Meta'
          pid_field:
            $ref: '#/components/schemas/Meta'
          signup_template:
            $ref: '#/components/schemas/Meta'
          source_id:
            $ref: '#/components/schemas/Meta'
          type:
            $ref: '#/components/schemas/Meta'
          with_aup:
            $ref: '#/components/schemas/Meta'
        type: object
    type: object
  - properties:
      meta:
        properties:
<<<<<<< HEAD
          actions:
            $ref: '#/components/schemas/Meta'
          description:
            $ref: '#/components/schemas/Meta'
          id:
            $ref: '#/components/schemas/Meta'
          skipable:
            $ref: '#/components/schemas/Meta'
          type:
            $ref: '#/components/schemas/Meta'
        type: object
    type: object
  - properties:
      meta:
        properties:
=======
>>>>>>> 8841b9a9
          actions:
            $ref: '#/components/schemas/Meta'
          aup_template:
            $ref: '#/components/schemas/Meta'
          custom_fields:
            $ref: '#/components/schemas/Meta'
          description:
            $ref: '#/components/schemas/Meta'
          fields_to_save:
            $ref: '#/components/schemas/Meta'
          id:
            $ref: '#/components/schemas/Meta'
<<<<<<< HEAD
=======
          landing_template:
            $ref: '#/components/schemas/Meta'
>>>>>>> 8841b9a9
          pid_field:
            $ref: '#/components/schemas/Meta'
          signup_template:
            $ref: '#/components/schemas/Meta'
          source_id:
            $ref: '#/components/schemas/Meta'
          type:
            $ref: '#/components/schemas/Meta'
          with_aup:
            $ref: '#/components/schemas/Meta'
        type: object
    type: object
  - properties:
      meta:
        properties:
          aup_template:
            $ref: '#/components/schemas/Meta'
          custom_fields:
            $ref: '#/components/schemas/Meta'
          description:
            $ref: '#/components/schemas/Meta'
          fields_to_save:
            $ref: '#/components/schemas/Meta'
          id:
            $ref: '#/components/schemas/Meta'
<<<<<<< HEAD
          multi_source_ids:
            $ref: '#/components/schemas/Meta'
          pid_field:
=======
          skipable:
>>>>>>> 8841b9a9
            $ref: '#/components/schemas/Meta'
          signup_template:
            $ref: '#/components/schemas/Meta'
          type:
            $ref: '#/components/schemas/Meta'
          with_aup:
            $ref: '#/components/schemas/Meta'
        type: object
    type: object
  - properties:
      meta:
        properties:
          actions:
            $ref: '#/components/schemas/Meta'
          aup_template:
            $ref: '#/components/schemas/Meta'
          custom_fields:
            $ref: '#/components/schemas/Meta'
          description:
            $ref: '#/components/schemas/Meta'
          fields_to_save:
            $ref: '#/components/schemas/Meta'
          id:
            $ref: '#/components/schemas/Meta'
<<<<<<< HEAD
          message:
            $ref: '#/components/schemas/Meta'
          skipable:
            $ref: '#/components/schemas/Meta'
          template:
            $ref: '#/components/schemas/Meta'
          type:
            $ref: '#/components/schemas/Meta'
          with_layout:
=======
          multi_source_ids:
            $ref: '#/components/schemas/Meta'
          pid_field:
            $ref: '#/components/schemas/Meta'
          signup_template:
            $ref: '#/components/schemas/Meta'
          type:
            $ref: '#/components/schemas/Meta'
          with_aup:
>>>>>>> 8841b9a9
            $ref: '#/components/schemas/Meta'
        type: object
    type: object
  - properties:
      meta:
        properties:
          actions:
            $ref: '#/components/schemas/Meta'
          description:
            $ref: '#/components/schemas/Meta'
          id:
            $ref: '#/components/schemas/Meta'
<<<<<<< HEAD
          skipable:
=======
          pid_field:
            $ref: '#/components/schemas/Meta'
          signup_template:
            $ref: '#/components/schemas/Meta'
          source_id:
>>>>>>> 8841b9a9
            $ref: '#/components/schemas/Meta'
          type:
            $ref: '#/components/schemas/Meta'
          url:
            $ref: '#/components/schemas/Meta'
        type: object
    type: object
  - properties:
      meta:
        properties:
          description:
            $ref: '#/components/schemas/Meta'
          id:
            $ref: '#/components/schemas/Meta'
          modules:
            $ref: '#/components/schemas/Meta'
          type:
            $ref: '#/components/schemas/Meta'
        type: object
    type: object
  - properties:
      meta:
        properties:
          custom_fields:
            $ref: '#/components/schemas/Meta'
          description:
            $ref: '#/components/schemas/Meta'
          fields_to_save:
            $ref: '#/components/schemas/Meta'
          id:
            $ref: '#/components/schemas/Meta'
          source_id:
            $ref: '#/components/schemas/Meta'
          template:
            $ref: '#/components/schemas/Meta'
          type:
            $ref: '#/components/schemas/Meta'
        type: object
    type: object
  - properties:
      meta:
        properties:
          actions:
            $ref: '#/components/schemas/Meta'
          description:
            $ref: '#/components/schemas/Meta'
          id:
            $ref: '#/components/schemas/Meta'
<<<<<<< HEAD
          survey_id:
=======
          pid_field:
>>>>>>> 8841b9a9
            $ref: '#/components/schemas/Meta'
          template:
            $ref: '#/components/schemas/Meta'
          source_id:
            $ref: '#/components/schemas/Meta'
          type:
            $ref: '#/components/schemas/Meta'
        type: object
    type: object
  - properties:
      meta:
        properties:
          actions:
            $ref: '#/components/schemas/Meta'
          description:
            $ref: '#/components/schemas/Meta'
          id:
            $ref: '#/components/schemas/Meta'
<<<<<<< HEAD
          modules:
=======
          landing_template:
>>>>>>> 8841b9a9
            $ref: '#/components/schemas/Meta'
          show_first_module_on_default:
            $ref: '#/components/schemas/Meta'
          template:
            $ref: '#/components/schemas/Meta'
          source_id:
            $ref: '#/components/schemas/Meta'
<<<<<<< HEAD
        type: object
    type: object
  - properties:
      meta:
        properties:
          description:
=======
          type:
>>>>>>> 8841b9a9
            $ref: '#/components/schemas/Meta'
          id:
            $ref: '#/components/schemas/Meta'
          modules:
            $ref: '#/components/schemas/Meta'
          type:
            $ref: '#/components/schemas/Meta'
        type: object
    type: object<|MERGE_RESOLUTION|>--- conflicted
+++ resolved
@@ -7,17 +7,13 @@
         properties:
           actions:
             $ref: '#/components/schemas/Meta'
-<<<<<<< HEAD
-          aup_template:
-            $ref: '#/components/schemas/Meta'
-=======
->>>>>>> 8841b9a9
-          custom_fields:
-            $ref: '#/components/schemas/Meta'
-          description:
-            $ref: '#/components/schemas/Meta'
-          fields_to_save:
-<<<<<<< HEAD
+          aup_template:
+            $ref: '#/components/schemas/Meta'
+          custom_fields:
+            $ref: '#/components/schemas/Meta'
+          description:
+            $ref: '#/components/schemas/Meta'
+          fields_to_save:
             $ref: '#/components/schemas/Meta'
           id:
             $ref: '#/components/schemas/Meta'
@@ -28,39 +24,362 @@
           signup_template:
             $ref: '#/components/schemas/Meta'
           source_id:
-=======
+            $ref: '#/components/schemas/Meta'
+          type:
+            $ref: '#/components/schemas/Meta'
+          with_aup:
+            $ref: '#/components/schemas/Meta'
+        type: object
+    type: object
+  - properties:
+      meta:
+        properties:
+          actions:
+            $ref: '#/components/schemas/Meta'
+          description:
             $ref: '#/components/schemas/Meta'
           id:
             $ref: '#/components/schemas/Meta'
           modules:
->>>>>>> 8841b9a9
+            $ref: '#/components/schemas/Meta'
+          show_first_module_on_default:
+            $ref: '#/components/schemas/Meta'
+          template:
+            $ref: '#/components/schemas/Meta'
+          type:
+            $ref: '#/components/schemas/Meta'
+        type: object
+    type: object
+  - properties:
+      meta:
+        properties:
+          actions:
+            $ref: '#/components/schemas/Meta'
+          aup_template:
+            $ref: '#/components/schemas/Meta'
+          custom_fields:
+            $ref: '#/components/schemas/Meta'
+          description:
+            $ref: '#/components/schemas/Meta'
+          fields_to_save:
+            $ref: '#/components/schemas/Meta'
+          id:
+            $ref: '#/components/schemas/Meta'
+          landing_template:
+            $ref: '#/components/schemas/Meta'
+          pid_field:
+            $ref: '#/components/schemas/Meta'
+          signup_template:
+            $ref: '#/components/schemas/Meta'
+          source_id:
+            $ref: '#/components/schemas/Meta'
+          type:
+            $ref: '#/components/schemas/Meta'
+          with_aup:
+            $ref: '#/components/schemas/Meta'
+        type: object
+    type: object
+  - properties:
+      meta:
+        properties:
+          actions:
+            $ref: '#/components/schemas/Meta'
+          aup_template:
+            $ref: '#/components/schemas/Meta'
+          custom_fields:
+            $ref: '#/components/schemas/Meta'
+          description:
+            $ref: '#/components/schemas/Meta'
+          fields_to_save:
+            $ref: '#/components/schemas/Meta'
+          id:
+            $ref: '#/components/schemas/Meta'
+          landing_template:
+            $ref: '#/components/schemas/Meta'
+          pid_field:
+            $ref: '#/components/schemas/Meta'
+          signup_template:
+            $ref: '#/components/schemas/Meta'
+          source_id:
+            $ref: '#/components/schemas/Meta'
+          type:
+            $ref: '#/components/schemas/Meta'
+          with_aup:
+            $ref: '#/components/schemas/Meta'
+        type: object
+    type: object
+  - properties:
+      meta:
+        properties:
+          description:
+            $ref: '#/components/schemas/Meta'
+          id:
+            $ref: '#/components/schemas/Meta'
+          modules:
+            $ref: '#/components/schemas/Meta'
+          type:
+            $ref: '#/components/schemas/Meta'
+        type: object
+    type: object
+  - properties:
+      meta:
+        properties:
+          actions:
+            $ref: '#/components/schemas/Meta'
+          aup_template:
+            $ref: '#/components/schemas/Meta'
+          custom_fields:
+            $ref: '#/components/schemas/Meta'
+          description:
+            $ref: '#/components/schemas/Meta'
+          fields_to_save:
+            $ref: '#/components/schemas/Meta'
+          id:
+            $ref: '#/components/schemas/Meta'
+          multi_source_ids:
+            $ref: '#/components/schemas/Meta'
+          pid_field:
+            $ref: '#/components/schemas/Meta'
+          signup_template:
+            $ref: '#/components/schemas/Meta'
+          type:
+            $ref: '#/components/schemas/Meta'
+          with_aup:
+            $ref: '#/components/schemas/Meta'
+        type: object
+    type: object
+  - properties:
+      meta:
+        properties:
+          actions:
+            $ref: '#/components/schemas/Meta'
+          aup_template:
+            $ref: '#/components/schemas/Meta'
+          custom_fields:
+            $ref: '#/components/schemas/Meta'
+          description:
+            $ref: '#/components/schemas/Meta'
+          fields_to_save:
+            $ref: '#/components/schemas/Meta'
+          id:
+            $ref: '#/components/schemas/Meta'
+          landing_template:
+            $ref: '#/components/schemas/Meta'
+          pid_field:
+            $ref: '#/components/schemas/Meta'
+          signup_template:
+            $ref: '#/components/schemas/Meta'
+          source_id:
+            $ref: '#/components/schemas/Meta'
+          type:
+            $ref: '#/components/schemas/Meta'
+          with_aup:
+            $ref: '#/components/schemas/Meta'
+        type: object
+    type: object
+  - properties:
+      meta:
+        properties:
+          actions:
+            $ref: '#/components/schemas/Meta'
+          custom_fields:
+            $ref: '#/components/schemas/Meta'
+          description:
+            $ref: '#/components/schemas/Meta'
+          fields_to_save:
+            $ref: '#/components/schemas/Meta'
+          id:
+            $ref: '#/components/schemas/Meta'
+          modules:
             $ref: '#/components/schemas/Meta'
           multi_source_auth_classes:
             $ref: '#/components/schemas/Meta'
-<<<<<<< HEAD
-          with_aup:
-            $ref: '#/components/schemas/Meta'
-        type: object
-    type: object
-  - properties:
-      meta:
-        properties:
-          actions:
-=======
           multi_source_ids:
->>>>>>> 8841b9a9
             $ref: '#/components/schemas/Meta'
           multi_source_object_classes:
             $ref: '#/components/schemas/Meta'
           multi_source_types:
             $ref: '#/components/schemas/Meta'
-<<<<<<< HEAD
+          show_first_module_on_default:
+            $ref: '#/components/schemas/Meta'
+          template:
+            $ref: '#/components/schemas/Meta'
+          type:
+            $ref: '#/components/schemas/Meta'
+        type: object
+    type: object
+  - properties:
+      meta:
+        properties:
+          actions:
+            $ref: '#/components/schemas/Meta'
+          admin_role:
+            $ref: '#/components/schemas/Meta'
+          description:
+            $ref: '#/components/schemas/Meta'
+          id:
+            $ref: '#/components/schemas/Meta'
+          list_role:
+            $ref: '#/components/schemas/Meta'
+          template:
+            $ref: '#/components/schemas/Meta'
+          type:
+            $ref: '#/components/schemas/Meta'
+        type: object
+    type: object
+  - properties:
+      meta:
+        properties:
+          actions:
+            $ref: '#/components/schemas/Meta'
+          description:
+            $ref: '#/components/schemas/Meta'
+          id:
+            $ref: '#/components/schemas/Meta'
           modules:
-=======
-          show_first_module_on_default:
+            $ref: '#/components/schemas/Meta'
+          type:
+            $ref: '#/components/schemas/Meta'
+        type: object
+    type: object
+  - properties:
+      meta:
+        properties:
+          actions:
+            $ref: '#/components/schemas/Meta'
+          description:
+            $ref: '#/components/schemas/Meta'
+          id:
+            $ref: '#/components/schemas/Meta'
+          type:
+            $ref: '#/components/schemas/Meta'
+        type: object
+    type: object
+  - properties:
+      meta:
+        properties:
+          actions:
+            $ref: '#/components/schemas/Meta'
+          aup_template:
+            $ref: '#/components/schemas/Meta'
+          custom_fields:
+            $ref: '#/components/schemas/Meta'
+          description:
+            $ref: '#/components/schemas/Meta'
+          fields_to_save:
+            $ref: '#/components/schemas/Meta'
+          id:
+            $ref: '#/components/schemas/Meta'
+          signup_template:
+            $ref: '#/components/schemas/Meta'
+          source_id:
+            $ref: '#/components/schemas/Meta'
+          type:
+            $ref: '#/components/schemas/Meta'
+          with_aup:
+            $ref: '#/components/schemas/Meta'
+        type: object
+    type: object
+  - properties:
+      meta:
+        properties:
+          actions:
+            $ref: '#/components/schemas/Meta'
+          aup_template:
+            $ref: '#/components/schemas/Meta'
+          custom_fields:
+            $ref: '#/components/schemas/Meta'
+          description:
+            $ref: '#/components/schemas/Meta'
+          fields_to_save:
+            $ref: '#/components/schemas/Meta'
+          id:
+            $ref: '#/components/schemas/Meta'
+          pid_field:
+            $ref: '#/components/schemas/Meta'
+          signup_template:
+            $ref: '#/components/schemas/Meta'
+          source_id:
+            $ref: '#/components/schemas/Meta'
+          type:
+            $ref: '#/components/schemas/Meta'
+          with_aup:
+            $ref: '#/components/schemas/Meta'
+        type: object
+    type: object
+  - properties:
+      meta:
+        properties:
+          actions:
+            $ref: '#/components/schemas/Meta'
+          aup_template:
+            $ref: '#/components/schemas/Meta'
+          custom_fields:
+            $ref: '#/components/schemas/Meta'
+          description:
+            $ref: '#/components/schemas/Meta'
+          fields_to_save:
+            $ref: '#/components/schemas/Meta'
+          id:
+            $ref: '#/components/schemas/Meta'
+          landing_template:
+            $ref: '#/components/schemas/Meta'
+          pid_field:
+            $ref: '#/components/schemas/Meta'
+          signup_template:
+            $ref: '#/components/schemas/Meta'
+          source_id:
+            $ref: '#/components/schemas/Meta'
+          type:
+            $ref: '#/components/schemas/Meta'
+          with_aup:
+            $ref: '#/components/schemas/Meta'
+        type: object
+    type: object
+  - properties:
+      meta:
+        properties:
+          actions:
+            $ref: '#/components/schemas/Meta'
+          description:
+            $ref: '#/components/schemas/Meta'
+          id:
+            $ref: '#/components/schemas/Meta'
+          skipable:
+            $ref: '#/components/schemas/Meta'
+          type:
+            $ref: '#/components/schemas/Meta'
+        type: object
+    type: object
+  - properties:
+      meta:
+        properties:
+          actions:
+            $ref: '#/components/schemas/Meta'
+          description:
+            $ref: '#/components/schemas/Meta'
+          id:
+            $ref: '#/components/schemas/Meta'
+          skipable:
+            $ref: '#/components/schemas/Meta'
+          type:
+            $ref: '#/components/schemas/Meta'
+          url:
+            $ref: '#/components/schemas/Meta'
+        type: object
+    type: object
+  - properties:
+      meta:
+        properties:
+          actions:
+            $ref: '#/components/schemas/Meta'
+          description:
+            $ref: '#/components/schemas/Meta'
+          id:
+            $ref: '#/components/schemas/Meta'
+          skipable:
             $ref: '#/components/schemas/Meta'
           template:
->>>>>>> 8841b9a9
             $ref: '#/components/schemas/Meta'
           type:
             $ref: '#/components/schemas/Meta'
@@ -83,21 +402,112 @@
             $ref: '#/components/schemas/Meta'
           landing_template:
             $ref: '#/components/schemas/Meta'
-<<<<<<< HEAD
+          pid_field:
+            $ref: '#/components/schemas/Meta'
+          signup_template:
+            $ref: '#/components/schemas/Meta'
+          source_id:
+            $ref: '#/components/schemas/Meta'
+          type:
+            $ref: '#/components/schemas/Meta'
+          with_aup:
+            $ref: '#/components/schemas/Meta'
+        type: object
+    type: object
+  - properties:
+      meta:
+        properties:
+          description:
+            $ref: '#/components/schemas/Meta'
+          id:
+            $ref: '#/components/schemas/Meta'
+          modules:
+            $ref: '#/components/schemas/Meta'
+          type:
+            $ref: '#/components/schemas/Meta'
+        type: object
+    type: object
+  - properties:
+      meta:
+        properties:
+          aup_template:
+            $ref: '#/components/schemas/Meta'
+          custom_fields:
+            $ref: '#/components/schemas/Meta'
+          description:
+            $ref: '#/components/schemas/Meta'
+          fields_to_save:
+            $ref: '#/components/schemas/Meta'
+          id:
+            $ref: '#/components/schemas/Meta'
+          multi_source_ids:
+            $ref: '#/components/schemas/Meta'
+          pid_field:
+            $ref: '#/components/schemas/Meta'
+          signup_template:
+            $ref: '#/components/schemas/Meta'
+          type:
+            $ref: '#/components/schemas/Meta'
+          with_aup:
+            $ref: '#/components/schemas/Meta'
+        type: object
+    type: object
+  - properties:
+      meta:
+        properties:
+          custom_fields:
+            $ref: '#/components/schemas/Meta'
+          description:
+            $ref: '#/components/schemas/Meta'
+          fields_to_save:
+            $ref: '#/components/schemas/Meta'
+          id:
+            $ref: '#/components/schemas/Meta'
+          source_id:
+            $ref: '#/components/schemas/Meta'
+          template:
+            $ref: '#/components/schemas/Meta'
+          type:
+            $ref: '#/components/schemas/Meta'
+        type: object
+    type: object
+  - properties:
+      meta:
+        properties:
+          actions:
+            $ref: '#/components/schemas/Meta'
+          description:
+            $ref: '#/components/schemas/Meta'
+          id:
+            $ref: '#/components/schemas/Meta'
+          skipable:
+            $ref: '#/components/schemas/Meta'
           ssl_mobileconfig_path:
             $ref: '#/components/schemas/Meta'
           ssl_path:
-=======
-          pid_field:
-            $ref: '#/components/schemas/Meta'
-          signup_template:
-            $ref: '#/components/schemas/Meta'
-          source_id:
->>>>>>> 8841b9a9
-            $ref: '#/components/schemas/Meta'
-          type:
-            $ref: '#/components/schemas/Meta'
-          with_aup:
+            $ref: '#/components/schemas/Meta'
+          type:
+            $ref: '#/components/schemas/Meta'
+        type: object
+    type: object
+  - properties:
+      meta:
+        properties:
+          actions:
+            $ref: '#/components/schemas/Meta'
+          description:
+            $ref: '#/components/schemas/Meta'
+          id:
+            $ref: '#/components/schemas/Meta'
+          message:
+            $ref: '#/components/schemas/Meta'
+          skipable:
+            $ref: '#/components/schemas/Meta'
+          template:
+            $ref: '#/components/schemas/Meta'
+          type:
+            $ref: '#/components/schemas/Meta'
+          with_layout:
             $ref: '#/components/schemas/Meta'
         type: object
     type: object
@@ -139,36 +549,87 @@
             $ref: '#/components/schemas/Meta'
           id:
             $ref: '#/components/schemas/Meta'
-          skipable:
-            $ref: '#/components/schemas/Meta'
-<<<<<<< HEAD
+          survey_id:
+            $ref: '#/components/schemas/Meta'
           template:
-=======
-          ssl_mobileconfig_path:
-            $ref: '#/components/schemas/Meta'
-          ssl_path:
->>>>>>> 8841b9a9
-            $ref: '#/components/schemas/Meta'
-          type:
-            $ref: '#/components/schemas/Meta'
-        type: object
-    type: object
-  - properties:
-      meta:
-        properties:
-          aup_template:
-            $ref: '#/components/schemas/Meta'
-          aup_template:
-            $ref: '#/components/schemas/Meta'
-          custom_fields:
-            $ref: '#/components/schemas/Meta'
-          description:
-            $ref: '#/components/schemas/Meta'
-          fields_to_save:
-            $ref: '#/components/schemas/Meta'
-          id:
-            $ref: '#/components/schemas/Meta'
-<<<<<<< HEAD
+            $ref: '#/components/schemas/Meta'
+          type:
+            $ref: '#/components/schemas/Meta'
+        type: object
+    type: object
+  - properties:
+      meta:
+        properties:
+          actions:
+            $ref: '#/components/schemas/Meta'
+          aup_template:
+            $ref: '#/components/schemas/Meta'
+          custom_fields:
+            $ref: '#/components/schemas/Meta'
+          description:
+            $ref: '#/components/schemas/Meta'
+          fields_to_save:
+            $ref: '#/components/schemas/Meta'
+          id:
+            $ref: '#/components/schemas/Meta'
+          multi_source_ids:
+            $ref: '#/components/schemas/Meta'
+          pid_field:
+            $ref: '#/components/schemas/Meta'
+          signup_template:
+            $ref: '#/components/schemas/Meta'
+          type:
+            $ref: '#/components/schemas/Meta'
+          username:
+            $ref: '#/components/schemas/Meta'
+          with_aup:
+            $ref: '#/components/schemas/Meta'
+        type: object
+    type: object
+  - properties:
+      meta:
+        properties:
+          actions:
+            $ref: '#/components/schemas/Meta'
+          aup_template:
+            $ref: '#/components/schemas/Meta'
+          custom_fields:
+            $ref: '#/components/schemas/Meta'
+          description:
+            $ref: '#/components/schemas/Meta'
+          fields_to_save:
+            $ref: '#/components/schemas/Meta'
+          forced_sponsor:
+            $ref: '#/components/schemas/Meta'
+          id:
+            $ref: '#/components/schemas/Meta'
+          pid_field:
+            $ref: '#/components/schemas/Meta'
+          signup_template:
+            $ref: '#/components/schemas/Meta'
+          source_id:
+            $ref: '#/components/schemas/Meta'
+          type:
+            $ref: '#/components/schemas/Meta'
+          with_aup:
+            $ref: '#/components/schemas/Meta'
+        type: object
+    type: object
+  - properties:
+      meta:
+        properties:
+          actions:
+            $ref: '#/components/schemas/Meta'
+          aup_template:
+            $ref: '#/components/schemas/Meta'
+          custom_fields:
+            $ref: '#/components/schemas/Meta'
+          description:
+            $ref: '#/components/schemas/Meta'
+          fields_to_save:
+            $ref: '#/components/schemas/Meta'
+          id:
+            $ref: '#/components/schemas/Meta'
           landing_template:
             $ref: '#/components/schemas/Meta'
           pid_field:
@@ -176,260 +637,22 @@
           signup_template:
             $ref: '#/components/schemas/Meta'
           source_id:
-=======
-          multi_source_ids:
-            $ref: '#/components/schemas/Meta'
-          pid_field:
-            $ref: '#/components/schemas/Meta'
-          signup_template:
->>>>>>> 8841b9a9
-            $ref: '#/components/schemas/Meta'
-          type:
-            $ref: '#/components/schemas/Meta'
-          with_aup:
-            $ref: '#/components/schemas/Meta'
-        type: object
-    type: object
-  - properties:
-      meta:
-        properties:
-          custom_fields:
-            $ref: '#/components/schemas/Meta'
-          aup_template:
-            $ref: '#/components/schemas/Meta'
-          custom_fields:
-            $ref: '#/components/schemas/Meta'
-          description:
-            $ref: '#/components/schemas/Meta'
-          fields_to_save:
-<<<<<<< HEAD
-            $ref: '#/components/schemas/Meta'
-          id:
-            $ref: '#/components/schemas/Meta'
-          source_id:
-=======
-            $ref: '#/components/schemas/Meta'
-          id:
-            $ref: '#/components/schemas/Meta'
-          landing_template:
-            $ref: '#/components/schemas/Meta'
-          pid_field:
->>>>>>> 8841b9a9
-            $ref: '#/components/schemas/Meta'
-          signup_template:
-            $ref: '#/components/schemas/Meta'
-          source_id:
-            $ref: '#/components/schemas/Meta'
-          type:
-            $ref: '#/components/schemas/Meta'
-<<<<<<< HEAD
-=======
-          with_aup:
-            $ref: '#/components/schemas/Meta'
->>>>>>> 8841b9a9
-        type: object
-    type: object
-  - properties:
-      meta:
-        properties:
-          actions:
-            $ref: '#/components/schemas/Meta'
-          aup_template:
-            $ref: '#/components/schemas/Meta'
-          custom_fields:
-            $ref: '#/components/schemas/Meta'
-          description:
-            $ref: '#/components/schemas/Meta'
-          fields_to_save:
-            $ref: '#/components/schemas/Meta'
-          id:
-            $ref: '#/components/schemas/Meta'
-<<<<<<< HEAD
-          landing_template:
-=======
-          multi_source_ids:
->>>>>>> 8841b9a9
-            $ref: '#/components/schemas/Meta'
-          pid_field:
-            $ref: '#/components/schemas/Meta'
-          signup_template:
-            $ref: '#/components/schemas/Meta'
-          type:
-            $ref: '#/components/schemas/Meta'
-          username:
-            $ref: '#/components/schemas/Meta'
-          with_aup:
-            $ref: '#/components/schemas/Meta'
-        type: object
-    type: object
-  - properties:
-      meta:
-        properties:
-          actions:
-            $ref: '#/components/schemas/Meta'
-<<<<<<< HEAD
-          aup_template:
-            $ref: '#/components/schemas/Meta'
-          custom_fields:
-            $ref: '#/components/schemas/Meta'
-=======
-          description:
-            $ref: '#/components/schemas/Meta'
-          id:
-            $ref: '#/components/schemas/Meta'
-          type:
-            $ref: '#/components/schemas/Meta'
-        type: object
-    type: object
-  - properties:
-      meta:
-        properties:
-          actions:
-            $ref: '#/components/schemas/Meta'
->>>>>>> 8841b9a9
-          description:
-            $ref: '#/components/schemas/Meta'
-          fields_to_save:
-            $ref: '#/components/schemas/Meta'
-          id:
-            $ref: '#/components/schemas/Meta'
-<<<<<<< HEAD
-          multi_source_ids:
-            $ref: '#/components/schemas/Meta'
-          pid_field:
-            $ref: '#/components/schemas/Meta'
-          signup_template:
-=======
-          skipable:
->>>>>>> 8841b9a9
-            $ref: '#/components/schemas/Meta'
-          type:
-            $ref: '#/components/schemas/Meta'
-          with_aup:
-            $ref: '#/components/schemas/Meta'
-        type: object
-    type: object
-  - properties:
-      meta:
-        properties:
-<<<<<<< HEAD
-          actions:
-            $ref: '#/components/schemas/Meta'
-          aup_template:
-            $ref: '#/components/schemas/Meta'
-          custom_fields:
-            $ref: '#/components/schemas/Meta'
-          description:
-            $ref: '#/components/schemas/Meta'
-          fields_to_save:
-            $ref: '#/components/schemas/Meta'
-          forced_sponsor:
-            $ref: '#/components/schemas/Meta'
-          id:
-            $ref: '#/components/schemas/Meta'
-          pid_field:
-            $ref: '#/components/schemas/Meta'
-          signup_template:
-=======
-          description:
-            $ref: '#/components/schemas/Meta'
-          id:
-            $ref: '#/components/schemas/Meta'
-          modules:
->>>>>>> 8841b9a9
-            $ref: '#/components/schemas/Meta'
-          source_id:
-            $ref: '#/components/schemas/Meta'
-          type:
-            $ref: '#/components/schemas/Meta'
-        type: object
-    type: object
-  - properties:
-      meta:
-        properties:
-          actions:
-            $ref: '#/components/schemas/Meta'
-<<<<<<< HEAD
-=======
-          aup_template:
-            $ref: '#/components/schemas/Meta'
->>>>>>> 8841b9a9
-          custom_fields:
-            $ref: '#/components/schemas/Meta'
-          description:
-            $ref: '#/components/schemas/Meta'
-          fields_to_save:
-            $ref: '#/components/schemas/Meta'
-          id:
-            $ref: '#/components/schemas/Meta'
-<<<<<<< HEAD
-          modules:
-            $ref: '#/components/schemas/Meta'
-          multi_source_auth_classes:
-            $ref: '#/components/schemas/Meta'
-          multi_source_ids:
-            $ref: '#/components/schemas/Meta'
-          multi_source_object_classes:
-            $ref: '#/components/schemas/Meta'
-          multi_source_types:
-            $ref: '#/components/schemas/Meta'
-          show_first_module_on_default:
-=======
-          signup_template:
->>>>>>> 8841b9a9
-            $ref: '#/components/schemas/Meta'
-          source_id:
-            $ref: '#/components/schemas/Meta'
-          type:
-            $ref: '#/components/schemas/Meta'
-          with_aup:
-            $ref: '#/components/schemas/Meta'
-        type: object
-    type: object
-  - properties:
-      meta:
-        properties:
-          actions:
-            $ref: '#/components/schemas/Meta'
-          aup_template:
-            $ref: '#/components/schemas/Meta'
-          custom_fields:
-            $ref: '#/components/schemas/Meta'
-          description:
-            $ref: '#/components/schemas/Meta'
-          fields_to_save:
-            $ref: '#/components/schemas/Meta'
-          id:
-            $ref: '#/components/schemas/Meta'
-          landing_template:
-            $ref: '#/components/schemas/Meta'
-          pid_field:
-            $ref: '#/components/schemas/Meta'
-          signup_template:
-            $ref: '#/components/schemas/Meta'
-          source_id:
-            $ref: '#/components/schemas/Meta'
-          type:
-            $ref: '#/components/schemas/Meta'
-          with_aup:
-            $ref: '#/components/schemas/Meta'
-        type: object
-    type: object
-  - properties:
-      meta:
-        properties:
-          actions:
-            $ref: '#/components/schemas/Meta'
-<<<<<<< HEAD
-=======
-          admin_role:
-            $ref: '#/components/schemas/Meta'
->>>>>>> 8841b9a9
-          description:
-            $ref: '#/components/schemas/Meta'
-          id:
-            $ref: '#/components/schemas/Meta'
-<<<<<<< HEAD
+            $ref: '#/components/schemas/Meta'
+          type:
+            $ref: '#/components/schemas/Meta'
+          with_aup:
+            $ref: '#/components/schemas/Meta'
+        type: object
+    type: object
+  - properties:
+      meta:
+        properties:
+          actions:
+            $ref: '#/components/schemas/Meta'
+          description:
+            $ref: '#/components/schemas/Meta'
+          id:
+            $ref: '#/components/schemas/Meta'
           stone_roles:
             $ref: '#/components/schemas/Meta'
           type:
@@ -441,520 +664,52 @@
         properties:
           actions:
             $ref: '#/components/schemas/Meta'
-          description:
-=======
-          list_role:
-            $ref: '#/components/schemas/Meta'
-          template:
->>>>>>> 8841b9a9
-            $ref: '#/components/schemas/Meta'
-          id:
-            $ref: '#/components/schemas/Meta'
-<<<<<<< HEAD
-          type:
-            $ref: '#/components/schemas/Meta'
-=======
->>>>>>> 8841b9a9
-        type: object
-    type: object
-  - properties:
-      meta:
-        properties:
-          actions:
-            $ref: '#/components/schemas/Meta'
-<<<<<<< HEAD
-          admin_role:
-=======
-          description:
-            $ref: '#/components/schemas/Meta'
-          id:
->>>>>>> 8841b9a9
-            $ref: '#/components/schemas/Meta'
-          survey_id:
-            $ref: '#/components/schemas/Meta'
-<<<<<<< HEAD
-          id:
-            $ref: '#/components/schemas/Meta'
-          list_role:
-            $ref: '#/components/schemas/Meta'
-          template:
-=======
-          template:
-            $ref: '#/components/schemas/Meta'
-          type:
-            $ref: '#/components/schemas/Meta'
-        type: object
-    type: object
-  - properties:
-      meta:
-        properties:
-          actions:
-            $ref: '#/components/schemas/Meta'
-          description:
-            $ref: '#/components/schemas/Meta'
-          id:
-            $ref: '#/components/schemas/Meta'
-          modules:
->>>>>>> 8841b9a9
-            $ref: '#/components/schemas/Meta'
-          show_first_module_on_default:
-            $ref: '#/components/schemas/Meta'
-<<<<<<< HEAD
-=======
-          template:
-            $ref: '#/components/schemas/Meta'
-          type:
-            $ref: '#/components/schemas/Meta'
->>>>>>> 8841b9a9
-        type: object
-    type: object
-  - properties:
-      meta:
-        properties:
-          actions:
-            $ref: '#/components/schemas/Meta'
-          aup_template:
-            $ref: '#/components/schemas/Meta'
-          custom_fields:
-            $ref: '#/components/schemas/Meta'
-          description:
-            $ref: '#/components/schemas/Meta'
-          fields_to_save:
-            $ref: '#/components/schemas/Meta'
-          id:
-            $ref: '#/components/schemas/Meta'
-          landing_template:
-            $ref: '#/components/schemas/Meta'
-          pid_field:
-            $ref: '#/components/schemas/Meta'
-          signup_template:
-            $ref: '#/components/schemas/Meta'
-          source_id:
-            $ref: '#/components/schemas/Meta'
-          type:
-            $ref: '#/components/schemas/Meta'
-          with_aup:
-            $ref: '#/components/schemas/Meta'
-        type: object
-    type: object
-  - properties:
-      meta:
-        properties:
-          actions:
-            $ref: '#/components/schemas/Meta'
-          aup_template:
-            $ref: '#/components/schemas/Meta'
-          custom_fields:
-            $ref: '#/components/schemas/Meta'
-          description:
-            $ref: '#/components/schemas/Meta'
-          fields_to_save:
-            $ref: '#/components/schemas/Meta'
-          id:
-            $ref: '#/components/schemas/Meta'
-          signup_template:
-            $ref: '#/components/schemas/Meta'
-          source_id:
-            $ref: '#/components/schemas/Meta'
-          type:
-            $ref: '#/components/schemas/Meta'
-          with_aup:
-            $ref: '#/components/schemas/Meta'
-        type: object
-    type: object
-  - properties:
-      meta:
-        properties:
-<<<<<<< HEAD
-          actions:
-            $ref: '#/components/schemas/Meta'
-          aup_template:
-            $ref: '#/components/schemas/Meta'
-          custom_fields:
-=======
-          description:
-            $ref: '#/components/schemas/Meta'
-          id:
-            $ref: '#/components/schemas/Meta'
-          modules:
-            $ref: '#/components/schemas/Meta'
-          type:
-            $ref: '#/components/schemas/Meta'
-        type: object
-    type: object
-  - properties:
-      meta:
-        properties:
-          actions:
->>>>>>> 8841b9a9
-            $ref: '#/components/schemas/Meta'
-          description:
-            $ref: '#/components/schemas/Meta'
-          id:
-            $ref: '#/components/schemas/Meta'
-          stone_roles:
-            $ref: '#/components/schemas/Meta'
-          type:
-            $ref: '#/components/schemas/Meta'
-        type: object
-    type: object
-  - properties:
-      meta:
-        properties:
-          actions:
-            $ref: '#/components/schemas/Meta'
-          aup_template:
-            $ref: '#/components/schemas/Meta'
-          custom_fields:
-            $ref: '#/components/schemas/Meta'
-          description:
-            $ref: '#/components/schemas/Meta'
-          fields_to_save:
-            $ref: '#/components/schemas/Meta'
-          id:
-            $ref: '#/components/schemas/Meta'
-<<<<<<< HEAD
-          pid_field:
-            $ref: '#/components/schemas/Meta'
-          signup_template:
-            $ref: '#/components/schemas/Meta'
-          source_id:
-=======
-          modules:
->>>>>>> 8841b9a9
-            $ref: '#/components/schemas/Meta'
-          type:
-            $ref: '#/components/schemas/Meta'
-          with_aup:
-            $ref: '#/components/schemas/Meta'
-        type: object
-    type: object
-  - properties:
-      meta:
-        properties:
-          actions:
-            $ref: '#/components/schemas/Meta'
-          description:
-            $ref: '#/components/schemas/Meta'
-          id:
-            $ref: '#/components/schemas/Meta'
-<<<<<<< HEAD
-          multi_source_ids:
-            $ref: '#/components/schemas/Meta'
-          pid_field:
-=======
-          message:
->>>>>>> 8841b9a9
-            $ref: '#/components/schemas/Meta'
-          skipable:
-            $ref: '#/components/schemas/Meta'
-<<<<<<< HEAD
-          type:
-            $ref: '#/components/schemas/Meta'
-          username:
-            $ref: '#/components/schemas/Meta'
-          with_aup:
-=======
-          template:
-            $ref: '#/components/schemas/Meta'
-          type:
-            $ref: '#/components/schemas/Meta'
-          with_layout:
->>>>>>> 8841b9a9
-            $ref: '#/components/schemas/Meta'
-        type: object
-    type: object
-  - properties:
-      meta:
-        properties:
-          actions:
-            $ref: '#/components/schemas/Meta'
-          aup_template:
-            $ref: '#/components/schemas/Meta'
-          custom_fields:
-            $ref: '#/components/schemas/Meta'
-          description:
-            $ref: '#/components/schemas/Meta'
-          fields_to_save:
-            $ref: '#/components/schemas/Meta'
-          id:
-            $ref: '#/components/schemas/Meta'
-          pid_field:
-            $ref: '#/components/schemas/Meta'
-          signup_template:
-            $ref: '#/components/schemas/Meta'
-          source_id:
-            $ref: '#/components/schemas/Meta'
-          type:
-            $ref: '#/components/schemas/Meta'
-          with_aup:
-            $ref: '#/components/schemas/Meta'
-        type: object
-    type: object
-  - properties:
-      meta:
-        properties:
-          actions:
-            $ref: '#/components/schemas/Meta'
-          aup_template:
-            $ref: '#/components/schemas/Meta'
-          custom_fields:
-            $ref: '#/components/schemas/Meta'
-          description:
-            $ref: '#/components/schemas/Meta'
-          fields_to_save:
-            $ref: '#/components/schemas/Meta'
-          id:
-            $ref: '#/components/schemas/Meta'
-          landing_template:
-            $ref: '#/components/schemas/Meta'
-          pid_field:
-            $ref: '#/components/schemas/Meta'
-          signup_template:
-            $ref: '#/components/schemas/Meta'
-          source_id:
-            $ref: '#/components/schemas/Meta'
-          type:
-            $ref: '#/components/schemas/Meta'
-          with_aup:
-            $ref: '#/components/schemas/Meta'
-        type: object
-    type: object
-  - properties:
-      meta:
-        properties:
-<<<<<<< HEAD
-          actions:
-            $ref: '#/components/schemas/Meta'
-          description:
-            $ref: '#/components/schemas/Meta'
-          id:
-            $ref: '#/components/schemas/Meta'
-          skipable:
-            $ref: '#/components/schemas/Meta'
-          type:
-            $ref: '#/components/schemas/Meta'
-        type: object
-    type: object
-  - properties:
-      meta:
-        properties:
-=======
->>>>>>> 8841b9a9
-          actions:
-            $ref: '#/components/schemas/Meta'
-          aup_template:
-            $ref: '#/components/schemas/Meta'
-          custom_fields:
-            $ref: '#/components/schemas/Meta'
-          description:
-            $ref: '#/components/schemas/Meta'
-          fields_to_save:
-            $ref: '#/components/schemas/Meta'
-          id:
-            $ref: '#/components/schemas/Meta'
-<<<<<<< HEAD
-=======
-          landing_template:
-            $ref: '#/components/schemas/Meta'
->>>>>>> 8841b9a9
-          pid_field:
-            $ref: '#/components/schemas/Meta'
-          signup_template:
-            $ref: '#/components/schemas/Meta'
-          source_id:
-            $ref: '#/components/schemas/Meta'
-          type:
-            $ref: '#/components/schemas/Meta'
-          with_aup:
-            $ref: '#/components/schemas/Meta'
-        type: object
-    type: object
-  - properties:
-      meta:
-        properties:
-          aup_template:
-            $ref: '#/components/schemas/Meta'
-          custom_fields:
-            $ref: '#/components/schemas/Meta'
-          description:
-            $ref: '#/components/schemas/Meta'
-          fields_to_save:
-            $ref: '#/components/schemas/Meta'
-          id:
-            $ref: '#/components/schemas/Meta'
-<<<<<<< HEAD
-          multi_source_ids:
-            $ref: '#/components/schemas/Meta'
-          pid_field:
-=======
-          skipable:
->>>>>>> 8841b9a9
-            $ref: '#/components/schemas/Meta'
-          signup_template:
-            $ref: '#/components/schemas/Meta'
-          type:
-            $ref: '#/components/schemas/Meta'
-          with_aup:
-            $ref: '#/components/schemas/Meta'
-        type: object
-    type: object
-  - properties:
-      meta:
-        properties:
-          actions:
-            $ref: '#/components/schemas/Meta'
-          aup_template:
-            $ref: '#/components/schemas/Meta'
-          custom_fields:
-            $ref: '#/components/schemas/Meta'
-          description:
-            $ref: '#/components/schemas/Meta'
-          fields_to_save:
-            $ref: '#/components/schemas/Meta'
-          id:
-            $ref: '#/components/schemas/Meta'
-<<<<<<< HEAD
-          message:
-            $ref: '#/components/schemas/Meta'
-          skipable:
-            $ref: '#/components/schemas/Meta'
-          template:
-            $ref: '#/components/schemas/Meta'
-          type:
-            $ref: '#/components/schemas/Meta'
-          with_layout:
-=======
-          multi_source_ids:
-            $ref: '#/components/schemas/Meta'
-          pid_field:
-            $ref: '#/components/schemas/Meta'
-          signup_template:
-            $ref: '#/components/schemas/Meta'
-          type:
-            $ref: '#/components/schemas/Meta'
-          with_aup:
->>>>>>> 8841b9a9
-            $ref: '#/components/schemas/Meta'
-        type: object
-    type: object
-  - properties:
-      meta:
-        properties:
-          actions:
-            $ref: '#/components/schemas/Meta'
-          description:
-            $ref: '#/components/schemas/Meta'
-          id:
-            $ref: '#/components/schemas/Meta'
-<<<<<<< HEAD
-          skipable:
-=======
-          pid_field:
-            $ref: '#/components/schemas/Meta'
-          signup_template:
-            $ref: '#/components/schemas/Meta'
-          source_id:
->>>>>>> 8841b9a9
-            $ref: '#/components/schemas/Meta'
-          type:
-            $ref: '#/components/schemas/Meta'
-          url:
-            $ref: '#/components/schemas/Meta'
-        type: object
-    type: object
-  - properties:
-      meta:
-        properties:
-          description:
-            $ref: '#/components/schemas/Meta'
-          id:
-            $ref: '#/components/schemas/Meta'
-          modules:
-            $ref: '#/components/schemas/Meta'
-          type:
-            $ref: '#/components/schemas/Meta'
-        type: object
-    type: object
-  - properties:
-      meta:
-        properties:
-          custom_fields:
-            $ref: '#/components/schemas/Meta'
-          description:
-            $ref: '#/components/schemas/Meta'
-          fields_to_save:
-            $ref: '#/components/schemas/Meta'
-          id:
-            $ref: '#/components/schemas/Meta'
-          source_id:
-            $ref: '#/components/schemas/Meta'
-          template:
-            $ref: '#/components/schemas/Meta'
-          type:
-            $ref: '#/components/schemas/Meta'
-        type: object
-    type: object
-  - properties:
-      meta:
-        properties:
-          actions:
-            $ref: '#/components/schemas/Meta'
-          description:
-            $ref: '#/components/schemas/Meta'
-          id:
-            $ref: '#/components/schemas/Meta'
-<<<<<<< HEAD
-          survey_id:
-=======
-          pid_field:
->>>>>>> 8841b9a9
-            $ref: '#/components/schemas/Meta'
-          template:
-            $ref: '#/components/schemas/Meta'
-          source_id:
-            $ref: '#/components/schemas/Meta'
-          type:
-            $ref: '#/components/schemas/Meta'
-        type: object
-    type: object
-  - properties:
-      meta:
-        properties:
-          actions:
-            $ref: '#/components/schemas/Meta'
-          description:
-            $ref: '#/components/schemas/Meta'
-          id:
-            $ref: '#/components/schemas/Meta'
-<<<<<<< HEAD
-          modules:
-=======
-          landing_template:
->>>>>>> 8841b9a9
-            $ref: '#/components/schemas/Meta'
-          show_first_module_on_default:
-            $ref: '#/components/schemas/Meta'
-          template:
-            $ref: '#/components/schemas/Meta'
-          source_id:
-            $ref: '#/components/schemas/Meta'
-<<<<<<< HEAD
-        type: object
-    type: object
-  - properties:
-      meta:
-        properties:
-          description:
-=======
-          type:
->>>>>>> 8841b9a9
-            $ref: '#/components/schemas/Meta'
-          id:
-            $ref: '#/components/schemas/Meta'
-          modules:
-            $ref: '#/components/schemas/Meta'
-          type:
+          aup_template:
+            $ref: '#/components/schemas/Meta'
+          custom_fields:
+            $ref: '#/components/schemas/Meta'
+          description:
+            $ref: '#/components/schemas/Meta'
+          fields_to_save:
+            $ref: '#/components/schemas/Meta'
+          id:
+            $ref: '#/components/schemas/Meta'
+          pid_field:
+            $ref: '#/components/schemas/Meta'
+          signup_template:
+            $ref: '#/components/schemas/Meta'
+          source_id:
+            $ref: '#/components/schemas/Meta'
+          type:
+            $ref: '#/components/schemas/Meta'
+          with_aup:
+            $ref: '#/components/schemas/Meta'
+        type: object
+    type: object
+  - properties:
+      meta:
+        properties:
+          actions:
+            $ref: '#/components/schemas/Meta'
+          aup_template:
+            $ref: '#/components/schemas/Meta'
+          custom_fields:
+            $ref: '#/components/schemas/Meta'
+          description:
+            $ref: '#/components/schemas/Meta'
+          fields_to_save:
+            $ref: '#/components/schemas/Meta'
+          id:
+            $ref: '#/components/schemas/Meta'
+          pid_field:
+            $ref: '#/components/schemas/Meta'
+          signup_template:
+            $ref: '#/components/schemas/Meta'
+          source_id:
+            $ref: '#/components/schemas/Meta'
+          type:
+            $ref: '#/components/schemas/Meta'
+          with_aup:
             $ref: '#/components/schemas/Meta'
         type: object
     type: object