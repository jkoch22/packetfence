--- conflicted
+++ resolved
@@ -7,11 +7,6 @@
 
 o Upgrading from a version prior to <release>:
 
-<<<<<<< HEAD
-    - loadMACintoDB.pl removed
-    Dropping loadMACintoDB.pl. Replaced by node import feature.
-     
-=======
     - Database schema update
     New fields were added as a part of the Radius unification. You can update
     your schema with:
@@ -61,7 +56,9 @@
 
 o Upgrading from a version prior to <release>:
 
->>>>>>> a815f98e
+    - loadMACintoDB.pl removed
+    Dropping loadMACintoDB.pl. Replaced by node import feature.
+     
     - Captive Portal changes
     By default pf::web is no longer exporting it's subroutines. This means that
     all the captive portal scripts in cgi-bin/ will need to be updated to use 
