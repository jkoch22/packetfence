#!/usr/bin/perl -w

# perldoc {{{1

=head1 NAME

pfsetvlan

=head1 SYNOPSIS

./pfsetvlan [options]

 Options:
   -daemonize      daemonize
   -help           brief help message
   -man            full documentation

=head1 DESCRIPTION

Act on SNMP traps and set switch port VLAN according to
the discovered MACs status in packetfence.

=head1 AUTHOR

Dominik Gehl <dgehl@inverse.ca>

Regis Balzard <rbalzard@inverse.ca>

Olivier Bilodeau <obilodeau@inverse.ca>

=head1 COPYRIGHT

Copyright (C) 2006-2010 Inverse inc.

This program is free software; you can redistribute it and/or
modify it under the terms of the GNU General Public License
as published by the Free Software Foundation; either version 2
of the License, or (at your option) any later version.

This program is distributed in the hope that it will be useful,
but WITHOUT ANY WARRANTY; without even the implied warranty of
MERCHANTABILITY or FITNESS FOR A PARTICULAR PURPOSE.  See the
GNU General Public License for more details.

You should have received a copy of the GNU General Public License
along with this program; if not, write to the Free Software
Foundation, Inc., 51 Franklin Street, Fifth Floor, Boston, MA  02110-1301,
USA.

=cut

# }}}1

# use, require {{{1
use strict;
use warnings;
use diagnostics;

use Data::Dumper;
use File::Tail;
use threads;
use threads::shared;
use File::Basename qw(basename);
use Log::Log4perl;
use Getopt::Long;
use Pod::Usage;
use Net::SMTP;
use POSIX ();

use constant INSTALL_DIR => '/usr/local/pf';

use constant {
    LOG_FILE   => INSTALL_DIR . "/logs/packetfence.log",
    PFCMD_FILE => INSTALL_DIR . "/bin/pfcmd"
};

use lib INSTALL_DIR . '/lib';

require 5.8.8;
use pf::config;
use pf::SwitchFactory;
$thread = 1;
use pf::util;
use pf::locationlog;
use pf::traplog;
use pf::node;
use pf::violation;
use pf::SNMP v1.7.0.6;
use pf::vlan::custom;

# }}}1

Log::Log4perl->init( INSTALL_DIR . '/conf/log.conf' );
my $logger = Log::Log4perl->get_logger( basename($0) );
Log::Log4perl::MDC->put( 'proc', basename($0) );
Log::Log4perl::MDC->put( 'tid',  threads->self->tid() );

# sighandler {{{1
POSIX::sigaction(
    &POSIX::SIGTERM,
    POSIX::SigAction->new(
        'normal_sighandler', POSIX::SigSet->new(), &POSIX::SA_NODEFER
    )
) or $logger->logdie("pfsetvlan: could not set SIGTERM handler: $!");

POSIX::sigaction(
    &POSIX::SIGINT,
    POSIX::SigAction->new(
        'normal_sighandler', POSIX::SigSet->new(), &POSIX::SA_NODEFER
    )
) or $logger->logdie("pfsetvlan: could not set SIGINT handler: $!");

POSIX::sigaction(
    &POSIX::SIGALRM,
    POSIX::SigAction->new(
        'ignore_sighandler', POSIX::SigSet->new(), &POSIX::SA_NODEFER
    )
) or $logger->logdie("pfsetvlan: could not set SIGALRM handler: $!");


# }}}1

# command line options {{{1
my $help;
my $man;
my $daemonize;
GetOptions(
    "help|?"    => \$help,
    "man"       => \$man,
    "daemonize" => \$daemonize,
) or pod2usage( -verbose => 1 );

pod2usage( -verbose => 2 ) if $man;
pod2usage( -verbose => 1 ) if $help;

# }}}1

# startup {{{1
my $switchFactory = new pf::SwitchFactory(
    -configFile => INSTALL_DIR . '/conf/switches.conf' );

my $fh = new File::Tail(
    'name'        => INSTALL_DIR . '/logs/snmptrapd.log',
    'interval'    => 2,
    'reset_tail'  => 0,
    'maxinterval' => 2
);

if ($daemonize) {

# Begin - Daemonize the program (see http://www.webreference.com/perl/tutorial/9/index.html)

    chdir('/') or $logger->logdie("Can't chdir to /: $!");
    open( STDIN, '<', '/dev/null' )
        or $logger->logdie("Can't read /dev/null: $!");
    open STDERR, '>>', LOG_FILE
        or $logger->logdie( "Can't open " . LOG_FILE );
    open STDOUT, '>>', LOG_FILE
        or $logger->logdie( "Can't open " . LOG_FILE );

    # (at this point STDOUT and STDERR should be redirected to files)

    defined( my $pid = fork ) or $logger->logdie("Can't fork: $!");
    POSIX::_exit(0) if $pid;
    POSIX::setsid() or $logger->logdie("Can't start a new session: $!");
    umask 0;

    # Write the PID
    if ( !createpid() ) {
        $logger->logdie("unable to daemonize");
    }
}

# End - Daemonize...

$logger->info("Process started");

my %threadList_running : shared;
my %threadList_toBeKilled : shared;
my @threadList_queued : shared;
my @trapList_queued : shared;
my $switchFactory_locker : shared;

my @completeThreadList;

my %switch_locker : shared;
foreach my $switch_ip ( sort keys %{ $switchFactory->{_config} } ) {
    if ( $switch_ip ne 'default' ) {
        $switch_locker{$switch_ip} = &share( {} );
    }
}

for ( my $i = 1; $i <= $Config{'vlan'}{'nbtraphandlerthreads'}; $i++ ) {
    my $t = threads->new("signalHandlerThreadListQueued");
    if ( !defined($t) ) {
        $logger->error(
                  "could not create " 
                . $i
                . (
                ( $i == 1 )
                ? "st"
                : ( ( $i == 2 ) ? "nd" : ( ( $i == 3 ) ? "rd" : "th" ) )
                )
                . " signalHandlerThreadListQueued thread"
        );
        exit -1;
    } else {
        push @completeThreadList, $t;
        $logger->debug(
                  "created " 
                . $i
                . (
                ( $i == 1 )
                ? "st"
                : ( ( $i == 2 ) ? "nd" : ( ( $i == 3 ) ? "rd" : "th" ) )
                )
                . " signalHandlerThreadListQueued thread"
        );
    }
}

for ( my $i = 1; $i <= $Config{'vlan'}{'nbtrapparserthreads'}; $i++ ) {
    my $t = threads->new("signalHandlerTrapListQueued");
    if ( !defined($t) ) {
        $logger->error(
                  "could not create " 
                . $i
                . (
                ( $i == 1 )
                ? "st"
                : ( ( $i == 2 ) ? "nd" : ( ( $i == 3 ) ? "rd" : "th" ) )
                )
                . " signalHandlerTrapListQueued thread"
        );
        exit -1;
    } else {
        push @completeThreadList, $t;
        $logger->debug(
                  "created " 
                . $i
                . (
                ( $i == 1 )
                ? "st"
                : ( ( $i == 2 ) ? "nd" : ( ( $i == 3 ) ? "rd" : "th" ) )
                )
                . " signalHandlerTrapListQueued thread"
        );
    }
}

# }}}1

# main program - read trap lines and addTrapLineToQueue($trapLine) {{{1
my $currentTrapLine = undef;
my $completeTrapLine;
my $inMultiLineTrap = 0;
while ( defined( $currentTrapLine = $fh->read ) ) {
    $currentTrapLine =~ s/\r\n/\n/;
    chomp($currentTrapLine);
    if ( $currentTrapLine =~ m/BEGIN VARIABLEBINDINGS/ ) {
        if ( $currentTrapLine =~ m/END VARIABLEBINDINGS$/ ) {
            addTrapLineToQueue($currentTrapLine);
        } else {

            #start multiLine read
            $inMultiLineTrap  = 1;
            $completeTrapLine = $currentTrapLine;
        }
    } else {
        if ($inMultiLineTrap) {
            $completeTrapLine .= " $currentTrapLine";
            if ( $currentTrapLine =~ m/END VARIABLEBINDINGS$/ ) {

                #end multiLine read
                $inMultiLineTrap = 0;
                addTrapLineToQueue($completeTrapLine);
            }
        } else {
            $logger->warn("ignoring non trap line $currentTrapLine");
        }
    }
}

# }}}1

# sub addTrapLineToQueue($trapLine) - cond_signal(@trapList_queued){{{1
sub addTrapLineToQueue {
    my ($trapLine) = @_;
    my $logger     = Log::Log4perl->get_logger('pfsetvlan::parsing');
    my $lockLogger = Log::Log4perl->get_logger('pfsetvlan::locking');
    Log::Log4perl::MDC->put( 'tid', threads->self->tid() );
    $lockLogger->trace("locking - trying to lock trapList_queued");
    {
        lock @trapList_queued;
        $logger->debug("adding trapline $trapLine to queued trapList");
        push @trapList_queued, "raw|$trapLine";
        $lockLogger->trace("locking - sending signal for trapList_queued");
        cond_signal(@trapList_queued);
    }
    $lockLogger->trace("locking - unlocked trapList_queued");
}

# }}}1

# sub signalHandlerTrapListQueued - cond_wait(@trapList_queued), parseTrap($trapLineToParse) {{{1
sub signalHandlerTrapListQueued {
    my $logger     = Log::Log4perl->get_logger('pfsetvlan::parsing');
    my $lockLogger = Log::Log4perl->get_logger('pfsetvlan::locking');
    Log::Log4perl::MDC->put( 'tid', threads->self->tid() );

    while (1) {
        my $trapLineToParse = undef;
        my $parseResult     = undef;
        $lockLogger->trace(
            "locking - trying to lock trapList_queued in signalHandlerTrapListQueued"
        );
        {
            lock @trapList_queued;
            $lockLogger->trace(
                "locking - obtained lock on trapList_queued in signalHandlerTrapListQueued"
            );
            $lockLogger->trace(
                "locking - waiting for signal for trapList_queued in signalHandlerTrapListQueued"
            );
            cond_wait(@trapList_queued);
            $lockLogger->trace(
                "locking - received signal for trapList_queued in signalHandlerTrapListQueued"
            );

            $logger->trace( "initially trapList_queued contains\n"
                    . join( "\n", @trapList_queued )
                    . "\n" );

            #find first entry in @trapList_queued which must be parsed
            my $i = 0;
            while (( $i < scalar(@trapList_queued) )
                && ( !( $trapList_queued[$i] =~ /^raw\|/ ) ) )
            {
                $logger->trace(
                    "did not find raw trapLine in trapList_queued at position $i"
                );
                $i++;
            }
            if ( $i < scalar(@trapList_queued) ) {
                $trapLineToParse = substr( $trapList_queued[$i], 4 );
                $logger->debug(
                    "retrieved raw trapline $trapLineToParse from trapList_queued at position $i"
                );
                $trapList_queued[$i]
                    = "inparse" . threads->self->tid() . "|$trapLineToParse";
                $logger->trace(
                    "after retrieval operation trapList_queued contains\n"
                        . join( "\n", @trapList_queued )
                        . "\n" );
            } else {
                $logger->trace(
                    "couldn't find any raw trapLine in trapList_queued");
            }
        }
        $lockLogger->trace(
            "locking - unlocked trapList_queued in signalHandlerTrapListQueued"
        );

        if ( defined($trapLineToParse) ) {
            $logger->debug("calling parseTrap for $trapLineToParse");
            $parseResult = parseTrap($trapLineToParse);
            $lockLogger->trace(
                "locking - trying to lock trapList_queued in signalHandlerTrapListQueued"
            );
            {
                lock @trapList_queued;
                $lockLogger->trace(
                    "locking - obtained lock on trapList_queued in signalHandlerTrapListQueued"
                );
                my $i        = 0;
                my $threadId = threads->self->tid();
                $logger->trace(
                    "after parseTrap operation trapList_queued contains\n"
                        . join( "\n", @trapList_queued )
                        . "\n" );
                while (( $i < scalar(@trapList_queued) )
                    && ( !( $trapList_queued[$i] =~ /^inparse$threadId\|/ ) )
                    )
                {
                    $logger->trace(
                        "did not find line starting with \"inparse$threadId\" in trapList_queued at position $i"
                    );
                    $i++;
                }
                if ( $i < scalar(@trapList_queued) ) {
                    $logger->trace(
                        "replacing threadList_queued[$i] with parseTrap result"
                    );
                    $trapList_queued[$i]
                        = "parsed$threadId|" . ( $parseResult || '' );
                    $logger->trace(
                        "after parseTrap and replacement operation trapList_queued contains\n"
                            . join( "\n", @trapList_queued )
                            . "\n" );
                    $logger->debug(
                        "finished parsing $i"
                            . (
                            ( $i == 2 ) ? 'nd' : ( $i == 3 ) ? 'rd' : 'th'
                            )
                            . " trapList_queued entry"
                    );
                } else {
                    $logger->warn(
                        "could not find line starting with \"inparse$threadId\" in trapList_queued -> this is BAD"
                    );
                }
            }
            $lockLogger->trace(
                "locking - unlocked trapList_queued in signalHandlerTrapListQueued"
            );
        }

        $lockLogger->trace(
            "locking - trying to lock trapList_queued in signalHandlerTrapListQueued"
        );
        {
            lock @trapList_queued;
            $lockLogger->trace(
                "locking - obtained lock on trapList_queued in signalHandlerTrapListQueued"
            );

            #for already parsed entries at the begining of @trapList_queued
            #  shift and check if we need to add them to @threadList_queued
            my $i = 0;
            my @candidatesForThreadList_queued;
            my @tmpTrapList_queued;
            my %switchesWithUnfinishedParse;
            while (( $i < scalar(@trapList_queued) )
                && ( !( $trapList_queued[$i] =~ /^raw\|/ ) ) )
            {
                my $trapLine = undef;
                my $prefix   = undef;
                if ( $trapList_queued[$i] =~ /^(parsed\d+\|)/ ) {
                    $prefix = $1;
                } elsif ( $trapList_queued[$i] =~ /^(inparse\d+\|)/ ) {
                    $prefix = $1;
                }
                if ( defined($prefix) ) {
                    $trapLine
                        = substr( $trapList_queued[$i], length($prefix) );
                    if ( $prefix =~ /^inparse/ ) {
                        push @tmpTrapList_queued, $trapList_queued[$i];
                        if ( $trapLine
                            =~ /^\d{4}-\d{2}-\d{2}\|\d{2}:\d{2}:\d{2}\|(?:UDP: \[)?(\d{1,3}\.\d{1,3}\.\d{1,3}\.\d{1,3})(?:\]:\d+)?\|([^|]*)\|(.+)$/
                            )
                        {
                            my $switch_ip = $1;
                            $logger->trace(
                                "adding $switch_ip to switchesWithUnfinishedParse"
                            );
                            $switchesWithUnfinishedParse{$switch_ip} = 1;
                        }
                    } else {
                        if ( length($trapLine) > 0 ) {
                            my ( $switch_ip, $switch_port, $trapType,
                                $trapVlan, $trapOperation, $trapMac )
                                = split( /\|/, $trapLine );
                            if (exists(
                                    $switchesWithUnfinishedParse{$switch_ip}
                                )
                                )
                            {
                                $logger->trace(
                                    "parsed trapLine $trapLine with prefix $prefix comes after a trapLine for the same switch which is still being parsed. Keeping it in trapList_queued"
                                );
                                push @tmpTrapList_queued,
                                    $trapList_queued[$i];
                            } else {
                                $logger->trace(
                                    "retrieved parsed trapLine $trapLine with prefix $prefix from trapList_queued. Adding it to candidatesForThreadList_queued"
                                );
                                push @candidatesForThreadList_queued,
                                    $trapLine;
                            }
                        }
                    }
                }
                $i++;
            }
            while ( $i < scalar(@trapList_queued) ) {
                push @tmpTrapList_queued, $trapList_queued[$i];
                $i++;
            }
            @trapList_queued = @tmpTrapList_queued;
            $logger->trace(
                "after intelligent removal of parsed traps trapList_queued contains\n"
                    . join( "\n", @trapList_queued )
                    . "\n" );
            if ( scalar(@candidatesForThreadList_queued) > 0 ) {
                $lockLogger->trace(
                    "locking - trying to lock threadList_queued in signalHandlerTrapListQueued"
                );
                {
                    lock @threadList_queued;
                    $lockLogger->trace(
                        "locking - obtained lock on threadList_queued in signalHandlerTrapListQueued"
                    );
                    foreach my $trapLine (@candidatesForThreadList_queued) {
                        $logger->debug(
                            "validating if parsed trapLine $trapLine should be added to threadList_queued"
                        );
                        my ( $switch_ip, $switch_port, $trapType, $trapVlan,
                            $trapOperation, $trapMac )
                            = split( /\|/, $trapLine );
                        my $switch = $switchFactory->instantiate($switch_ip);
                        if (!$switch) {
                            $logger->error("Can not instantiate switch $switch_ip !");
                            next;
                        }
                        if (( $trapType eq 'secureMacAddrViolation' )
                            && (grep( { /\Q$switch_ip|$switch_port|$trapType|\E/
                                    } @threadList_queued ) != 0
                            )
                            )
                        {
                            $logger->info(
                                "$trapType trap already in the queue for $switch_ip ifIndex $switch_port. Won't add another one"
                            );
                        } elsif (
                            ( $trapType eq 'mac' )
                            && (grep( { $_ == $trapVlan }
                                    @{ $switch->{_vlans} } ) == 0 )
                            )
                        {
                            $logger->info(
                                "$trapType trap for VLAN $trapVlan on $switch_ip ifIndex $switch_port. We don't manage this VLAN. Flush the trap"
                            );
                        } elsif ( ( $trapType eq 'mac' )
                            && ( $trapVlan ne $switch->getVlan($switch_port) )
                            )
                        {
                            $logger->info(
                                "$trapOperation trap for VLAN $trapVlan on $switch_ip ifIndex $switch_port. This port is no longer in this VLAN. Flush the trap"
                            );
                        } else {
                            push @threadList_queued, $trapLine;
                            $logger->debug(
                                "added trap $trapType at $switch_ip ifindex $switch_port to queued threadList"
                            );
<<<<<<< HEAD

=======
>>>>>>> 22c95b7d
                            traplog_insert( $switch_ip, $switch_port,
                                $trapType );
                            $lockLogger->trace(
                                "locking - sending signal for threadList_queued in signalHanderTrapListQueued"
                            );
                            cond_signal(@threadList_queued);
                        }
                    }
                }
                $lockLogger->trace(
                    "locking - unlocked threadList_queued in signalHandlerTrapListQueued"
                );
            }

            #signal if we still have 'raw' entries in trapList_queued
            if ( grep ( {/^raw\|/} @trapList_queued ) > 0 ) {
                $lockLogger->trace(
                    "locking - sending signal for trapList_queued in signalHanderTrapListQueued"
                );
                cond_signal(@trapList_queued);
            }
        }
        $lockLogger->trace(
            "locking - unlocked trapList_queued in signalHandlerTrapListQueued"
        );
    }
}

# }}}1

# sub parseTrap {{{1
sub parseTrap {
    my ($trapLine) = @_;
    my $logger     = Log::Log4perl->get_logger('pfsetvlan::parsing');
    my $lockLogger = Log::Log4perl->get_logger('pfsetvlan::locking');
    Log::Log4perl::MDC->put( 'tid', threads->self->tid() );

    $logger->debug("parsing trap $trapLine");
    if ( $trapLine =~ /^\d{4}-\d{2}-\d{2}\|\d{2}:\d{2}:\d{2}\|(?:UDP: \[)?(\d{1,3}\.\d{1,3}\.\d{1,3}\.\d{1,3})(?:\]:\d+)?\|([^|]*)\|(.+)$/ ) {

        #test if this is a 'normal' trap (i.e. a trap sent from a switch
        #or a local trap (INVERSE-PACKETFENCE-NOTIFICATION-MIB)
        my $switch;
        my $switch_ip;
        my $isLocalTrap = ( ( $1 eq '127.0.0.1' ) || ( $3 =~ /BEGIN VARIABLEBINDINGS \.1\.3\.6\.1\.6\.3\.1\.1\.4\.1\.0 = OID: \.1\.3\.6\.1\.4\.1\.29464\.1/ ) );
        $lockLogger->trace("locking - trying to lock switchFactory_locker in parseTrap");
        if ($isLocalTrap) {
            lock $switchFactory_locker;
            $lockLogger->trace("locking - obtained lock on switchFactory_locker in parseTrap");
            $switch_ip = $2;
            $logger->info("local (127.0.0.1) trap for switch $switch_ip");
            $switch = $switchFactory->instantiate($switch_ip);
        } else {
            lock $switchFactory_locker;
            $lockLogger->trace("locking - obtained lock on switchFactory_locker in parseTrap");
            my %config = %{ $switchFactory->{_config} };
            $switch_ip = $1;
            if ( !exists $config{$switch_ip} ) {
                $logger->warn("We have received a trap from switch $switch_ip. This switch is UNREGISTERED. Flush the trap");
                return;
            }
            if ( $config{$switch_ip}{'mode'} eq 'ignore' ) {
                $logger->info("We have received a trap from switch $switch_ip. This switch is in 'ignore' mode. Flush the trap");
                return;
            }
            $switch = $switchFactory->instantiate($switch_ip);
        }
        $lockLogger->trace(
            "locking - unlocked switchFactory_locker in parseTrap");

        if (!$switch) {
            $logger->error("Can not instantiate switch $switch_ip !");
        } else {
            my $trapHashRef;
            if ($isLocalTrap) {
                my $trapLine = $3;
                if ( $trapLine
                    =~ /BEGIN VARIABLEBINDINGS \.1\.3\.6\.1\.6\.3\.1\.1\.4\.1\.0 = OID: \.1\.3\.6\.1\.4\.1\.29464\.1\.1\|\.1\.3\.6\.1\.2\.1\.2\.2\.1\.1\.(\d+) = INTEGER:/
                    )
                {
                    $trapHashRef = {
                        'trapType'    => 'reAssignVlan',
                        'trapIfIndex' => $1,
                    };
                } elsif ( $trapLine
                    =~ /BEGIN VARIABLEBINDINGS \.1\.3\.6\.1\.6\.3\.1\.1\.4\.1\.0 = OID: \.1\.3\.6\.1\.4\.1\.29464\.1\.2\|\.1\.3\.6\.1\.4\.1\.29464\.1\.3 = STRING: \"(.+)\" END VARIABLEBINDINGS/
                    )
                {
                    $trapHashRef = {
                        'trapType'    => 'desAssociate',
                        'trapIfIndex' => 'WIFI',
                        'trapMac'     => $1
                    };
                } elsif ( $trapLine
                    =~ /\.1\.3\.6\.1\.4\.1\.45\.1\.6\.5\.3\.12\.1\.3\.(\d+)\.(\d+) = STRING: "([0-9A-F]{2} [0-9A-F]{2} [0-9A-F]{2} [0-9A-F]{2} [0-9A-F]{2} [0-9A-F]{2})"/
                    )
                {
                    $trapHashRef->{'trapType'}    = 's5SbsViolation';
                    $trapHashRef->{'trapIfIndex'} = ( $1 - 1 ) * 64 + $2;
                    $trapHashRef->{'trapMac'}     = lc($3);
                    $trapHashRef->{'trapMac'} =~ s/ /:/g;
                    $trapHashRef->{'trapVlan'}
                        = $switch->getVlan( $trapHashRef->{'trapIfIndex'} );
                } else {
                    $trapHashRef->{'trapType'} = 'unknown';
                }
            } else {
                $trapHashRef = $switch->parseTrap($3);
            }
            my $trapType = $trapHashRef->{'trapType'};

            # skip unknown traps
            if ( $trapType ne 'unknown' ) {
                my $switch_ip     = $switch->{_ip};
                my $switch_port   = $trapHashRef->{'trapIfIndex'};
                my $trapVlan      = '';
                my $trapOperation = '';
                my $trapMac       = '';

                if ( $trapType eq 'mac' ) {
                    $trapVlan      = $trapHashRef->{'trapVlan'};
                    $trapOperation = $trapHashRef->{'trapOperation'};
                    $trapMac       = $trapHashRef->{'trapMac'};

                    if ( $trapOperation eq 'unknown' ) {
                        $logger->info("ignoring unknown trap: $trapLine");
                        return;
                    }
                } elsif ( $trapType eq 'dot11Deauthentication' ) {
                    $trapMac  = $trapHashRef->{'trapMac'};
                    $trapVlan = 'WIFI';
                } elsif ( ( $trapType eq 'secureMacAddrViolation' )
                    || ( $trapType eq 'secureDynamicMacAddrViolation' ) )
                {
                    $trapMac  = $trapHashRef->{'trapMac'};
                    $trapVlan = $trapHashRef->{'trapVlan'};
                } elsif ( $trapType eq 'desAssociate' ) {
                    $trapMac  = $trapHashRef->{'trapMac'};
                    $trapVlan = 'WIFI';
                }
                return
                    "$switch_ip|$switch_port|$trapType|$trapVlan|$trapOperation|$trapMac";
            } else {
                $logger->info("ignoring unknown trap: $trapLine");
            }
        }
    } else {
        $logger->info("ignoring non trap line: $trapLine");
    }
    return;
}

# }}}1

# sub signalHandlerThreadListQueued {{{1
sub signalHandlerThreadListQueued {
    my $logger     = Log::Log4perl->get_logger('pfsetvlan::parsing');
    my $lockLogger = Log::Log4perl->get_logger('pfsetvlan::locking');
    Log::Log4perl::MDC->put( 'tid', threads->self->tid() );

    while (1) {
        my $mustDoSomeThing = 0;
        $lockLogger->trace(
            "locking - trying to lock threadList_queued in signalHandlerThreadListQueued"
        );
        {
            lock @threadList_queued;
            $lockLogger->trace(
                "locking - obtained lock on threadList_queued in signalHandlerThreadListQueued"
            );
            $lockLogger->trace(
                "locking - waiting for signal for threadList_queued in signalHandlerThreadListQueued"
            );
            cond_wait(@threadList_queued);
            $lockLogger->trace(
                "locking - received signal for threadList_queued in signalHandlerThreadListQueued"
            );
            $mustDoSomeThing = ( scalar(@threadList_queued) > 0 );
        }
        $lockLogger->trace(
            "locking - unlocked threadList_queued in signalHandlerThreadListQueued"
        );
        if ($mustDoSomeThing) {
            $logger->debug(
                "new enqueue or dequeue operation happened and threadList_queued is not empty"
            );
            startTrapHandlers();
        }
    }
}

# }}}1

# sub startTrapLandlers {{{1
sub startTrapHandlers {
    my $logger     = Log::Log4perl->get_logger('pfsetvlan::handling');
    my $lockLogger = Log::Log4perl->get_logger('pfsetvlan::locking');
    Log::Log4perl::MDC->put( 'tid', threads->self->tid() );

    my $mustDoSomeThing = 0;
    my $switch_ip;
    my $switch_port;
    my $trapType;
    my $trapVlan;
    my $trapOperation;
    my $trapMac;

    $lockLogger->trace(
        "locking - trying to lock threadList_queued, threadList_running and treadList_toBeKilled in startTrapHandlers"
    );
    {
        lock @threadList_queued;
        lock %threadList_running;
        lock %threadList_toBeKilled;
        $lockLogger->trace(
            "locking - obtained lock on threadList_queued, threadList_running and treadList_toBeKilled in startTrapHandlers"
        );
        my @tmp              = ();
        my $nbThreadsRunning = scalar( keys(%threadList_running) );

        my $threadList_queued_txt = '';
        foreach my $trapLineWithAdditionalInfo (@threadList_queued) {

            #extract information from trap line
            $trapLineWithAdditionalInfo
                =~ /^([^|]+)\|([^|]+)\|([^|]+)\|(.+)$/;
            $threadList_queued_txt .= "\n$1\t$2\t$3";
        }
        my $threadList_running_txt = '';
        foreach my $threadList_running_tmp ( keys %threadList_running ) {
            $threadList_running_tmp =~ /^(.+)\|(.+)$/;
            $threadList_running_txt .= "\n$1\t$2";
        }
        $logger->info( "nb of items in queue: "
                . scalar(@threadList_queued)
                . "; nb of threads running: $nbThreadsRunning" );
        $logger->debug("items in queue: $threadList_queued_txt");
        $logger->debug("threads running: $threadList_running_txt");

        foreach my $trapLineWithAdditionalInfo (@threadList_queued) {

            #extract information from trap line
            $trapLineWithAdditionalInfo
                =~ /^(.*)\|(.*)\|(.*)\|(.*)\|(.*)\|(.*)$/;
            my $tmpSwitch_ip     = $1;
            my $tmpSwitch_port   = $2;
            my $tmpTrapType      = $3;
            my $tmpTrapVlan      = $4;
            my $tmpTrapOperation = $5;
            my $tmpTrapMac       = $6;
            if (( !$mustDoSomeThing )
                && (!exists(
                        $threadList_running{"$tmpSwitch_ip|$tmpSwitch_port"}
                    )
                )
                )
            {

                #don't remove the " in the previous line
                #they are absolutely necessary for the code to work
                $switch_ip       = $tmpSwitch_ip;
                $switch_port     = $tmpSwitch_port;
                $trapType        = $tmpTrapType;
                $trapVlan        = $tmpTrapVlan;
                $trapOperation   = $tmpTrapOperation;
                $trapMac         = $tmpTrapMac;
                $mustDoSomeThing = 1;
                $threadList_running{"$switch_ip|$switch_port"} = $trapType;
            } else {
                push @tmp, $trapLineWithAdditionalInfo;

                #check if we have to send a kill signal to another trap
                #(this is the case if we got a 'down' trap and are still
                #handling an 'up' thread for the same switch port)
                if (( $tmpTrapType eq 'down' )
                    && (exists(
                            $threadList_running{
                                "$tmpSwitch_ip|$tmpSwitch_port"}
                        )
                    )
                    && ( $threadList_running{"$tmpSwitch_ip|$tmpSwitch_port"}
                        eq 'up' )
                    && (!exists(
                            $threadList_toBeKilled{
                                "$tmpSwitch_ip|$tmpSwitch_port"}
                        )
                    )
                    )
                {
                    $logger->info(
                        "down after up - sending kill signal to thread for $tmpSwitch_ip ifIndex $tmpSwitch_port"
                    );
                    $threadList_toBeKilled{"$tmpSwitch_ip|$tmpSwitch_port"}
                        = 1;
                }
            }
        }
        @threadList_queued = @tmp;
    }
    $lockLogger->trace(
        "locking  - unlocked threadList_queued, threadList_running and treadList_toBeKilled in startTrapHandlers"
    );
    if ($mustDoSomeThing) {
        $logger->debug("calling handleTrap");
        handleTrap( $switch_ip, $switch_port, $trapType, $trapVlan,
            $trapOperation, $trapMac );
    }
}

# }}}1

# sub handleTrap {{{1
sub handleTrap {

    # initialize {{{2
    my ( $switch_ip, $switch_port, $trapType, $trapVlan, $trapOperation,
        $trapMac )
        = @_;
    my $logger     = Log::Log4perl->get_logger('pfsetvlan::handling');
    my $lockLogger = Log::Log4perl->get_logger('pfsetvlan::locking');
    Log::Log4perl::MDC->put( 'tid', threads->self->tid() );
    my $vlan_obj = new pf::vlan::custom();

    # }}}2

    # test if act on this trap {{{2
    my $switch;
    $lockLogger->trace("locking - trying to lock switchFactory_locker in handleTrap");
    {
        lock $switchFactory_locker;
        $lockLogger->trace("locking - obtained lock on switchFactory_locker in handleTrap");
        $switch = $switchFactory->instantiate($switch_ip);
    }
    $lockLogger->trace("locking - unlocked switchFactory_locker in handleTrap");

    if (!$switch) {
        $logger->error("Can not instantiate switch $switch_ip !");
        cleanupAfterThread( $switch_ip, $switch_port );
        return;
    }

    # do we actually act on this trap ?
    if ( defined($trapMac) && $switch->isFakeMac($trapMac) ) {
        $logger->info("MAC $trapMac is a fake MAC. Stop $trapType handling");
        cleanupAfterThread( $switch_ip, $switch_port );
        $switch->disconnectRead();
        $switch->disconnectWrite();
        return;
    }
    my $weActOnThisTrap
        = $vlan_obj->custom_doWeActOnThisTrap( $switch, $switch_port,
        $trapType );

    if ( $weActOnThisTrap == 0 ) {
        $logger->info(
            "custom_doWeActOnThisTrap returns false. Stop $trapType handling"
        );
        cleanupAfterThread( $switch_ip, $switch_port );
        $switch->disconnectRead();
        $switch->disconnectWrite();
        return;
    }

    # }}}2

    # create database connection {{{2
<<<<<<< HEAD
    my $mysql_connection = db_connect();
    if ( !$mysql_connection ) {
        $logger->error( "coudn't connect to MySQL server: " . DBI->errstr );

        my %message;
        $message{'subject'} = "pfsetvlan database connection error";
        $message{'message'}
            = "pfsetvlan encountered the following error while in thread "
            . threads->self->tid() . ":\n\n";
        $message{'message'} .= DBI::errstr . "\n\n";
        $message{'message'}
            .= "No further action will be taken on this thread.";
        pfmailer(%message);

        $weActOnThisTrap = 0;
        cleanupAfterThread( $switch_ip, $switch_port );
        $switch->disconnectRead();
        $switch->disconnectWrite();
        return;
    }

=======
    # TODO not sure this is required, we need to validate
>>>>>>> 22c95b7d
    $switch->connectMySQL();

    # }}}2

    # trapType eq 'mac' {{{2
    if ( $trapType eq 'mac' ) {

        # initialize {{{3
        my $mac  = lc($trapMac);
        my $vlan = $trapVlan;
        $logger->info(
            "$trapOperation trap received on $switch_ip ifIndex $switch_port for $mac in VLAN $vlan"
    );

        # }}}3

        # test if port is still in current VLAN {{{3
        if ( $vlan ne $switch->getVlan($switch_port) ) {
            $logger->info(
                "$switch_ip ifIndex $switch_port is no longer in this VLAN -> Do nothing"
            );
            cleanupAfterThread( $switch_ip, $switch_port );
            $switch->disconnectRead();
            $switch->disconnectWrite();
            return;
        }

        # }}}3

        # node_updatePF {{{3
        my $isPhone = $switch->isPhoneAtIfIndex( $mac, $switch_port );
        node_update_PF( $switch, $switch_port, $mac, $vlan, $isPhone,
            $switch->isRegistrationMode() );

        # }}}3

        # trapOperation eq 'removed' {{{3
        if ( $trapOperation eq 'removed' ) {
            locationlog_update_end_mac($mac);

            #do nothing if it's a phone
            if ($isPhone) {
                $logger->info("MAC $mac is a VoIP phone -> Do nothing");
            } else {

                #do we have an open entry in locationlog for switch/port ?
                my @locationlog
                    = locationlog_view_open_switchport_no_VoIP( $switch_ip,
                    $switch_port );
                if (   (@locationlog)
                    && ( scalar(@locationlog) > 0 )
		    && ( defined($locationlog[0]->{'mac'}) )
                    && ( $locationlog[0]->{'mac'} ne '' ) )
                {
                    if ($switch->isMacInAddressTableAtIfIndex(
                            $mac, $switch_port
                        )
                        )
                    {
                        $logger->info( "Removed trap for MAC $mac: MAC "
                                . $locationlog[0]->{'mac'}
                                . " is still present in mac-address-table; has probably already been relearned -> DO NOTHING"
                        );
                    } else {
                        $logger->info( "Removed trap for MAC $mac: MAC "
                                . $locationlog[0]->{'mac'}
                                . " DEAD -> setting data VLAN on $switch_ip ifIndex $switch_port to MAC detection VLAN"
                        );
                        $switch->setMacDetectionVlan( $switch_port,
                            \%switch_locker, 0 );
                    }
                } else {

                    #no open entry in locationlog for switch/port
                    $logger->info(
                        "no line opened for MAC $mac in locationlog.");

 #try to determine if nothing is left on switch/port (VoIP phones dont' count)
                    my $nothingLeftOnSwitchPort = 0;
                    my @macArray = $switch->_getMacAtIfIndex($switch_port);
                    if ( !@macArray ) {
                        $nothingLeftOnSwitchPort = 1;
                    } elsif ( scalar(@macArray) == 1 ) {
                        my $onlyMacLeft = $macArray[0];
                        $logger->debug("only MAC found is $onlyMacLeft");
                        if ($switch->isPhoneAtIfIndex( $onlyMacLeft,
                                $switch_port )
                            )
                        {
                            $nothingLeftOnSwitchPort = 1;
                        }
                    } else {
                        $logger->debug( scalar(@macArray) . " MACs found." );
                    }

                    if ( $nothingLeftOnSwitchPort == 1 ) {
                        $logger->info(
                            "setting data VLAN on $switch_ip ifIndex $switch_port to MAC detection VLAN"
                        );
                        $switch->setMacDetectionVlan( $switch_port,
                            \%switch_locker, 0 );
                    } else {
                        $logger->info( "no line in locationlog and MACs ("
                                . join( ",", @macArray )
                                . ") still present on this port -> Do nothing"
                        );
                    }
                }
            }

            # }}}3

            # trapOperation eq 'learnt' {{{3
        } elsif ( $trapOperation eq 'learnt' ) {

            # port security handling {{{4
            do_port_security( $mac, $switch, $switch_port, $trapType );

            # }}}4

            #do nothing if it's a phone
            if ($isPhone) {
                $logger->info(
                    "MAC $mac is a VoIP phone -> Do nothing besides updating locationlog"
                );
                locationlog_synchronize($switch_ip, $switch_port, 
                    $switch->getVoiceVlan($switch_port), $mac, VOIP, WIRED_SNMP_TRAPS);
            } else {

                my $changeVlan = 0;

                #do we have an open entry in locationlog for switch/port ?
                my @locationlog
                    = locationlog_view_open_switchport_no_VoIP( $switch_ip,
                    $switch_port );
                if (   (@locationlog)
                    && ( scalar(@locationlog) > 0 )
                    && ( defined( $locationlog[0]->{'mac'} ) )
                    && ( $locationlog[0]->{'mac'} ne '' ) )
                {
                    if ( $locationlog[0]->{'mac'} =~ /^$mac$/i ) {
                        if (( $locationlog[0]->{'vlan'} == $vlan )
                            && ($vlan == $vlan_obj->vlan_determine_for_node($mac, $switch, $switch_port))
                           ) {
                            $logger->info(
                                "locationlog is already up2date. Do nothing");
                        } else {
                            $changeVlan = 1;
                        }
                    } else {

                        $logger->info(
                                  "Learnt trap received for $mac. Old MAC "
                                . $locationlog[0]->{'mac'}
                                . " already connected to the port according to locationlog !"
                        );
                        $changeVlan = 1;
                    }
                } else {
                    $changeVlan = 1;
                }

                if ( $changeVlan == 1 ) {
                    node_determine_and_set_into_VLAN( $mac, $switch,
                        $switch_port );
                }
            }
        }

        # }}}2

        # trapType eq 'secureMacAddrViolation' (with STATIC MACs) {{{2
    } elsif ( $trapType eq 'secureMacAddrViolation' ) {
        $logger->info(
	    "$trapType trap received on $switch_ip ifIndex $switch_port for $trapMac"
        );

        # generic port security handling {{{3
        my $secureMacAddrHashRef;
        if (do_port_security(
                lc($trapMac), $switch, $switch_port, $trapType
            ) eq 'stopTrapHandling'
            )
        {
            $logger->info(
                "MAC $trapMac is already authorized on $switch_ip ifIndex $switch_port. Stopping secureMacAddrViolation trap handling here"
            );
            cleanupAfterThread( $switch_ip, $switch_port );
            $switch->disconnectRead();
            $switch->disconnectWrite();
            return;
        }

        # node_update_PF {{{3
        my $isPhone = $switch->isPhoneAtIfIndex( $trapMac, $switch_port );
        node_update_PF( $switch, $switch_port, $trapMac, $trapVlan, $isPhone,
            $switch->isRegistrationMode() );

        #}}}3

  # synchronize locationlog with secure MAC addresses found on switchport {{{3
        my $locationlog_phone
            = locationlog_view_open_switchport_only_VoIP( $switch_ip,
            $switch_port );
        my @locationlog_pc
            = locationlog_view_open_switchport_no_VoIP( $switch_ip,
            $switch_port );

        # }}}3

# close locationlog entries for MACs which are not present any more on the switch as secure MACs {{{3
        $secureMacAddrHashRef = $switch->getSecureMacAddresses($switch_port);
        if (defined($locationlog_phone)
            && (!exists(
                    $secureMacAddrHashRef->{ $locationlog_phone->{'mac'} }
                )
            )
            )
        {
            # TODO: not so sure about this behavior
            $logger->debug( $locationlog_phone->{'mac'}
                    . " (VoIP phone) has open locationlog entry at $switch_ip ifIndex $switch_port but is not a secure MAC address. Closing locationlog entry"
            );
            locationlog_update_end_switchport_only_VoIP( $switch_ip,
                $switch_port );
            $locationlog_phone = undef;
        }
        if (   (@locationlog_pc)
            && ( scalar(@locationlog_pc) > 0 )
            && ( defined( $locationlog_pc[0]->{'mac'} ) )
            && (!exists(
                    $secureMacAddrHashRef->{ $locationlog_pc[0]->{'mac'} }
                )
            )
            )
        {
            $logger->debug( $locationlog_pc[0]->{'mac'}
                    . " has open locationlog entry at $switch_ip ifIndex $switch_port but is not a secure MAC address. Closing locationlog entry"
            );
            locationlog_update_end_mac( $locationlog_pc[0]->{'mac'} );
            @locationlog_pc = ();
        }

        # }}}3

        # if trap came from a VoIP phone {{{3
        if ($isPhone) {
            my $voiceVlan = $switch->getVoiceVlan($switch_port);
            $logger->debug("$trapType trap comes from VoIP $trapMac");

            #is another VoIP phone authorized here ?
            if ( defined($locationlog_phone) ) {
                my $oldVoIPPhone = $locationlog_phone->{'mac'};
                $logger->debug(
                    "VoIP $oldVoIPPhone has still open locationlog entry at $switch_ip ifIndex $switch_port"
                );
                if ( exists( $secureMacAddrHashRef->{$oldVoIPPhone} ) ) {
                    $logger->info(
                        "de-authorizing VoIP $oldVoIPPhone at old location $switch_ip ifIndex $switch_port VLAN $voiceVlan"
                    );
                    $switch->authorizeMAC( $switch_port, $oldVoIPPhone, 0,
                        $voiceVlan, 0 );
                }
                $logger->debug(
                    "closing VoIP $oldVoIPPhone locationlog entry at $switch_ip ifIndex $switch_port VLAN $voiceVlan"
                );
                locationlog_update_end_switchport_only_VoIP( $switch_ip,
                    $switch_port );
            }

            #authorize MAC
            my $secureMacAddrHashRef
                = $switch->getSecureMacAddresses($switch_port);
            my $old_mac_to_remove = undef;
            foreach my $old_mac ( keys %$secureMacAddrHashRef ) {
                my $old_isPhone
                    = $switch->isPhoneAtIfIndex( $old_mac, $switch_port );
                if ((   grep( { $_ == $voiceVlan }
                            @{ $secureMacAddrHashRef->{$old_mac} } ) >= 1
                    )
                    || $old_isPhone
                    )
                {
                    $old_mac_to_remove = $old_mac;
                }
            }
            if ( defined($old_mac_to_remove) ) {
                $logger->info(
                    "authorizing VoIP $trapMac (old entry $old_mac_to_remove) at new location $switch_ip ifIndex $switch_port VLAN $voiceVlan"
                );
                $switch->authorizeMAC( $switch_port, $old_mac_to_remove,
                    $trapMac, $voiceVlan, $voiceVlan );
            } else {
                $logger->info(
                    "authorizing VoIP $trapMac at new location $switch_ip ifIndex $switch_port VLAN $voiceVlan"
                );
                $switch->authorizeMAC( $switch_port, 0, $trapMac, 0,
                    $voiceVlan );
            }

            locationlog_synchronize($switch_ip, $switch_port, $voiceVlan, $trapMac, VOIP, WIRED_SNMP_TRAPS);

            # }}}3

            # if trap came from a PC {{{3
        } else {
            $logger->debug("$trapType trap comes from PC $trapMac");
            if (   (@locationlog_pc)
                && ( defined( $locationlog_pc[0]->{'mac'} ) ) )
            {
                my $oldPC = $locationlog_pc[0]->{'mac'};
                $logger->debug("$oldPC has still open locationlog entry at $switch_ip ifIndex $switch_port. Closing it");
                locationlog_update_end_mac($oldPC);
                $logger->info("authorizing $trapMac (old entry $oldPC) at new location $switch_ip ifIndex $switch_port");
                my $correctVlanForThisNode = $vlan_obj->vlan_determine_for_node($trapMac, $switch, $switch_port);
                $switch->authorizeMAC( $switch_port, $oldPC, $trapMac, $switch->getVlan($switch_port), $correctVlanForThisNode );

                #set the right VLAN
                $logger->debug("setting correct VLAN for $trapMac at new location $switch_ip ifIndex $switch_port");
                $switch->setVlan( $switch_port, $correctVlanForThisNode, \%switch_locker, $trapMac );
            } else {

                #authorize MAC
                my $secureMacAddrHashRef
                    = $switch->getSecureMacAddresses($switch_port);
                my $voiceVlan         = $switch->getVoiceVlan($switch_port);
                my $old_mac_to_remove = undef;
                foreach my $old_mac ( keys %$secureMacAddrHashRef ) {
                    my $old_isPhone
                        = $switch->isPhoneAtIfIndex( $old_mac, $switch_port );
                    if ((   grep( { $_ == $voiceVlan }
                                @{ $secureMacAddrHashRef->{$old_mac} } ) == 0
                        )
                        && ( !$old_isPhone )
                        )
                    {
                        $old_mac_to_remove = $old_mac;
                    }
                }
                my $correctVlanForThisNode = $vlan_obj->vlan_determine_for_node($trapMac, $switch, $switch_port);
                if ( defined($old_mac_to_remove) ) {
                    $logger->info(
                        "authorizing $trapMac (old entry $old_mac_to_remove) at new location $switch_ip ifIndex $switch_port"
                    );
                    $switch->authorizeMAC( $switch_port, $old_mac_to_remove,
                        $trapMac, $switch->getVlan($switch_port),
                        $correctVlanForThisNode );
                } else {
                    $logger->info(
                        "authorizing $trapMac at new location $switch_ip ifIndex $switch_port"
                    );
                    $switch->authorizeMAC( $switch_port, 0, $trapMac, 0,
                        $correctVlanForThisNode );
                }

                #set the right VLAN
                $logger->debug(
                    "setting correct VLAN for $trapMac at new location $switch_ip ifIndex $switch_port"
                );
                $switch->setVlan( $switch_port, $correctVlanForThisNode,
                    \%switch_locker, $trapMac );
            }
        }

        # }}}3
        # }}}2

        # trapType eq 'secureDynamicMacAddrViolation' {{{2
    } elsif ( $trapType eq 'secureDynamicMacAddrViolation' ) {

        $logger->warn(
            "ERROR: secureDynamicMacAddrViolation traps are currently not supported by PacketFence. Please check our website frequently regarding upgrades !"
        );
        cleanupAfterThread( $switch_ip, $switch_port );
        $switch->disconnectRead();
        $switch->disconnectWrite();
        return;

        # }}}2

        # trapType eq 'down' {{{2
    } elsif ( $trapType eq 'down' ) {
        $logger->info(
            "$trapType trap received on $switch_ip ifIndex $switch_port");

        # continue only if security traps are not available on this port {{{3
        if ( $switch->isPortSecurityEnabled($switch_port) ) {
            $logger->info(
                "security traps are configured on this switch port. Stopping DOWN trap handling here"
            );
            cleanupAfterThread( $switch_ip, $switch_port );
            $switch->disconnectRead();
            $switch->disconnectWrite();
            return;
        }

        # }}}3

        # set into MAC detection VLAN {{{3
        $logger->info(
            "setting $switch_ip port $switch_port to MAC detection VLAN");
        $switch->setMacDetectionVlan( $switch_port, \%switch_locker, 1 );

        # }}}3
        # }}}2

        # trapType eq 'up' {{{2
    } elsif ( $trapType eq 'up' ) {
        $logger->info(
            "$trapType trap received on $switch_ip ifIndex $switch_port");

        # continue only if security traps are not available on this port {{{3
        if ( $switch->isPortSecurityEnabled($switch_port) ) {
            $logger->info(
                "security traps are configured on this switch port. Stopping UP trap handling here"
            );
            cleanupAfterThread( $switch_ip, $switch_port );
            $switch->disconnectRead();
            $switch->disconnectWrite();
            return;
        }

        # }}}3

        # set into MAC detection VLAN {{{3
        $logger->info(
            "setting $switch_ip port $switch_port to MAC detection VLAN");
        $switch->setMacDetectionVlan( $switch_port, \%switch_locker, 1 );

        # }}}3

       # continue only if MAC learnt traps are not available on this port {{{3
        if ( $switch->isLearntTrapsEnabled($switch_port) ) {
            $logger->info(
                "MAC learnt traps are configured on this switch port. Stopping UP trap handling here"
            );
            cleanupAfterThread( $switch_ip, $switch_port );
            $switch->disconnectRead();
            $switch->disconnectWrite();
            return;
        }

        # }}}3

        # try to determine MAC address(es) {{{3
        my $nbAttempts = 0;
        my $start      = time;
        my @macArray   = ();
        my $secureMacAddrHashRef;
        do {
            sleep( $switch->{_macSearchesSleepInterval} )
                unless ( $nbAttempts == 0 );
            my $mustRunCleanupAfterThread = 0;
            $lockLogger->trace(
                "locking - trying to lock threadLists_toBeKilled in handleTrap"
            );
            {
                lock %threadList_toBeKilled;
                $lockLogger->trace(
                    "locking - obtained lock on threadLists_toBeKilled in handleTrap"
                );
                if (exists(
                        $threadList_toBeKilled{"$switch_ip|$switch_port"}
                    )
                    )
                {
                    $logger->info(
                        "received kill signal for thread at $switch_ip ifIndex $switch_port"
                    );
                    delete $threadList_toBeKilled{"$switch_ip|$switch_port"};
                    $mustRunCleanupAfterThread = 1;
                }
            }
            $lockLogger->trace(
                "locking - unlocked threadLists_toBeKilled in handleTrap");
            if ( $mustRunCleanupAfterThread == 1 ) {
                cleanupAfterThread( $switch_ip, $switch_port );
                $switch->disconnectRead();
                $switch->disconnectWrite();
                return;
            }
            $logger->debug( "attempt "
                    . ( $nbAttempts + 1 )
                    . " to obtain MAC at $switch_ip ifIndex $switch_port" );
            @macArray = $switch->_getMacAtIfIndex($switch_port);
            $nbAttempts++;
            } while (($nbAttempts < $switch->{_macSearchesMaxNb}) && ((time-$start) < 120) && (scalar(@macArray) == 0));

            if (scalar(@macArray) == 0) {
                if ($nbAttempts >= $switch->{_macSearchesMaxNb}) {
                    $logger->warn("Tried to grab MAC address at ifIndex $switch_port "
                        ."on switch ".$switch->{_ip}." ".$switch->{_macSearchesMaxNb}." times and failed");
                } else {
                    $logger->warn("Tried to grab MAC address at ifIndex $switch_port "
                        ."on switch ".$switch->{_ip}." for 2 minutes and failed");
                }
            }

        # }}}3

        # node_update_PF {{{3
        my @tmpMacArray = ();
        if ( scalar(@macArray) > 0 ) {

            #remove VoIP phones from list

            foreach my $currentMac (@macArray) {
                if ( $switch->isPhoneAtIfIndex( $currentMac, $switch_port ) )
                {

                    #this Mac is a phone
                    $logger->debug("$currentMac is a phone");
                    node_update_PF( $switch, $switch_port, $currentMac, '', 1,
                        $switch->isRegistrationMode() );
                } else {
                    push( @tmpMacArray, $currentMac );
                    node_update_PF( $switch, $switch_port, $currentMac, '', 0,
                        $switch->isRegistrationMode() );
                }
            }
        }
        @macArray = @tmpMacArray;

        # }}}3

        # number of MACs found > 1 {{{3
        if ( scalar(@macArray) > 1 ) {
            $logger->info("several MACs found. Do nothing");

            # }}}3

            # number of MACs found == 1 {{{3
        } elsif ( scalar(@macArray) == 1 ) {

            my $mac = lc( $macArray[0] );

            # port security handling {{{4
            do_port_security( $mac, $switch, $switch_port, $trapType );

            # }}}4

            # node_determine_and_set_into_VLAN {{{4
            node_determine_and_set_into_VLAN( $mac, $switch, $switch_port );

            # }}}4
            # }}}3

            # number of MACs found == 0 {{{3
        } else {
            $logger->info(
                "cannot find MAC (maybe we found a VoIP, but they don't count here). Do nothing"
            );
        }

        # }}}3
        # }}}2

        # trapType eq 'desAssociate' {{{2
    } elsif ( $trapType eq 'desAssociate' ) {
        $logger->info(
            "$trapType trap received on $switch_ip ifIndex $switch_port for $trapMac"
        );
        #$switch->deauthenticateMac($trapMac);
        my $switchIp = $switch->{_ip};
        `/usr/local/pf/bin/pfcmd_vlan -deauthenticate -switch $switchIp -mac $trapMac`;

        # }}}2

        # trapType eq 'reAssignVlan' {{{2
    } elsif ( $trapType eq 'reAssignVlan' ) {
        $logger->info(
            "$trapType trap received on $switch_ip ifIndex $switch_port");

        my @locationlog
            = locationlog_view_open_switchport_no_VoIP( $switch_ip,
            $switch_port );
        if (   (@locationlog)
            && ( scalar(@locationlog) > 0 )
            && ( $locationlog[0]->{'mac'} ne '' ) )
        {
            my $mac = $locationlog[0]->{'mac'};

            if ( $switch->isPortSecurityEnabled($switch_port) ) {
                $logger->info( "security traps are configured on "
                        . $switch->{_ip}
                        . " ifIndex $switch_port. Re-assigning VLAN for $mac"
                );
                my $hasPhone = $switch->hasPhoneAtIfIndex($switch_port);
                node_determine_and_set_into_VLAN( $mac, $switch,
                    $switch_port );
                if ( !$hasPhone ) {
                    $logger->info( "no VoIP phone is currently connected at "
                            . $switch->{_ip}
                            . " ifIndex $switch_port. Flipping port admin status"
                    );
                    $switch->setAdminStatus( $switch_port, 0 );
                    sleep(2);
                    $switch->setAdminStatus( $switch_port, 1 );
                } else {
                    my @violations = violation_view_open_desc($mac);
                    if ( scalar(@violations) > 0 ) {
                        my %message;
                        $message{'subject'}
                            = "VLAN isolation of $mac behind VoIP phone";
                        $message{'message'}
                            = "The following computer has been isolated behind a VoIP phone\n";
                        $message{'message'} .= "MAC: $mac\n";
                        my $node_info = node_view($mac);
                        $message{'message'}
                            .= "Owner: " . $node_info->{'pid'} . "\n";
                        $message{'message'} .= "Computer Name: "
                            . $node_info->{'computername'} . "\n";
                        $message{'message'}
                            .= "Notes: " . $node_info->{'notes'} . "\n";
                        $message{'message'}
                            .= "Switch: " . $switch->{_ip} . "\n";
                        $message{'message'}
                            .= "Port (ifIndex): " . $switch_port . "\n\n";
                        $message{'message'} .= "The violation details are\n";

                        foreach my $violation (@violations) {
                            $message{'message'} .= "Description: "
                                . $violation->{'description'} . "\n";
                            $message{'message'} .= "Start: "
                                . $violation->{'start_date'} . "\n";
                        }
                        $logger->info(
                            "sending email to admin regarding isolation of $mac behind VoIP phone"
                        );
                        pfmailer(%message);
                    }
                }
            } else {
                $logger->info( "no security traps are configured on "
                        . $switch->{_ip}
                        . " ifIndex $switch_port. Flipping port admin status"
                );
                $switch->setAdminStatus( $switch_port, 0 );
                sleep(2);
                $switch->setAdminStatus( $switch_port, 1 );
            }

        } else {
            $logger->warn(
                "received reAssignVlan trap on $switch_ip ifIndex $switch_port but can't determine non VoIP MAC"
            );
        }

        # }}}2

        # trapType eq 'dot11Deauthentication' {{{2
    } elsif ( $trapType eq 'dot11Deauthentication' ) {
        my $mac = $trapMac;
        $logger->info(
            "$trapType trap received on $switch_ip ifIndex WIFI for $mac");

# we close the line opened for the mac. If there is no line, this won't do anything
        locationlog_update_end( $switch_ip, $switch_port, $mac );

        # }}}2

    }

    # cleanupAfterThread {{{2
    cleanupAfterThread( $switch_ip, $switch_port );
    $switch->disconnectRead();
    $switch->disconnectWrite();

    # }}}2
}

# }}}1

# sub cleanupAfterThread {{{1
sub cleanupAfterThread {
    my $logger     = Log::Log4perl->get_logger('pfsetvlan::cleanup');
    my $lockLogger = Log::Log4perl->get_logger('pfsetvlan::locking');
    Log::Log4perl::MDC->put( 'tid', threads->self->tid() );
    my ( $switch_ip, $switch_port ) = @_;
    $lockLogger->trace(
        "locking - trying to lock threadList_running, threadList_toBeKilled in cleanupAfterThread"
    );
    {
        lock %threadList_running;
        lock %threadList_toBeKilled;
        $lockLogger->trace(
            "locking - obtained lock on threadList_running, threadList_toBeKilled in cleanupAfterThread"
        );
        delete $threadList_running{"$switch_ip|$switch_port"};

        if ( exists( $threadList_toBeKilled{"$switch_ip|$switch_port"} ) ) {
            $logger->debug(
                "destroyed kill signal for thread at $switch_ip ifIndex $switch_port in cleanupAfterThread"
            );
            delete $threadList_toBeKilled{"$switch_ip|$switch_port"};
        }
    }
    $lockLogger->trace(
        "locking - unlocked threadList_running, threadList_toBeKilled in cleanupAfterThread"
    );
    $lockLogger->trace(
        "locking - trying to lock threadList_queued in cleanupAfterThread");
    {
        lock @threadList_queued;
        $lockLogger->trace(
            "locking - obtained lock on threadList_queued in cleanupAfterThread"
        );
        $lockLogger->trace(
            "locking - sending signal for threadList_queued in cleanupAfterThread"
        );
        cond_signal(@threadList_queued);
    }
    $lockLogger->trace(
        "locking - unlocked threadList_queued in cleanupAfterThread");
    $logger->info("finished");
}

# }}}1

# sub normal_sighandler {{{1
sub normal_sighandler {
    my $logger     = Log::Log4perl->get_logger('pfsetvlan');
    my $lockLogger = Log::Log4perl->get_logger('pfsetvlan::locking');
    Log::Log4perl::MDC->put( 'tid', threads->self->tid() );
    if (   ( isenabled( $Config{'vlan'}{'closelocationlogonstop'} ) )
        && ( threads->self->tid() == 0 ) )
    {

<<<<<<< HEAD
        $logger->debug(
            "caught SIG" . $_[0] . " - closing open locationlogs" );

        my $mysql_connection = db_connect();
        if ( !$mysql_connection ) {
            $logger->error(
                "coudn't connect to MySQL server: " . DBI->errstr );
        } else {
            $logger->trace("calling locationlog_db_prepare");
            locationlog_close_all();
        }
=======
        $logger->debug( "caught SIG" . $_[0] . " - closing open locationlogs" );
        locationlog_close_all();
>>>>>>> 22c95b7d
    }
    $logger->logcroak("pfsetvlan: caught SIG" . $_[0] . " - terminating");
}

# alarm signals are known to be buggy with threaded perl, to fix we create a handler that does nothing
# ref: http://rt.perl.org/rt3/Public/Bug/Display.html?id=16807
# bug: http://www.packetfence.org/mantis/view.php?id=907
sub ignore_sighandler {
    my $logger     = Log::Log4perl->get_logger('pfsetvlan');

    $logger->error("caught SIG" . $_[0] . ". This is probably a telnet or ssh management attempt that timed out. "
        ."THIS WILL HANG A PACKETFENCE THREAD FOR SEVERAL MINUTES! Doublecheck your config or the network between "
        ."packetfence and the problematic device. Look for Can't connect messages in the logs to find the culprit.");
}

# }}}1

# sub node_update_PF {{{1
sub node_update_PF {
    my ($switch, $switch_port, $mac, $vlan, $isPhone, $registrationMode) = @_;
    my $logger = Log::Log4perl->get_logger('pfsetvlan');
    Log::Log4perl::MDC->put( 'tid', threads->self->tid() );
    my $vlan_obj = new pf::vlan::custom();

    #lowercase MAC
    $mac = lc($mac);

    if ( $switch->isFakeMac($mac) ) {
        $logger->info("MAC $mac is fake. Stopping node_update_PF");
        return 0;
    }

    #add node if necessary
    if ( !node_exist($mac) ) {
        $logger->info(
            "node $mac does not yet exist in PF database. Adding it now");
        node_add_simple($mac);
    }

    # There is activity from that mac, call node wakeup
    node_mac_wakeup($mac);

    #should we auto-register?
    # TODO: push up this test into the callers (if switch is regist then set switch-config directly)
    my $autoreg_for;
    if ($registrationMode == 1) {
        $autoreg_for = 'switch-config';
    }

    if ($vlan_obj->shouldAutoRegister($mac, $autoreg_for, $isPhone)) {
        # auto-register
        my %autoreg_node_defaults = $vlan_obj->getNodeInfoForAutoReg($switch->{_ip}, $switch_port, 
            $mac, $vlan, 'switch-config', $isPhone);
        $logger->debug("auto-registering node $mac");
        if (!node_register($mac, $autoreg_node_defaults{'pid'}, %autoreg_node_defaults)) {
            $logger->error("auto-registration of node $mac failed");
            return 0;
        }
    # FIXME get rid of the following lines once testing is complete
    #} else {

    
        #update node information in PF database and use VLAN object to allow customization
        # verify that locationlog_synchronize is doing the right thing
        #$logger->debug("updating $mac in PF database");
        #if (!node_modify($mac, $vlan_obj->getNodeUpdatedInfo($mac, $switch->{_ip}, $switch_port, $vlan, $isPhone))) {
        #    $logger->error("update of node $mac failed");
        #    return 0;
        #}
    }
    return 1;
}

# }}}1

# sub node_determine_and_set_into_VLAN {{{1
sub node_determine_and_set_into_VLAN {
    my ( $mac, $switch, $ifIndex ) = @_;

    my $logger = Log::Log4perl->get_logger('pfsetvlan::handling');
    Log::Log4perl::MDC->put( 'tid', threads->self->tid() );

    my $vlan_obj = new pf::vlan::custom();

    $switch->setVlan(
        $ifIndex,
        $vlan_obj->vlan_determine_for_node($mac, $switch, $ifIndex),
        \%switch_locker,
        $mac
    );
}

# }}}1

# sub do_port_security {{{1
sub do_port_security {
    my ( $mac, $switch, $switch_port, $trapType ) = @_;
    my $logger     = Log::Log4perl->get_logger('pfsetvlan::handling');
    my $lockLogger = Log::Log4perl->get_logger('pfsetvlan::locking');
    Log::Log4perl::MDC->put( 'tid', threads->self->tid() );

    #determine if $mac is authorized elsewhere
    my $locationlog_mac = locationlog_view_open_mac($mac);
    if ( defined($locationlog_mac) && 
         ( exists($switchFactory->{_config}{$locationlog_mac->{'switch'}}) )
       ) {
        my $old_switch = $locationlog_mac->{'switch'};
        my $old_port   = $locationlog_mac->{'port'};
        my $old_vlan   = $locationlog_mac->{'vlan'};
        my $old_voip   = $locationlog_mac->{'voip'};

    #we have to enter to 'if' always when trapType eq 'secureMacAddrViolation'
        if (   ( $old_switch ne $switch->{_ip} )
            || ( $old_port != $switch_port )
            || ( $trapType eq 'secureMacAddrViolation' ) )
        {
            my $oldSwitch;
            $logger->debug(
                "$mac has still open locationlog entry at $old_switch ifIndex $old_port"
            );
            if ( $old_switch eq $switch->{_ip} ) {
                $oldSwitch = $switch;
            } else {
                $lockLogger->trace("locking - trying to lock switchFactory_locker in $trapType handling");
                {
                    lock $switchFactory_locker;
                    $lockLogger->trace("locking - obtained lock on switchFactory_locker in $trapType handling");
                    $oldSwitch = $switchFactory->instantiate($old_switch);
                }
                $lockLogger->trace("locking - unlocked switchFactory_locker in $trapType handling");
            }

            if (!$oldSwitch) {
                $logger->error("Can not instantiate switch $old_switch !");
            } else {
                my $secureMacAddrHashRef = $oldSwitch->getSecureMacAddresses($old_port);
                if ( exists( $secureMacAddrHashRef->{$mac} ) ) {
                    if (   ( $old_switch eq $switch->{_ip} )
                        && ( $old_port == $switch_port )
                        && ( $trapType eq 'secureMacAddrViolation' ) )
                    {   
                        return 'stopTrapHandling';
                    }
                    my $fakeMac = $oldSwitch->generateFakeMac( $old_vlan, $old_port );
                    $logger->info("de-authorizing $mac (new entry $fakeMac) at old location $old_switch ifIndex $old_port");
                    $oldSwitch->authorizeMAC( $old_port, $mac, $fakeMac,
                        ( $old_voip eq VOIP ? $oldSwitch->getVoiceVlan($old_port) : $oldSwitch->getVlan($old_port) ),
                        ( $old_voip eq VOIP ? $oldSwitch->getVoiceVlan($old_port) : $oldSwitch->getVlan($old_port) ) );
                }
                locationlog_update_end_mac($mac);
            }
        }
    }

# check if $mac is not already secured on another port (in case locationlog is outdated)
    my $secureMacAddrHashRef = $switch->getAllSecureMacAddresses();
    if ( exists( $secureMacAddrHashRef->{$mac} ) ) {
        foreach my $ifIndex ( keys( %{ $secureMacAddrHashRef->{$mac} } ) ) {
            if ( $ifIndex == $switch_port ) {
                return 'stopTrapHandling';
            } else {
                foreach my $vlan (
                    @{ $secureMacAddrHashRef->{$mac}->{$ifIndex} } )
                {
                    my $fakeMac = $switch->generateFakeMac(
                        (   $vlan == $switch->getVoiceVlan($ifIndex)
                            ? 'VoIP'
                            : $vlan
                        ),
                        $ifIndex
                    );
                    $logger->info( "$mac is a secure MAC address at "
                            . $switch->{_ip}
                            . " ifIndex $ifIndex VLAN $vlan. De-authorizing (new entry $fakeMac)"
                    );
                    $switch->authorizeMAC( $ifIndex, $mac, $fakeMac, $vlan,
                        $vlan );
                }
            }
        }
    }
    return 1;
}

# }}}1

END {
    if ( ( !$man ) && ( !$help ) ) {
        $logger->info("stopping pfsetvlan");
        deletepid();
        foreach my $t (@completeThreadList) {
            $t->detach;
        }
        kill 6, -$$;
    }
}

# vim: set shiftwidth=4:
# vim: set expandtab:
# vim: set backspace=indent,eol,start:
# vim: set foldmethod=marker:
# vim: set foldcolumn=4:<|MERGE_RESOLUTION|>--- conflicted
+++ resolved
@@ -542,10 +542,7 @@
                             $logger->debug(
                                 "added trap $trapType at $switch_ip ifindex $switch_port to queued threadList"
                             );
-<<<<<<< HEAD
-
-=======
->>>>>>> 22c95b7d
+
                             traplog_insert( $switch_ip, $switch_port,
                                 $trapType );
                             $lockLogger->trace(
@@ -912,31 +909,7 @@
     # }}}2
 
     # create database connection {{{2
-<<<<<<< HEAD
-    my $mysql_connection = db_connect();
-    if ( !$mysql_connection ) {
-        $logger->error( "coudn't connect to MySQL server: " . DBI->errstr );
-
-        my %message;
-        $message{'subject'} = "pfsetvlan database connection error";
-        $message{'message'}
-            = "pfsetvlan encountered the following error while in thread "
-            . threads->self->tid() . ":\n\n";
-        $message{'message'} .= DBI::errstr . "\n\n";
-        $message{'message'}
-            .= "No further action will be taken on this thread.";
-        pfmailer(%message);
-
-        $weActOnThisTrap = 0;
-        cleanupAfterThread( $switch_ip, $switch_port );
-        $switch->disconnectRead();
-        $switch->disconnectWrite();
-        return;
-    }
-
-=======
     # TODO not sure this is required, we need to validate
->>>>>>> 22c95b7d
     $switch->connectMySQL();
 
     # }}}2
@@ -1665,22 +1638,8 @@
         && ( threads->self->tid() == 0 ) )
     {
 
-<<<<<<< HEAD
-        $logger->debug(
-            "caught SIG" . $_[0] . " - closing open locationlogs" );
-
-        my $mysql_connection = db_connect();
-        if ( !$mysql_connection ) {
-            $logger->error(
-                "coudn't connect to MySQL server: " . DBI->errstr );
-        } else {
-            $logger->trace("calling locationlog_db_prepare");
-            locationlog_close_all();
-        }
-=======
         $logger->debug( "caught SIG" . $_[0] . " - closing open locationlogs" );
         locationlog_close_all();
->>>>>>> 22c95b7d
     }
     $logger->logcroak("pfsetvlan: caught SIG" . $_[0] . " - terminating");
 }
