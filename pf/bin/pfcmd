--- conflicted
+++ resolved
@@ -1507,11 +1507,7 @@
 }
 
 #
-<<<<<<< HEAD
-# parse pf.conf and also defaults pf.conf.defaults
-=======
 # parse pf.conf and defaults from pf.conf.defaults
->>>>>>> a261c26b
 #
 sub config {
     my $option = $cmd{command}[1];
