<?php
/**
 * TODO short desc
 *
 * TODO long desc
 * 
 * This program is free software; you can redistribute it and/or
 * modify it under the terms of the GNU General Public License
 * as published by the Free Software Foundation; either version 2
 * of the License, or (at your option) any later version.
 * 
 * This program is distributed in the hope that it will be useful,
 * but WITHOUT ANY WARRANTY; without even the implied warranty of
 * MERCHANTABILITY or FITNESS FOR A PARTICULAR PURPOSE.  See the
 * GNU General Public License for more details.
 *
 * You should have received a copy of the GNU General Public License
 * along with this program; if not, write to the Free Software
 * Foundation, Inc., 51 Franklin Street, Fifth Floor, Boston, MA 02110-1301,
 * USA.
 * 
<<<<<<< HEAD
 * @author      Dominik Gehl <dgehl@inverse.ca>
 * @copyright   2008-2010 Inverse inc.
 * @license     http://opensource.org/licenses/gpl-2.0.php       GPL
=======
 * @author	Dominik Gehl <dgehl@inverse.ca>
 * @author	Olivier Bilodeau <obilodeau@inverse.ca>
 * @copyright 	2008-2010 Inverse inc.
 * @license 	http://opensource.org/licenses/gpl-2.0.php	GPL
>>>>>>> 4e23f953
 */

  if(!function_exists("set_default")){
    function set_default($value, $default){
      if(isset($value))
        return $value;
      else
        return $default;
    }
  }

  setlocale(LC_ALL, 'en_US');
  bindtextdomain("packetfence", "/usr/local/pf/conf/locale");
  textdomain("packetfence");

  $user_data['ip'] = $_SERVER['REMOTE_ADDR'];
  # Client IP Lookup if Proxy-Bypass is used
  if ($user_data['ip'] == '127.0.0.1') {
      if (isset($_SERVER['HTTP_X_FORWARDED_FOR'])) {
          $user_data['ip'] = $_SERVER['HTTP_X_FORWARDED_FOR'];
      }
  }

  $PFCMD=dirname(dirname($_SERVER['DOCUMENT_ROOT'])) . '/bin/pfcmd';
  $command = "history $user_data[ip]";
  exec("ARGS=".escapeshellarg($command)." $PFCMD 2>&1", $output, $total);

  $keys = explode('|',array_shift($output));
  $vals = explode('|',array_shift($output));

  for($i=0; $i< count($keys); $i++){
    $user_data[$keys[$i]]=$vals[$i];
  }

  $template = $_GET['template'];
  if($admin == 'yes'){
    $_GET['admin'] = 'yes';
  }

  $remediation_conf = dirname(dirname($_SERVER['DOCUMENT_ROOT'])) . '/conf/ui-global.conf';   

  if(file_exists($remediation_conf)){
    $global_conf = unserialize(file_get_contents($remediation_conf));
    $current = $global_conf['remediation'];
  }

  if(!$preview){
    if(!file_exists($_SERVER['DOCUMENT_ROOT'] . "/content/violations/$template.php") || preg_match("/[\'|\"|\/]/", $template)){
      die("An error occured on this page, please contact the Helpdesk.");
    }

    include($_SERVER['DOCUMENT_ROOT'] . "/content/violations/$template.php");
  }

  $description_header = set_default($description_header, $vid_data['description']);
  $logo_src = set_default($current['logo_src'], "content/images/biohazard-sm.gif");

  if(file_exists('header.html')){
    $custom_header = file_get_contents('header.html'); 
  }

  if(file_exists('footer.html')){
    $custom_footer = file_get_contents('footer.html'); 
  }

  $_GET['admin'] ? $title = "Registration Notification" : $title = "Quarantine Established!";

?>

<html>
<title><?php echo _($title)?></title>

<head>
    <? $abs_url="https://$_SERVER[HTTP_HOST]"; ?>
    <link rel="stylesheet" href="<?=$abs_url?>/content/style.php" type="text/css">
</head>


<body>
<div id='div_body'>

<?if(!$_GET['admin']){ //start non-admin section  ?>
<div id='header'>
    <center>
    <table class='header'>
        <tr>
            <td class='logo'>
                <img src='<?=$abs_url?>/<?=$logo_src?>' id='logo'>  
            </td>
            <td class='title' id='title'>
<?php echo _("Quarantine Established!") ?>
            </td>
        </tr>
    </table>
    </center>
</div>
<?} // end non-admin section?>

<?=$custom_header?>

<div id='description'>
    <p id='description_header' class='sub_header'><?php echo _($description_header) ?></p>
    <span class='description_text'> <?php echo _($description_text) ?> </span>
</div>

<div id='remediation'>
    <p class='sub_header'><?php echo _($remediation_header) ?></p>
    <span class='remediation_text'><?php echo _($remediation_text) ?> </span>
</div>

<?if(!$_GET['admin']){ // start non-admin section ?>
<div id='user_info'>
    <p class='sub_header'><?php echo _("Additional Assistance") ?></p>

    <?php echo _("If your network connectivity becomes permanently disabled or you are unable to follow the instructions above, please contact your local IT support staff for assistance.") ?>

    <?php echo _("The following information should be provided upon request:") ?>

    <ul>
        <li><?php echo _("IP Address") ?> - <?=$user_data['ip']?></li>
        <li><?php echo _("MAC Address") ?> - <?=strtoupper($user_data['mac'])?></li>
    
    </ul>

</div>
<?} // end non-admin section ?>
<?=$custom_footer?>

</div>
</body>

</html><|MERGE_RESOLUTION|>--- conflicted
+++ resolved
@@ -19,16 +19,10 @@
  * Foundation, Inc., 51 Franklin Street, Fifth Floor, Boston, MA 02110-1301,
  * USA.
  * 
-<<<<<<< HEAD
  * @author      Dominik Gehl <dgehl@inverse.ca>
+ * @author      Olivier Bilodeau <obilodeau@inverse.ca>
  * @copyright   2008-2010 Inverse inc.
- * @license     http://opensource.org/licenses/gpl-2.0.php       GPL
-=======
- * @author	Dominik Gehl <dgehl@inverse.ca>
- * @author	Olivier Bilodeau <obilodeau@inverse.ca>
- * @copyright 	2008-2010 Inverse inc.
- * @license 	http://opensource.org/licenses/gpl-2.0.php	GPL
->>>>>>> 4e23f953
+ * @license     http://opensource.org/licenses/gpl-2.0.php    GPL
  */
 
   if(!function_exists("set_default")){
