<<<<<<< HEAD
2010-05-18	Olivier Bilodeau <obilodeau@inverse.ca>
	* pf/packetfence.spec: A file (conf/floating_network_device.conf) was 
	left out of the RPM spec for Floating Network Device support. This has 
	been fixed.

2010-05-17	Olivier Bilodeau <obilodeau@inverse.ca>
	* pf/bin/pfcmd: Changed the way we dynamically call pfcmd commands that
	we parsed. Something changed with upstream Parse::RecDescent that 
	cause "Can't coerce GLOB to string" fatal errors under hard to 
	reproduce circumstances. The change should fix them for good. Fixes 
	#833;
	http://www.packetfence.org/bugs/view.php?id=833
=======
2010-05-14	Olivier Bilodeau <obilodeau@inverse.ca>
	* pf/t/pod.t: New type of test that check for pod sections.
	First commit with lots more to do but still in this first test a lot
	of our files fail.

	* pf/sbin/pfsetvlan: Merging into trunk required some removal of
	deprecated cleanup calls in sbin/pfsetvlan (db disconnection)
>>>>>>> 11580aaf

2010-05-14	Regis Balzard <rbalzard@inverse.ca>
	* pf/bin/pfcmd, pf/conf/floating_network_device.conf, pf/conf/ui.conf,
	pf/html/admin/common.php, 
	pf/html/admin/configuration/floatingnetworkdevice_add.php,
	pf/html/admin/configuration/floatingnetworkdevice_edit.php,
	pf/html/admin/configuration/floatingnetworkdevice.php,
	pf/html/admin/header.php, pf/lib/pf/config.pm, pf/lib/pf/floatingdevice,
	pf/lib/pf/floatingdevice/custom.pm, pf/lib/pf/floatingdevice.pm,
	pf/lib/pf/pfcmd/help.pm, pf/lib/pf/pfcmd/pfcmd.pm, pf/lib/pf/pfcmd.pm,
	pf/lib/pf/SNMP/Cisco/Catalyst_2950.pm, 
	pf/lib/pf/SNMP/Cisco/Catalyst_2960.pm, pf/lib/pf/SNMP/Cisco.pm, 
	pf/lib/pf/SNMP/constants.pm, pf/lib/pf/SNMP/HP.pm, 
	pf/lib/pf/SNMP/Nortel.pm, pf/lib/pf/SNMP.pm, pf/NEWS, 
	pf/packetfence.spec, pf/README, pf/sbin/pfsetvlan, pf/t/all.t, 
	pf/t/critic.t, pf/t/data/switches.conf, pf/t/floatingdevice.t,
	pf/t/network-devices/cisco.t, pf/t/pfcmd.t, pf/t/pf.t,
	pf/t/podCoverage.t, pf/t/pod.t: Added support for Floating Network 
	Devices (See Admin Guide for details). Minor improvements by Olivier.

2010-05-14	Olivier Bilodeau <obilodeau@inverse.ca>
	* pf/html/admin/common.php: Small mistake when deleting a node category.
	It says switch and shows the category_id. It's fixed now.

2010-05-07	Olivier Bilodeau <obilodeau@inverse.ca>
	* pf/conf/dhcp_fingerprints.conf: New DHCP fingerprints:
	- Ruckus Wireless
	- Ubuntu 9.10
	- a new HP Procurve fingerprint
	- Toshiba Multifunction Printer
	- Xerox

	* pf/conf/oui.txt: Updated oui.txt (MAC address vendors) to latest 
	version (2010-05-07)

	* pf/html/admin/common.php, pf/html/admin/configuration/fingerprint.php:
	Fixed two problems with DHCP fingerprint submissions:
	- if submitted list empty, array_merge error
	- submitting fingerprints via Configuration -> Fingerprint looked like
	  it never worked. Fixed that.

	* pf/lib/pf/pfcmd/report.pm: Fixed a couple of non-working reports. 
	Fixes #984;
	Added test cases for all of pf::pfcmd::report's subs.
	Added Test::NoWarnings as a build dependency.
	http://www.packetfence.org/bugs/view.php?id=984

2010-05-06	Olivier Bilodeau <obilodeau@inverse.ca>
	* pf/packetfence.spec: Fixed packaging of 802.1x 
	rlm_perl_packetfence_* and new radius files.

	* pf/packetfence.spec: Removing the pinned perl(Parse::RecDescent) 
	version from the RPM spec. Fixes #833;
	http://www.packetfence.org/bugs/view.php?id=833

	* pf/packetfence.spec: Changes to RPM spec file
	- Snapshot vs releases is now defined by an rpmbuild argument
	- source_release should now be passed as an argument to simplify our 
	nightly build system. Fixes #946;
	http://www.packetfence.org/bugs/view.php?id=946

	* pf/packetfence.spec: Fixed a problem with addons/integration-testing
	files in the RPM spec file

	* pf/packetfence.spec: Perl required version is now 5.8.8 since a lot 
	of our source files explictly ask for 5.8.8. Fixes #868;
	http://www.packetfence.org/bugs/view.php?id=868

	* pf/packetfence.spec: perl modules required for testing are now build
	dependencies instead of runtime dependencies. Fixes #866;
	http://www.packetfence.org/bugs/view.php?id=866

2010-05-05	Olivier Bilodeau <obilodeau@inverse.ca>
	* pf/installer.pl: The installer now refers to the UPGRADE document
	instead of trying to upgrade the database. Fixes #869;
	http://www.packetfence.org/bugs/view.php?id=869

	* pf/sbin/pfsetvlan, pf/t/all.t, pf/t/pfsetvlan.t: Now parsing new
	Net-SNMP 5.4 traplog format. Fixes #940;
	Took the opportunity to do it cleanly with a compiled and re-used regexp
	that is full of comments.
	Now testing the various traplog format in t/pfsetvlan.t.
	Thanks to Maikel for the report and regexp draft.

	* pf/conf/dhcp_fingerprints.conf: Re-labeled some devices to avoid 
	problems with VoIP autodetection. Fixes #896;
	http://www.packetfence.org/bugs/view.php?id=896

	* pf/sbin/pfdhcplistener: Reduced DHCP logging at INFO level. Now we 
	are only logging ACK / OFFER / INFORM and I consolidated fingerprint
	and node modification messages.

	* pf/lib/pf/node.pm: Fixed a couple of issues with node category 
	support I encountered:
	- One crasher (missing sub because of a bad merge) 
	- Fixed a bug where a missing category would always result in an error
	- Fixed an unnecessary warning on node_modify

2010-05-04	Olivier Bilodeau <obilodeau@inverse.ca>
	* pf/conf/ui.conf: Renamed VLAN to Alternate dest. VLAN makes its
	purpose clearer. Fixes #927;
	http://www.packetfence.org/mantis/view.php?id=927

	* pf/docs/PacketFence_Administration_Guide.odt: Added two paragraph to
	the admin guide under MySQL optimizations: 
	- Avoid 'Too many connections' problems
	- Avoid 'Host <hostname> is blocked' problems
	Fixes #951;
	http://www.packetfence.org/mantis/view.php?id=951

	* pf/html/admin/configuration/switches_add.php, 
	pf/html/admin/configuration/switches_edit.php: VoIPEnabled parameter
	is now a Yes/No dropdown instead of an input text. Fixes #952;
	Also took the opportunity to turn the whole thing into a switch/case
	http://www.packetfence.org/mantis/view.php?id=952

	* pf/bin/pfcmd: Not saying 'Command not understood' anymore if no 
	command was passed to pfcmd. Fixes #972;
	http://www.packetfence.org/mantis/view.php?id=972

	* pf/TODO: dropping TODO in favor of tracking everything in our
	public bugtracker

	* pf/db/pfschema.mysql.188dev, pf/db/upgrade-1.8.6-1.8.8dev.sql,
	pf/db/upgrade-1.9.0-1.10.0.sql, pf/db/pf-schema-1.10.0.sql:
	Databases changes from the feature.rlm-soap branch were on top of 
	1.8.7, since then other changes went in for 1.9.0. I rebased the 
	database changes for feature.rlm-soap on top of 1.9.0. For now,
	targeted at a 1.10.0 release later this year.

	* pf/installer.pl, pf/t/pfcmd.t: New 1.9.0 database hashes

	* pf/bin/pfcmd: Now ignoring AUTO_INCREMENT= when calculating database
	hash since this value will always be different for each database.

	* pf/docs/PacketFence_Developers_Guide.odt, 
	pf/docs/PacketFence_Installation_Guide.odt: Mark x86_64 as officially
	supported

2010-05-03	Olivier Bilodeau <obilodeau@inverse.ca>
	* pf/docs/PacketFence_Administration_Guide.odt: Manual merge of 1.8 
	and trunk branches. Added small fixes on top of that (whitespace and
	wording)
	- Small corrections. Fixes #950;
	http://www.packetfence.org/mantis/view.php?id=950

2010-04-30	Olivier Bilodeau <obilodeau@inverse.ca>
	* pf/lib/pf/vlan.pm: VLAN assignment sample for node categorization.
	Changed the custom_getCorrectVlan interface again.

2010-04-28	Olivier Bilodeau <obilodeau@inverse.ca>
	* pf/html/admin/common/helpers.inc, pf/html/admin/images/category.png,
	pf/html/admin/node/categories_add.php, 
	pf/html/admin/node/categories_edit.php, pf/t/nodecategory.t, pf/NEWS,
	pf/UPGRADE, pf/bin/pfcmd, pf/conf/ui.conf, pf/conf/violations.conf,
	pf/docs/PacketFence_Administration_Guide.odt, 
	pf/html/admin/check_login.php, pf/html/admin/common.php, 
	pf/html/admin/configuration/violation_add.php, 
	pf/html/admin/configuration/violation_edit.php, 
	pf/html/admin/header.php, pf/html/admin/node/categories.php, 
	pf/html/admin/node/edit.php, pf/html/admin/node/help.html, 
	pf/installer.pl, pf/lib/pf/class.pm, pf/lib/pf/config.pm, 
	pf/lib/pf/lookup/node.pm, pf/lib/pf/node.pm, pf/lib/pf/nodecategory.pm,
	pf/lib/pf/pfcmd/help.pm, pf/lib/pf/pfcmd/pfcmd.pm, pf/lib/pf/pfcmd.pm, 
	pf/lib/pf/services.pm, pf/lib/pf/trigger.pm, pf/lib/pf/violation.pm, 
	pf/packetfence.spec, pf/t/all.t, pf/t/data.t, pf/t/pfcmd.t, pf/t/php.t,
	pf/db/pfschema.mysql.190, pf/db/upgrade-1.8.6-1.9.0.sql:
	Node categorization support. You know have the ability to assign VLANs
	or whitelist violations based on the category of a node. Fixes #968;
	Includes tests, docs, config, etc.
	http://www.packetfence.org/mantis/view.php?id=968

2010-04-23	Olivier Bilodeau <obilodeau@inverse.ca>
	* pf/addons/integration-testing/replay-snmptrapd-logs.pl: Created a new
	tool that will be used for load testing / integration testing.

	* pf/packetfence.spec: Added perl(Readonly::XS) as a dependency. 
	Readonly becomes faster with it.

2010-04-20	Olivier Bilodeau <obilodeau@inverse.ca>
	* pf/cgi-bin/release.cgi: Added validation in release.cgi and displays
	error if something unexpected happens (if user messes with POST data)
	Fixes #961;
	http://www.packetfence.org/mantis/view.php?id=961

2010-04-19	Olivier Bilodeau <obilodeau@inverse.ca>
	* pf/packetfence.spec: packetfence-remote-snort-sensor package is back!
	Fixes #888;
	http://www.packetfence.org/mantis/view.php?id=888

	* pf/lib/pf/services.pm: Improved error-handling with broken switch
	configuration. Fixes #766;
	- switches_conf_is_valid() is now able to tell if the same switch was 
	  specified more than once and will give helpful error message (in 
	  logs/packetfence.log).
	- in generate_snmptrapd_conf() we now avoid bad switch with duplicated 
	  IPs
	- pfsetvlan will start even if errors were detected in switches.conf
	- with test case
	http://www.packetfence.org/mantis/view.php?id=766

	* pf/html/admin/common.php: Regular expression in web admin has been
	losen up so that a logwarn is reported as an error. Fixes 964;
	http://www.packetfence.org/mantis/view.php?id=964

2010-04-15	Olivier Bilodeau <obilodeau@inverse.ca>
	* pf/html/admin/configuration/switches_add.php, 
	pf/html/admin/configuration/switches_edit.php: Truncated long names.
	Fixes 923;
	http://www.packetfence.org/mantis/view.php?id=923

	* pf/html/admin/login.php: Link on the PacketFence logo on the login
	page now longer links to localhost. Fixes 885;
	http://www.packetfence.org/mantis/view.php?id=885

	* pf/html/admin/status/sajax-dashboard.php: Memory display in the 
	dashboard no longer includes buffers and cache. We were getting too
	many complains about 99% usage when the linux memory manager was doing
	its job right. Fixes #916;
	http://www.packetfence.org/mantis/view.php?id=916

	* pf/lib/pf/SNMP/Foundry.pm: Got port security + VoIP to work!

2010-04-14	Olivier Bilodeau <obilodeau@inverse.ca>
	* pf/lib/pf/SNMP/Cisco/Catalyst_2950.pm: Added a note that SNMPv3 
	support doesn't work

2010-04-09	Olivier Bilodeau <obilodeau@inverse.ca>
	* pf/addons/accounting.pl, pf/addons/recovery.pl: hack to make tests
	work successfully in our new build env.

2010-04-08	Regis Balzard <rbalzard@inverse.ca>
	* pf/sbin/pfdhcplistener: Fix call to non-existing script lookup_node.pl
	Fixes 858;
	http://www.packetfence.org/mantis/view.php?id=858

2010-04-08	Olivier Bilodeau <obilodeau@inverse.ca>
	* pf/lib/pf/SNMP/Foundry.pm: Fixed a couple of issues with port-security
	and VLAN changes if ifIndex doesn't change

2010-04-07	Olivier Bilodeau <obilodeau@inverse.ca>
	* pf/lib/pf/SNMP/Foundry.pm: Port security implementation

2010-04-06	Olivier Bilodeau <obilodeau@inverse.ca>
	* pf/packetfence.spec: Snapshot 1.8.8-0.20100311
	- Added addons/loadMACintoDB.pl to rpm spec

	* pf/conf/pf-release: Version bump to 1.8.8dev (forgot to do earlier)

	* pf/lib/pf/ifoctetslog.pm, pf/lib/pf/locationlog.pm: Fixed a context
	issue with database queries related to mac history, switchport history
	and user bandwidth accounting. Also fixed a slight mistake with 
	ifoctet's db queries in general.

2010-04-01	Olivier Bilodeau <obilodeau@inverse.ca>
	* pf/cgi-bin/pdp.cgi: Exception handling in radius authorize so we 
	collect errors in the server logs and in the client logs.
	Also took out CGI::Carp fatalsToBrowser since I've read it's not 
	compatible with mod_perl

2010-03-31	Olivier Bilodeau <obilodeau@inverse.ca>
	Small fixes to issues found during functionnal testing.

	* pf/lib/pf/db.pm: Database is now reconnecting on failed queries

	* pf/lib/pf/SNMP/ThreeCom/Switch_4200G.pm: Imported bugs and
	limitations section from parent (pf::SNMP::ThreeCom::SS4500).

2010-03-30	Olivier Bilodeau <obilodeau@inverse.ca>
	Lots of small fixes to issues found during functionnal testing.

	* pf/sbin/pfsetvlan: Now calling proper 802.1X wired re-authentication
	through pfcmd_vlan
	Also fixed some problems in the parsing of the new traps

	* pf/bin/pfcmd_vlan, pf/lib/pf/SNMP.pm: Proper 802.1X re-authentication
	pfcmd_vlan's -deauthenticateDot1x now forces re-authentication on wired
	802.1X if an ifIndex is provided on CLI.
	Generic 802.1X re-authentication was done using standard IEEE8021-PAE
	MIB (oid dot1xPaePortReauthenticate).

2010-03-29	Olivier Bilodeau <obilodeau@inverse.ca>
	* pf/lib/pf/locationlog.pm, pf/lib/pf/vlan.pm: Moved 
	update_node_if_not_accurate out of locationlog because it something
	that people might need to customized. I changed default behavior not
	to call node_modify if node's VLAN field haven't changed.

2010-03-26	Olivier Bilodeau <obilodeau@inverse.ca>
	* pf/t/hardware-snmp-objects.t: fixed some broken tests

	* pf/bin/flip.pl, pf/bin/pfcmd_vlan, 
	pf/docs/MIB/Inverse-PacketFence-Notification.mib, 
	pf/lib/pf/SNMP/Aruba.pm, pf/lib/pf/SNMP/Cisco/Catalyst_2960.pm,
	pf/lib/pf/SNMP/PacketFence.pm, pf/lib/pf/SNMP.pm, pf/lib/pf/radius.pm,
	pf/sbin/pfsetvlan: flip.pl can now handle all Radius connection types
	- modified flip to deal with new connection types
	- added a -deauthenticateDot1x to pfcmd_vlan
	- our local SNMP Traps now carry the connection type (and pfsetvlan 
	  interprets it)
	- Aruba module no longer detects 802.1x on deauth since it's known 
	  when requested now
	- New mechanism to translate NAS-Port to ifIndexes and support for it
	  in the 2960 code
	- pfsetvlan supports new dot1x wireless de-association and issues a 
	  warning on wired dot1x then shut / no shut the port

	* pf/bin/pfcmd,  pf/lib/pf/SNMP/Aruba.pm, pf/lib/pf/SNMP/Cisco.pm,
	pf/lib/pf/SNMP/Dlink.pm, pf/sbin/pfsetvlan: Removed remaining 
	references to hardcoded 'WIFI' ifIndex.

2010-03-24	Regis Balzard <rbalzard@inverse.ca>
	* pf/lib/pf/services.pm: PF now creates static routes to routed Vlans 
	when dhcpd is enabled in networks.conf. It used to be when named was 
	enabled.

2010-03-24	Olivier Bilodeau <obilodeau@inverse.ca>
	Minor refactorings all over the place based on review comments

	* pf/lib/pf/radius.pm: - Graceful recovery if switches.conf is broken
	- Created vlan_determine_for_node and calling the get_xxx_vlan from 
	  pf::vlan
	- Returning radius user is locked return code if vlan_determine_for_node
	  returns -1

	* pf/lib/pf/SNMP.pm: Added getVlanByName to resolve VLAN names from 
	switches.conf into VLAN numbers and do appropriate validation and error
	handling. Test case included.

	* pf/lib/pf/vlan.pm: Refactoring pf::vlan according to review
	- custom_getCorrectVlan renamed to get_normal_vlan
	- Pass node_info hashref instead of individual node information to 
	  get_normal_vlan()
	- Now using the new getVlanByName() call
	- Pushed up the testing of the switch object into 
	  determine_vlan_for_node and we are now degrading gracefully if object
	  is wrong
	- Allowing a -1 return from get_normal_vlan to kick out users
	- get_normal_vlan now takes connection_type and ssid as parameters

	* pf/lib/pf/SwitchFactory.pm: Modified the factory so it can produce
	switches of the 'default' type.

2010-03-23	Olivier Bilodeau <obilodeau@inverse.ca>
	* pf/lib/pf/vlan.pm: Refactoring pf::vlan according to review
	- Extracted get_violation_vlan out of vlan_determine_for_node for 
	future use by pf::radius
	- Removing node_exist()/node_add_simple condition: it never happens
	- Extracted get_registration_vlan out of vlan_determine_for_node for 
	future use by pf::radius. Created test case in t/vlan.t too.

	* pf/lib/pf/radius.pm: Removed code that I realized was run two times
	for nothing (outlined when I did the tests)

	* pf/t/all.t, pf/t/radius.t: Test for pf::radius

	* pf/lib/pf/radius.pm: Refactoring pf::radius according to review
	- extracted out VoIP handling into its own sub

2010-03-18	Olivier Bilodeau <obilodeau@inverse.ca>
	* pf/addons/802.1X/rlm_perl_packetfence_soap.pl, pf/cgi-bin/pdp.cgi,
	pf/lib/pf/radius.pm: Client - Server SOAP interface changes
	Now passing a tuple with radius return code and radius reply for radius
	rlm client soap call. Allows greater flexibility of radius answers from
	the server side without modifying clients.
	Reworked all validation and returned codes in rlm_perl_packetfence 
	module.
	Little modifications required to server side components so it'll all 
	work.

2010-03-17	Olivier Bilodeau <obilodeau@inverse.ca>
	* pf/lib/pf/radius.pm: A big chunk of pf::radius rework and general
	improvements, hopefully really close to tests

	* pf/lib/pf/actions.pm, pf/lib/pf/vlan.pm, pf/sbin/pfsetvlan: 
	generalized pf::vlan's shouldAutoRegister and getNodeInfoForAutoReg to 
	work with both pfsetvlan and pf::radius
	Changed all callers

	* pf/lib/pf/SNMP.pm, pf/t/SNMP.t: minor refactoring: extracted code 
	into isManagedVlan() and some tests against it

2010-03-16	Olivier Bilodeau <obilodeau@inverse.ca>
	* pf/packetfence.spec: Fix upgrade bug introduced in 1.8.5: Changed
	perl-Locale-gettext dependency to use the perl namespace version 
	perl(Locale-gettext). Fixes #931;
	http://www.packetfence.org/mantis/view.php?id=931

2010-03-15	Olivier Bilodeau <obilodeau@inverse.ca>
	* pf/packetfence.spec, pf/t/vlan.t: Updated vlan tests so that rework
	done in 1.8 branch passes the tests. 
	RPM Spec:
	- Added perl-Test-MockModule as a build dependency (required for tests)
	- Test modules are now required for building instead of required for 
	  package install.

2010-03-11	Olivier Bilodeau <obilodeau@inverse.ca>
	* pf/packetfence.spec: Snapshot 1.8.8-0.20100311

	* pf/lib/pf/pfcmd/graph.pm, pf/t/all.t, pf/t/graph.t: Fixed problem 
	introduced in the database improvements concerning graphs
	Added a test case to validate it

2010-03-10	Olivier Bilodeau <obilodeau@inverse.ca>
	* pf/addons/accounting.pl, pf/addons/recovery.pl, pf/lib/pf/action.pm,
	pf/lib/pf/class.pm, pf/lib/pf/configfile.pm, pf/lib/pf/db.pm, 
	pf/lib/pf/ifoctetslog.pm, pf/lib/pf/iplog.pm, pf/lib/pf/locationlog.pm,
	pf/lib/pf/node.pm, pf/lib/pf/os.pm, pf/lib/pf/person.pm, 
	pf/lib/pf/pfcmd/dashboard.pm, pf/lib/pf/pfcmd/graph.pm, 
	pf/lib/pf/pfcmd/report.pm, pf/lib/pf/switchlocation.pm, 
	pf/lib/pf/traplog.pm, pf/lib/pf/trigger.pm, pf/lib/pf/useragent.pm, 
	pf/lib/pf/violation.pm, pf/sbin/pfdetect, pf/sbin/pfdhcplistener, 
	pf/sbin/pfmon, pf/sbin/pfsetvlan, pf/t/all.t, pf/t/data.t, 
	pf/t/config.t, pf/t/person.t: Improvements in the database layer
	- new db_query_execute() that handles retrying queries, rebuilding 
	  prepared statements and better error reporting
	- new way to store db handlers, they are now stored in a hash that expose 
	  them per thread
	- use get_db_handle() to get database handle
	- db_connect no longer has a way to force the preparation of statements
	This all means overall use simplification and better error-handling and 
	reporting.

2010-03-08	Olivier Bilodeau <obilodeau@inverse.ca>
	* pf/lib/pf/pfcmd/dashboard.pm, pf/lib/pf/pfcmd/graph.pm,
	pf/lib/pf/pfcmd/report.pm: These files are now a module.

2010-03-05	Regis Balzard <rbalzard@inverse.ca>
	* pf/docs/PacketFence_Administration_Guide.odt: Routed VLANs 
	documentation and a schema to explain

	* pf/README_SWITCHES, pf/docs/PacketFence_Administration_Guide.odt,
	pf/html/admin/configuration/switches_add.php, 
	pf/html/admin/configuration/switches_edit.php, pf/t/SNMP.t,
	pf/lib/pf/SNMP/Cisco/Catalyst_3750.pm, pf/t/critic.t, pf/t/pod.t: 
	Added support for Cisco Catalyst 3750

2010-03-04	Regis Balzard <rbalzard@inverse.ca>
	* pf/lib/pf/node.pm: Query optimization (avoid sub-selects)
	Massive improvement of query duration: from a couple of minutes to 
	sub-second on a 25 000 nodes setup.

2010-02-26	Olivier Bilodeau <obilodeau@inverse.ca>
	* pf/html/admin/violation/add.php, pf/html/admin/violation/edit.php:
	Fixed a regression where the violation edit page on the web admin would
	not show the violation description properly. Fixes #922;
	http://www.packetfence.org/mantis/view.php?id=922
	Regression introduced in 1.8.4. Cleaning up add.php to use a better
	mechanism to avoid future breakage.

	* pf/lib/pf/vlan.pm: Fixed validation in custom_getCorrectVlan. I was
	testing against a hashref instead of a switch object. Cleaned up the 
	sub to make the normal case obvious.
	Problem introduced in rev 53a220abaf38f45b6b7f9948dd2d365135354fab.

	* pf/lib/pf/SNMP.pm, pf/t/SNMP.t: Modified generateFakeMac() to allow
	ifIndex larger than two digits to appear in fake MAC. Fixes #921;
	http://www.packetfence.org/mantis/view.php?id=921

	* pf/lib/pf/locationlog.pm, pf/lib/pf/node.pm, 
	pf/lib/pf/pfcmd/report.pm: locationlog and node views are now returning
	the human translated connection_type instead of straight from database
	Also took the opportunity to turn report.pm into a real module.

	* pf/html/admin/common.php, pf/lib/pf/config.pm: Changed the long name
	of the SNMP-based connection type.

	* pf/addons/high-availability/pf-diff, 
	pf/addons/high-availability/rdiff: New sync tools that I've been using
	to compare installations

2010-02-25	Olivier Bilodeau <obilodeau@inverse.ca>
	On the road towards radius and traps unification.
	- Major overhaul of the way we think about nodes: two new fields 
	connection_type and voip
	- Updated all affected components
	
2010-02-15	Olivier Bilodeau <obilodeau@inverse.ca>
	* pf/sbin/pfsetvlan: Cleaning up direct MySQL leftovers
	Removing DBI and pf::db deps
	Removed all manual mysql connections

	* pf/lib/pf/action.pm: Minor refactoring: Extracted action autoreg into
	it's own sub.

2010-02-12	Olivier Bilodeau <obilodeau@inverse.ca>
	* pf/lib/pf/action.pm, pf/lib/pf/node.pm, pf/lib/pf/vlan.pm, 
	pf/sbin/pfsetvlan, pf/t/vlan.t: Refactoring
	Merged the different auto-registration mechanisms into node.pm and 
	vlan.pm out of pfsetvlan.
	Removed duplicated code and raw SQL from pfsetvlan. 
	Massive POD doc and refactoring of vlan.pm.
	Updated associated copyrights.

	* pf/bin/pfcmd: Report an error to STDERR if the grammar doesn't
	successfully parse the given command. We also include a line # in the
	output so that it will be shown in the Web admin. Fixes #847;
	http://www.packetfence.org/mantis/view.php?id=847

2010-02-11	Olivier Bilodeau <obilodeau@inverse.ca>
	* pf/lib/pf/vlan.pm, pf/sbin/pfsetvlan: Avoided duplicated code, 
	renamed vlan.pm's custom_getNodeInfo to getNodeUpdatedInfo and modified
	it.

	* pf/lib/pf/pfcmd/pfcmd.pm: Allow ! in value field when quoted. Fixes
	#911;
	http://www.packetfence.org/mantis/view.php?id=911

2010-02-10	Olivier Bilodeau <obilodeau@inverse.ca>
	* pf/conf/templates/httpd.conf.apache22,
	pf/conf/templates/httpd.conf.pre_apache22: Fixed an apache rewrite rule

	* pf/lib/pf/vlan.pm: Added validation to custom_getCorrectVlan.
	If the switch object is not correct, return the default VLAN and log a 
	warning.

2010-02-09	Olivier Bilodeau <obilodeau@inverse.ca>
	* pf/addons/recovery.pl, pf/bin/pfcmd, pf/lib/pf/vlan.pm, 
	pf/sbin/pfsetvlan, pf/UPGRADE: Avoid loading the entire SwitchFactory 
	at several spots in vlan.pm by passing the switch object around instead 
	of the switch's IP. Improves performance. Fixes #910;
	http://www.packetfence.org/mantis/view.php?id=910

	* pf/lib/pf/SNMP.pm, pf/sbin/pfsetvlan: When a 'UP' trap is received
	PacketFence will try to get the MAC address 30 times or for 2 minutes 
	whichever condition is first met. Fixes #903;
	http://www.packetfence.org/mantis/view.php?id=903
	
	This prevent the following condition: telnet timeouts take three 
	minutes for the thread to recover so 30 times 3 minutes would hang a 
	thread (and the switch) for 90 minutes. Now since it's longer than the 2
	minutes limit, it only hang it for 3 minutes.

	* pf/lib/pf/web.pm: In web_node_record_user_agent call node_modify() 
	directly instead of pfcmd node edit. It's more performant (avoids 
	spawning a shell) and it'll avoid trying to adjust vlan. Fixes #908;
	http://www.packetfence.org/mantis/view.php?id=908

	* pf/sbin/pfsetvlan: Created an ALRM signal handler that report an
	error and does nothing else. This is a workaround to prevent pfsetvlan
	to crash when a Net::Telnet or a Net::Appliance::Session call times out,
	sending a SIGALRM. Fixes #907;
	http://www.packetfence.org/mantis/view.php?id=907 

	Upstream bug: https://rt.cpan.org/Public/Bug/Display.html?id=54415

	Local bug to track upstream: 
	http://www.packetfence.org/mantis/view.php?id=902

	* pf/lib/pf/SNMP/Cisco.pm: Added a noSuchObject test to 
	isLearntTrapsEnabled

2010-02-03	Olivier Bilodeau <obilodeau@inverse.ca>
	* pf/lib/pf/SNMP/Cisco/Controller_4400_4_2_130.pm,
	pf/lib/pf/SNMP/Cisco/WLC_2106.pm, pf/lib/pf/SNMP/Cisco/WiSM.pm:
	Documented problematic behavior on the WLC's and WiSM's with DHCP
	Proxying activated.

2010-02-02	Olivier Bilodeau <obilodeau@inverse.ca>
	* pf/html/admin/configuration/interfaces_add.php, 
	pf/html/admin/configuration/interfaces_edit.php,
	pf/html/admin/configuration/networks_add.php,
	pf/html/admin/configuration/networks_edit.php,
	pf/html/admin/configuration/switches_add.php, 
	pf/html/admin/configuration/switches_edit.php,
	pf/html/admin/configuration/violation_add.php, 
	pf/html/admin/configuration/violation_edit.php, 
	pf/html/admin/node/edit.php, pf/html/admin/person/edit.php, 
	pf/html/admin/scan/edit.php, pf/html/admin/violation/edit.php: Errors
	are now shown in Web admin's popups instead of automatically closing 
	the popups without checking return status. Fixes #899;
	http://www.packetfence.org/mantis/view.php?id=899

2010-02-01	Olivier Bilodeau <obilodeau@inverse.ca>
	* pf/addons/database-backup-and-maintenance.sh: Added a once-a-month
	archiving of locationlog_history entries older than a year.

2010-01-29	Olivier Bilodeau <obilodeau@inverse.ca>
	* pf/docs/PacketFence_Administration_Guide.odt: Added documentation
	on how to configure the ISR 1800 with PacketFence and added it to
	the supported switches section

	* pf/NEWS, pf/README_SWITCHES, 
	pf/html/admin/configuration/switches_add.php,
	pf/html/admin/configuration/switches_edit.php, pf/t/SNMP.t,
	pf/t/critic.t, pf/t/pod.t: Cisco ISR 1800 officially supported

	* pf/lib/pf/SNMP/Cisco/Controller_4400_4_2_130.pm,
	pf/lib/pf/SNMP/Cisco/WLC_2106.pm, pf/lib/pf/SNMP/Cisco/WiSM.pm: 
	Documented an issue with Windows 7 and certain IOSes

2010-01-28	Olivier Bilodeau <obilodeau@inverse.ca>
	* pf/t/podCoverage.t: Forcing 100% POD coverage for SNMP.pm since it's
	the base switch module contract and we often don't know what's expected
	when we re-implement subs

	* pf/lib/pf/SNMP/Cisco/ISR_1800.pm: getVlan was returning true or false
	instead of requested VLAN, now fixed

	* pf/lib/pf/SNMP/Cisco/ISR_1800.pm: More work to support ISR1800 series
	- Implemented getMacBridgePortHash and it relies on CLI :(
	- Implemented _getAllIfIndexForThisVlan (used by getMacBridgePortHash)
	- Added mandatory POD sections

2010-01-27	Olivier Bilodeau <obilodeau@inverse.ca>
	* pf/lib/pf/SNMP/Cisco/ISR_1800.pm: Implemented isDefinedVlan and
	getVlan for the ISR 1800

	* pf/lib/pf/SNMP/Cisco.pm: Added POD doc

2010-01-26	Olivier Bilodeau <obilodeau@inverse.ca>
	* pf/docs/PacketFence_Installation_Guide.odt: Default web admin
	account is not admin / qwerty anymore, it is defined by user when
	running installer.pl. Corrected that mistake in the install guide.

2010-01-22	Olivier Bilodeau <obilodeau@inverse.ca>
	* pf/bin/pfcmd: Validate for successful write to conf/switches.conf 
	when adding, deleting and editing a switch. Fixes #898;
	http://www.packetfence.org/mantis/view.php?id=898
	Pushed in a little print to logdie conversion at another spot too.
	Hard-coded line numbers are to get the web admin to display the error.

	* pf/bin/pfcmd: New grammar tracing flag in pfcmd (disabled by
	default)

2010-01-21	Olivier Bilodeau <obilodeau@inverse.ca>
	* pf/conf/dhcp_fingerprints.conf: Added a projectors class and an
	Epson projector fingerprint to the DHCP fingerprint database.
	Contributed by Roelof Hoekstra.

2010-01-19	Olivier Bilodeau <obilodeau@inverse.ca>
	* Renamed pf/lib/pf/SNMP/Cisco/Controller_4400_4_2_130.pm to 
	pf/lib/pf/SNMP/Cisco/WLC_4400.pm, modified pf/UPGRADE, 
	pf/docs/PacketFence_Administration_Guide.odt,
	pf/html/admin/configuration/switches_add.php,
	pf/html/admin/configuration/switches_edit.php, 
	pf/lib/pf/SNMP/Cisco/WLC_4400.pm, pf/lib/pf/SNMP/Cisco/WiSM.pm,
	pf/packetfence.spec, pf/t/SNMP.t, pf/t/critic.t, pf/t/pod.t: Renamed
	wireless module for Cisco Wireless Controller 4400 to WLC_4400
	Updated all associated entries accordingly.

	* pf/lib/pf/SNMP/Cisco/Controller_4400_4_2_130.pm: Added more verbose
	logging and a TODO task

	* pf/bin/pfcmd: Clarified an error message about missing config
	element.
	Now reminding users to change conf/documentation.conf if they
	added new stuff in pf.conf.

	* Adding pf/lib/pf/SNMP/Cisco/WiSM.pm, modified pf/README_SWITCHES, 
	pf/docs/PacketFence_Administration_Guide.odt,
	pf/html/admin/configuration/switches_add.php, 
	pf/html/admin/configuration/switches_edit.php, pf/t/SNMP.t,
	pf/t/critic.t, pf/t/pod.t: Added module for Cisco Wireless Services
	Module (WiSM) and all required references for new hardware support
	Internally module is referring to Cisco Controller 4200's
	implementation.

	* pf/conf/templates/httpd.conf.pre_apache22, 
	pf/conf/templates/httpd.conf.apache22: Blocking Microsoft NCSI user
	agent from reaching captive portal.
	Windows Vista and 7 use the NCSI in background to detect connectivity,
	there is no need to waste resources capturing these web requests.
	http://technet.microsoft.com/en-us/library/cc766017(WS.10).aspx.
	Fixes #892;
	http://www.packetfence.org/mantis/view.php?id=892

2010-01-18	Olivier Bilodeau <obilodeau@inverse.ca>
	* pf/lib/pf/lookup/node.pm: Added correct VLAN information to node
	lookup. Fixes #893;
	http://www.packetfence.org/mantis/view.php?id=893

2010-01-15	Olivier Bilodeau <obilodeau@inverse.ca>
	* pf/lib/lookup/person.pm: Improved custom example

	* pf/html/admin/login.php: Added a new way to do admin authentication:
	verify user locally but verify password on AD server. Commented out by
	default but could be enabled
	Also added a TODO task

	* Added
	pf/addons/high-availability/heartbeat-2.x-drbd-8.3-support-fix.patch:
	Patch required for heartbeat 2.x and drbd 8.3 compatibility. Took from
	http://hg.linux-ha.org/dev/rev/6467be4d4cb7

	* pf/lib/pf/pfcmd.pm: Now accepting @ in a person's pid

	* pf/lib/pf/person.pm: Removed debugging code that was left out by
	mistake it would seem

2010-01-05	Olivier Bilodeau <obilodeau@inverse.ca>
	* pf/NEWS, pf/UPGRADE, pf/packetfence.spec, pf/conf/pf-release,
	pf/t/pfcmd.t, pf/docs/PacketFence_Administration_Guide.odt,
	pf/docs/PacketFence_Developers_Guide.odt,
	pf/docs/PacketFence_Installation_Guide.odt,
	pf/docs/PacketFenceZEN_Installation_Guide.odt: 
	Version bump to 1.8.7
	Copyright bump to 2010 in documentation

2009-12-28	Olivier Bilodeau <obilodeau@inverse.ca>
	* pf/html/user/content/templates/register_1.html: Fixed missing
	closing html tags

2009-12-24	Olivier Bilodeau <obilodeau@inverse.ca>
	* pf/lib/pf/radius.pm, pf/lib/radius/custom.pm: Layed the foundation
	for our new integrated way of assigning VLANs through SOAP calls.

2009-12-23	Olivier Bilodeau <obilodeau@inverse.ca>
	* renamed pf/addons/802.1X/rlm_perl_packetfence.pl to 
	pf/addons/802.1X/rlm_perl_packetfence_sql.pl, added 
	pf/addons/802.1X/rlm_perl_packetfence_soap.pl, modified 
	pf/cgi-bin/pdp.cgi, pf/addons/802.1X/README: Added full SOAP client for
	freeradius (rlm_perl_packetfence_soap.pl) and server side placeholder 
	sub.

2009-12-22	Olivier Bilodeau <obilodeau@inverse.ca>
	* pf/addons/pfdetect_remote/sbin/pfdetect_remote, pf/cgi-bin/pdp.cgi:
	Changed SOAP URI identifier to http://www.packetfence.org/PFAPI

	* renamed pf/t/SNMP.t to pf/t/hardware-snmp-objects.t, modified 
	t/SNMP.t: Added tests specific to lib/SNMP.pm (renamed other tests)

	* pf/bin/pfcmd, pf/conf/switches.conf, pf/conf/ui.conf, 
	pf/conf/violations.conf, pf/html/admin/configuration/switches.php, 
	pf/lib/pf/SNMP.pm, pf/lib/pf/pfcmd/pfcmd.pm, pf/lib/pf/SwitchFactory.pm:
	added fields guestVlan customVlan1 customVlan2 customVlan3 customVlan4 
	customVlan5 as valid vlan definitions in switches.conf

	* pf/bin/pfcmd_vlan:
	- realigned spacing of pod2usage (was broken by tabs)
	- updated copyright, authors
	- new parameter -vlanName
	- using setVlanByName instead of newly deprecated setIsolationVlan and
	  setNormalVlan

	* pf/lib/pf/SNMP.pm: 
	- new sub setVlanByName, sets switch/ifIndex a vlan according to what's
	  defined in switches.conf
	- new sub placeholder for the future: setVlanWithName
	- deprecated setIsolationVlan, setRegistrationVlan, setNormalVlan
	- setVlanAllPort now sets vlan according to # or name based on what the
	  value of vlan is

	* pf/html/admin/login.php: Fixed "username" Cross-Site Scripting
	Vulnerability as reported by Secunia advisory 37844 available at:
	http://secunia.com/advisories/37844/. Fixes #884;
	http://www.packetfence.org/mantis/view.php?id=884

2009-12-18	Olivier Bilodeau <obilodeau@inverse.ca>
	* pf/t/vlan.t, pf/t/data/switches.conf: New vlan.t testsuite that tests
	lib/pf/vlan.pm. Some pretty interesting learning made there, definitely
	more to come on the test front.

	* pf/lib/vlan.pm: Removed several warnings discovered while building a
	vlan test

2009-12-17	Olivier Bilodeau <obilodeau@inverse.ca>
	* pf/conf/templates/httpd.conf.apache22, 
	pf/conf/templates/httpd.conf.pre_apache22: pdp.cgi uses mod_perl 
	instead of being a simple cgi. Big performance gain (6x in my tests)

	* pf/packetfence.spec: mod_perl as a packetfence dependency

	* pf/packetfence.spec: Added perl-LWP-UserAgent-Determined as a 
	dependency of remote-snort-sensor. Fixes #882;
	http://www.packetfence.org/mantis/view.php?id=882

	* pf/packetfence.spec: Added perl-SOAP-Lite as a dependency of 
	remote-snort-sensor. Fixes #881;
	http://www.packetfence.org/mantis/view.php?id=881

2009-12-15	Olivier Bilodeau <obilodeau@inverse.ca>
	* pf/lib/pf/vlan.pm: We no longer act on wireless deauthentication
	traps. Fixes #880;
	http://www.packetfence.org/mantis/view.php?id=880

	* pf/bin/pfcmd: Changed warning message when unable to call flip
	because of missing open locationlog entry. Now more emphasis on the
	fact that it cannot change a VLAN because of that.

	* pf/conf/templates/httpd.conf.pre_apache22,
	pf/conf/templates/httpd.conf.apache22: Windows Proxy autoconfiguration 
	gets a forbidden on captive portal (reduce load)

2009-12-10	Olivier Bilodeau <obilodeau@inverse.ca>
	* pf/lib/pf/web.pm: We no longer bindly accept someone who is 
	authenticated based on session information. In effect, this prevents
	users from re-registering without entering username / password again.
	Fixes #761;
	http://www.packetfence.org/mantis/view.php?id=761

2009-12-08	Olivier Bilodeau <obilodeau@inverse.ca>
	* pf/lib/pf/SNMP/Aruba.pm: 802.1x deauthentication support and
	deauthenticateMac() appropriately call right deauth based on the
	user's authentication. Fixes #873;
	http://www.packetfence.org/mantis/view.php?id=873

	* pf/lib/pf/SNMP/Aruba.pm: Improving Aruba code
	Doesn't rely on an open iplog entry to work
	Extracted generic code in util.pm
	Paved the way for 802.1x deauth support
	Improved POD doc
	Doesn't rely on an open iplog entry to work: Fixes #871;
	http://www.packetfence.org/mantis/view.php?id=871

	* pf/lib/pf/util.pm: Two new util subroutines: mac2oid and oid2mac

2009-12-04	Olivier Bilodeau <obilodeau@inverse.ca>
	* pf/docs/PacketFenceZEN_Installation_Guide.odt: Updated ZEN guide for
	upcomming PacketFence ZEN release 1.8.6

	* pf/packetfence.spec: Updated RPM spec with link to correct database
	schema. Rebuilt packages: 1.8.6-2

2009-12-03	Regis Balzard <rbalzard@inverse.ca>
	* pf/html/admin/login.php: Added optional LDAP params for admin login

2009-12-01	Olivier Bilodeau <obilodeau@inverse.ca>
	* pf/ChangeLog, pf/NEWS, pf/conf/pf-release, pf/installer.pl, 
	pf/packetfence.spec, pf/t/pfcmd.t, 
	pf/docs/PacketFence_Administration_Guide.odt,
	pf/docs/PacketFence_Developers_Guide.odt,
	pf/docs/PacketFence_Installation_Guide.odt: Bump to version 1.8.6

	* pf/bin/pfcmd, pf/conf/documentation.conf, pf/conf/pf.conf.defaults,
	pf/lib/pf/node.pm: Expire mode deadline now works in vlan isolation
	mode. Fixes #865;
	http://www.packetfence.org/mantis/view.php?id=865

	* pf/addons/migrate-to-locationlog_history.sh: New script to help with
	smoothly migrating entries in locationlog to locationlog_history.

2009-11-30	Olivier Bilodeau <obilodeau@inverse.ca>
	* pf/db/pfschema.mysql.186, pf/installer.pl, pf/t/pfcmd.t, NEWS, 
	pf/UPGRADE: All database tables are now of InnoDB format. Fixes #747;
	http://www.packetfence.org/mantis/view.php?id=747

	* added pf/db/pfschema.mysql.186 and pf/db/upgrade-1.8.4-1.8.6.sql,
	pf/NEWS, pf/UPGRADE, pf/addons/database-backup-and-maintenance.sh
	pf/installer.pl, pf/t/pfcmd.t: Now providing a locationlog_history
	table by default and locationlog rotation after 15 days (instead of 2).
	Simplifies deployment (no need to create table by hand anymore)
	Added new schema and schema upgrade script and instructions
	Updated installer and tests
	Fixes #800;
	http://www.packetfence.org/mantis/view.php?id=800

	* pf/cgi-bin/pdp.cgi: Fixed invalid string concatenation. Fixes #862;
	http://www.packetfence.org/mantis/view.php?id=862

2009-11-27	Olivier Bilodeau <obilodeau@inverse.ca>
	* pf/docs/PacketFence_Developers_Guide.odt: fixed a typo

	* pf/lib/pf/util.pm: Disabled unnecessary caching in vlan isolation
	mode. Prevents out of memory crashes in pfmon on large networks. Fixes 
	#861;
	http://www.packetfence.org/mantis/view.php?id=861

	* pf/lib/node.pm: Added POD doc

	* pf/packetfence.spec: Removed the commented out %define macro for
	our versionning. It seems that macro in comments are also interpreted. 

2009-11-20	Olivier Bilodeau <obilodeau@inverse.ca>
	* pf/UPGRADE, pf/packetfence.spec: Changed some default behavior for 
	overwriting config files (for the better)
	RPM spec version bump to snapshot 20091120

2009-11-19	Olivier Bilodeau <obilodeau@inverse.ca>
	* pf/lib/pf/node.pm, pf/lib/pf/trigger.pm, pf/lib/pf/util.pm,
	pf/lib/pf/violation.pm: Fixed POD doc so that test passes

	* pf/t/binaries.t: Fixed test case: we removed pfcmd_ap.pl

	* pf/t/log.conf, pf/t/pfcmd.t, pf/t/services.t: Tests are now using
	their own target logfile: logs/packetfence-tests.log

	* pf/t/all.t, pf/t/services.t: Added tests to check if snort starts 
	successfully and if pfdetect can bind to it

	* Copied pf/conf/templates/snort.conf to 
	pf/conf/templates/snort.conf.pre_snort-2.8
	Modified pf/conf/templates/snort.conf, pf/lib/pf/services.pm: snort
	fixes
	Removed -o flag to snort startup string (deprecated in snort)
	Updated default snort.conf
	Fixes #581, #846, #849;
	http://www.packetfence.org/mantis/view.php?id=581
	http://www.packetfence.org/mantis/view.php?id=846
	http://www.packetfence.org/mantis/view.php?id=849

2009-11-18	Olivier Bilodeau <obilodeau@inverse.ca>
	* pf/bin/pfcmd_vlan, pf/lib/pf/SNMP/Cisco.pm, pf/lib/pf/violation.pm,
	pf/sbin/pfdhcplistener: New TODO and FIXME tasks

2009-11-17	Olivier Bilodeau <obilodeau@inverse.ca>
	* pf/docs/PacketFence_Installation_Guide.odt: Added repositories in
	OS requirements section of the install guide:
	- CentOS need extras which is enabled by default
	- RedHat needs EPEL (extra packages for enterprise linux) which is 
	disabled by default

	* pf/bin/pfcmd, pf/conf/ui.conf
	pf/html/admin/configuration/switches.php, pf/lib/pf/pfcmd/pfcmd.pm:
	Fixed SNMPv3 configuration from pfcmd and Web admin interface
	The SNMPUserNameTrap parameter was not exposed. Thanks to
	Jean-Francois Laporte for reporting this. Fixes #853;
	http://www.packetfence.org/mantis/view.php?id=853
	
	* pf/lib/pf/node.pm: commented code

2009-11-16	Olivier Bilodeau <obilodeau@inverse.ca>
	* pf/lib/pf/SNMP/Aruba.pm: Fixed string concatenation problem.
	Also took the opportunity to removed duplicated ERROR: string appended
	at the beginning of logger calls and commented out very verbose dumper 
	debug code.

	* pf/conf/violations.conf: Added new UserAgent sample string to block
	more iPods and reindexed the BlackBerry one

2009-11-13	Olivier Bilodeau <obilodeau@inverse.ca>
	* pf/cgi-bin/redir.cgi: Validating if $cgi->user_agent is defined. 
	Fixes #850;
	http://www.packetfence.org/mantis/view.php?id=850

2009-11-11	Olivier Bilodeau <obilodeau@inverse.ca>
	* pf/lib/pf/SNMP/Cisco/Aironet.pm, 
	pf/lib/pf/SNMP/Cisco/Catalyst_2950.pm, 
	pf/lib/pf/SNMP/Cisco/Catalyst_3500XL.pm, 
	pf/lib/pf/SNMP/Cisco/WLC_2106.pm, pf/lib/pf/SNMP/Cisco.pm, 
	pf/sbin/pfsetvlan: Properly documented thread-safety problems with
	Net::Appliance::Session

2009-11-10	Regis Balzard <rbalzard@inverse.ca>
	* pf/html/admin/configuration/switches_edit.php: 
	* pf/html/admin/configuration/switches_add.php: Fixed issues with SSH
	for CLI transport. Should be set to 'SSH' rather than 'ssh'

	* pf/sbin/pfsetvlan: Fixed issues with desAssociate trap for Wireless.
	Threads don't support SSH CLI transport mode. So we fork a call to 
	'pfcmd_vlan -deauthenticate ...'

2009-11-09	Olivier Bilodeau <obilodeau@inverse.ca>
	* pf/addons/802.1X/rlm_perl_packetfence.pl: Rewrite of our freeradius
	802.1x perl module. Resolving problems with guests (visitors) and 
	registered users in secure SSID. Fixes 839, 841;
	Also, VISITOR is now called GUEST and improved documentation while I 
	was at it.
	http://www.packetfence.org/mantis/view.php?id=839
	http://www.packetfence.org/mantis/view.php?id=841

2009-11-05	Olivier Bilodeau <obilodeau@inverse.ca>
	* pf/TODO: Added a TODO list to track some tasks

2009-11-03	Olivier Bilodeau <obilodeau@inverse.ca>
	* pf/lib/pf/lookup/node.pm, pf/UPGRADE: Added more information about 
	past IP in node lookup.
	Added UPGRADE warning that scripts relying on the output of lookup node
	could break.

	* pf/html/admin/configuration/switches_add.php,
	pf/html/admin/configuration/switches_edit.php: Fixed typo in switch
	definition in the Web Admin causing problems adding or editing a Cisco
	Catalyst 2970, 3500XL and wireless Controller 4400. Fixes 836;
	http://www.packetfence.org/mantis/view.php?id=836

2009-11-02	Regis Balzard <rbalzard@inverse.ca>
	* pf/lib/pf/services.pm: Fixed missing library requirement when using
	PacketFence with routed VLANs

2009-11-02	Olivier Bilodeau <obilodeau@inverse.ca>
	* pf/html/admin/node/lookup.php, pf/lib/pf/lookup/node.pm, 
	pf/lib/pf/pfcmd/help.pm: Node lookup now gives information about IP
	and DHCP status (from iplog)
	Updated pfcmd's help
	Output in Web Admin is no longer right-aligned

	* pf/html/admin/common.php: Fixed alignment of the filter input dialog 

	* pf/lib/pf/SNMP.pm, pf/lib/pf/vlan.pm: Removed dead code, added POD
	doc, added TODO tasks

	* pf/NEWS, pf/conf/pf-release: bumped to 1.9.0dev

2009-10-30	Olivier Bilodeau <obilodeau@inverse.ca>
	* pf/packetfence.spec: Correctly pinned Parse::RecDescent dependency to
	version 1.94 which is known to work. Fixes #806;
	http://www.packetfence.org/mantis/view.php?id=806

2009-10-28	Olivier Bilodeau <obilodeau@inverse.ca>
	* pf/NEWS, pf/packetfence.spec: 1.8.5 ready

	* pf/lib/pf/services.pm: In conf/switches.conf uplink=dynamic is no
	longer case-sensitive. Fixes #831;
	http://packetfence.org/mantis/view.php?id=831

	* pf/lib/pf/violation.pm: performance: verifying if violation already 
	exists in violation_trigger. Improves performance in situation where 
	there are a lot of devices repetively generating violation (ex: blocked
	iPods) because we detect it before launching `pfcmd violation add`.
	Also decreased logging prority from WARN to INFO

	* pf/lib/pf/violation.pm: Tighter validation in violation_trigger when
	database query returns a non-empty array (which is a bigger problem yet
	to be identified)

2009-10-27	Olivier Bilodeau <obilodeau@inverse.ca>
	* pf/docs/PacketFence_Administration_Guide.odt: Decided to get rid of
	the release notes section (avoids manual data duplication)
	Added a pointer to NEWS, UPGRADE and ChangeLog in "About this guide"
	section.

	* pf/conf/pf-release: Version bump to 1.8.5

	* pf/docs/PacketFence_Administration_Guide.odt: Integrated release
	notes
	
	* pf/docs/PacketFence_Developers_Guide.odt,
	pf/docs/PacketFence_Installation_Guide.odt: Bumped release month

	* pf/installer.pl: Refer to database schema symlink instead of using a
	hardcoded version number

	* pf/installer.pl: Got rid of dead installer code

	* pf/t/SNMP.t, pf/t/critic.t, pf/t/pf.t, pf/t/pfcmd.t, pf/t/php.t,
	 pf/t/pod.t: Test file list update

2009-10-26	Olivier Bilodeau <obilodeau@inverse.ca>
	* pf/html/admin/configuration/switches_add.php, 
	pf/html/admin/configuration/switches_edit.php: Added newly supported
	switches to the Web Admin

	* pf/conf/templates/httpd.conf.apache22,
	pf/conf/templates/httpd.conf.pre_apache22: Using temporary redirects
	instead of permanent ones in the captive portal. Fixes #757;
	http://packetfence.org/mantis/view.php?id=757
	Reported by Josh Ward (he also suggested the fix) Many thanks!

	* pf/packetfence.spec: Parse::RecDescent is a build dependency AND a 
	runtime one. Hopefully fixes #806 for good;
	http://packetfence.org/mantis/view.php?id=806

	* pf/packetfence.spec, pf/installer.pl: Packaging and installer fixes
	- Parse::RecDescent is a build dependency not a runtime one. Fixes #806;
	  http://packetfence.org/mantis/view.php?id=806
	- Pulling php-pear-Log instead of php-pear. Fixes #804
	  http://packetfence.org/mantis/view.php?id=804
	- jpgraph is no longer installed by installer.pl (is a dep of the rpm)
	- php-pear-Log is no longer installed by installer
	- Lots of new TODO task for installer

	* pf/lib/pf/pfcmd/pfcmd.pm: Removed use of Log::Log4perl
	This removes a lot of unnecessary build requirements and it wasn't even
	used anywhere in this file. Fixes #826;
	http://packetfence.org/mantis/view.php?id=826

	* pf/packetfence.spec: Added dependency to enable SNMPv3 AES encryption
	support. Fixes #775; http://packetfence.org/mantis/view.php?id=775

	* pf/conf/documentation.conf, pf/conf/pf.conf.defaults: Clarified 
	Nessus Scan parameters

	* pf/docs/PacketFence_Administration_Guide.odt: Updated Nessus
	documentation

2009-10-23	Olivier Bilodeau <obilodeau@inverse.ca>
	* pf/packetfence.spec: Improvements to the RPM SPEC file
	- New complete build instructions
	- New source_release tag that allow us to do multi distro release with 
	the same source tarball
	- Updated list of files to include new stuff

	* pf/html/admin/scan/index.php, pf/html/admin/scan/scan.php: Disabled
	scans from the web admin and made the result page the default page when
	clicking on the scan tab

	* Added pf/html/user/content/templates/scan-in-progress.html.
	* Modified pf/cgi-bin/redir.cgi, pf/cgi-bin/release.cgi, 
	pf/conf/locale/en/LC_MESSAGES/packetfence.po, 
	pf/conf/locale/fr/LC_MESSAGES/packetfence.po, pf/lib/pf/scan.pm, 
	pf/lib/pf/web.pm: Nessus scan integration
	- Tracking the state of registration scans
	- New "scan in progress" page
	- redir.cgi and release.cgi will redirect to the new scan in progress
	  page if a scan is in progress
	- Not showing Nessus server's password in the logs anymore
	- Scanning page now redirect once the progress bar is over

2009-10-22	Olivier Bilodeau <obilodeau@inverse.ca>
	* pf/cgi-bin/release.cgi, pf/conf/documentation.conf, 
	pf/conf/locale/en/LC_MESSAGES/packetfence.po, 
	pf/conf/locale/fr/LC_MESSAGES/packetfence.po, pf/conf/pf.conf.defaults,
	pf/lib/pf/config.pm, pf/lib/pf/web.pm: Nessus scan integration
	- Forking in the background when calling a scan to pfcmd and redirecting
	  to a scan in progress page
	- New parameter scan.duration to control the length of the scan progress
	  bar
	- French and English translations of the new scan in progress page
	- New generate_scan_progress_page() in lib/pf/web.pm

	* pf/cgi-bin/release.cgi: Removed vid hack for Nessus scan violation

	* pf/lib/pf/trigger.pm: Removed deprecated code: trigger_scan and 
	trigger_scan_add subs

	* pf/lib/pf/scan.pm: Scan using violation_trigger mechanism now
	Also moved IP to MAC test earlier and quit if it can't resolve

	* pf/lib/pf/violation.pm: Preparing violation_trigger to handle scan 
	violations
	- new test: scan violation id not authorized in config
	- took out of the trigger id loop various one time tests (inefficient)
	- violation trigger returns 1 if at least one violation is added 0 
	  otherwise
	- bonus POD doc

	* pf/cgi-bin/pdp.cgi, pf/sbin/pfdetect: Fixed trappable ip test to add
	a violation.

2009-10-21	Olivier Bilodeau <obilodeau@inverse.ca>
	* pf/sbin/pfdetect: pfdetect now sends IP when calling violation_trigger
	since the information is already available to it anyway

	* pf/lib/pf/violation.pm: Using $bin_dir instead of hardcoded path
	to call pfcmd. Closes a TODO task.

	* pf/lib/pf/scan.pm, pf/bin/pfcmd, pf/lib/pf/trigger.pm: Refactoring
	Moved all scanning code out of pfcmd into a new scan module

	* pf/bin/pfcmd, pf/lib/pf/schedule.pm: Nessus scan integration
	Removed all references of trigger id (tid) regarding scanning

	* pf/lib/pf/pfcmd/help.pm: pfcmd schedule documentation now accurate

	* pf/bin/pfcmd, pf/cgi-bin/release.cgi, pf/html/admin/scan/scan.php:
	Nessus Scan integration
	No more special scans with tid=99999 carrying a special meaning. All
	scanning is done with command line nessus client instead of 
	Nessus::ScanLite (which lacked plugin configuration capabilities). Other
	fixes includes:
	- Removing the 1200001 violation only if one exists (fix a problem when
	  scanning from Web admin)
	- Set HOME= env before calling nessus to conf/nessus/ so the .nessusrc 
	  file is created at a location accessible from CLI and web interfaces
	- Capturing the output of the nessus call and logging it if nessus 
	  returns a non-zero exit code
	- trigger_scan is deprecated
	- Updated web admin accordingly and explicitly disabled scheduled scans

2009-10-20	Olivier Bilodeau <obilodeau@inverse.ca>
	* pf/addons/802.1X/pfcmd_ap.pl: Deleted
	* pf/addons/802.1X/rlm_perl_packetfence.pl, pf/addons/802.1X/README:
	Performance improvement in the freeradius PacketFence module
	Merged the content of pfcmd_ap.pl into rlm_perl_packetfence.pl. This 
	avoids costly forks for each radius request.
	Also took the opportunity to add validation of the db handle.

2009-10-19	Olivier Bilodeau <obilodeau@inverse.ca>
	* pf/UPGRADE, pf/NEWS: Updated NEWS and UPGRADE with all the work done
	since 1.8.4

2009-10-16	Olivier Bilodeau <obilodeau@inverse.ca>
	* pf/lib/pf/violation.pm: Improved error-handling in violation_trigger
	Reverted fix in revision 5abfb5911a05dc03e9646eb79a48653155e39278
	because it was too convoluted and replaced it with something clearer.

	* pf/conf/violations.conf: Working Nessus config sample

	* pf/bin/pfcmd: Work torwards Nessus integration
	pfcmd now handles by itself the fact that it needs to close the 
	system scan violation if the scan was successfull

	* pf/lib/pf/action.pm, pf/lib/pf/violation.pm: Slight logging changes to
	better represent what is actually going on.

	* pf/lib/pf/trigger.pm: trigger_add_scan now follows a contract: returns
	1 if a violation was added by the trigger and 0 otherwise
	a litle POD doc as a bonus

2009-10-16      Regis Balzard <rbalzard@inverse.ca>
	* pf/conf/ui.conf:
	* pf/bin/pfcmd:
	* pf/lib/pf/pfcmd/pfcmd.pm:
	* pf/lib/pf/services.pm: Added the pf_gateway field in networks.conf 
	used to store the PacketFence gateway for a routed VLAN. This is field 
	is only used with routed Registration and Isolation VLANs.
	Added code to allow PacketFence to dynamically create static routes for
	routed Registration and Isolation VLANs. We use the pf_gateway field.

2009-10-16      Regis Balzard <rbalzard@inverse.ca>
	* pf/bin/pfcmd: Added a fix to show a message when trying to delete a 
	node having open locationlog entries. Fixes #807
	http://www.packetfence.org/mantis/view.php?id=807

2009-10-15      Regis Balzard <rbalzard@inverse.ca>
	* pf/conf/authentication/local.pm: Fixed test to validate if user/pwd 
	is ok for local authentication during registration process. Fixes #779
	http://www.packetfence.org/mantis/view.php?id=779

2009-10-15      Regis Balzard <rbalzard@inverse.ca>
	* pf/lib/pf/web.om: Fixed redir.cgi crash when upgrading useragent. 
	Fixes #782
	http://www.packetfence.org/mantis/view.php?id=782

2009-10-15      Regis Balzard <rbalzard@inverse.ca>
	* pf/lib/pf/violation.pm: "violation not added, no trigger found for.."
	messages too noisy in logs so we decreased log level from INFO to 
	DEBUG. Fixes #812
	http://www.packetfence.org/mantis/view.php?id=812

2009-10-15      Regis Balzard <rbalzard@inverse.ca>
	* pf/addons/accounting.pl 
	* pf/addons/autodiscover.pl 
	* pf/addons/convertToPortSecurity.pl 
	* pf/addons/recovery.pl 
	* pf/bin/flip.pl 
	* pf/bin/pfcmd_vlan 
	* pf/lib/pf/vlan.pm 
	* pf/lib/pf/services.pm 
	* pf/test/connect_and_read.pl 
	* pf/sbin/pfsetvlan: Adding missing test after call to 
	switch->instantiate(). If it returns 0 then stop executing more code
	and log an error. Fixes #755 and #813
	http://www.packetfence.org/mantis/view.php?id=755
	http://www.packetfence.org/mantis/view.php?id=813 

2009-10-14	Olivier Bilodeau <obilodeau@inverse.ca>
	* pf/cgi-bin/redir.cgi: Logging improvement in redir.cgi
	Messages and log priority makes more sense now

2009-10-13	Olivier Bilodeau <obilodeau@inverse.ca>
	* pf/lib/pf/vlan.pm: Increased logging severity for the "Can't
	determine Uplinks for the switch" message (from info to warn).
	The problem is that at this point nothing gets done by packetfence so
	it is rather important to see this message.

	* pf/conf/violations.conf: Added a new UserAgent statement to block
	PSPs

2009-10-13      Regis Balzard <rbalzard@inverse.ca>
	* pf/packetfence.init: Added test in condrestart to check if 
	pfsetvlan.pid exists. If so, restart packetfence. Fixes #805;
	http://www.packetfence.org/mantis/view.php?id=805

2009-10-13      Regis Balzard <rbalzard@inverse.ca>
	* pf/sbin/pfsetvlan.pm: Added missing test in pfsetvlan in order to 
	avoid warning messages. Fixes #792;
	http://www.packetfence.org/mantis/view.php?id=792

2009-10-13      Regis Balzard <rbalzard@inverse.ca>
	* pf/packetfence.spec: Added new dependencies on
	- perl-LDAP (used to authenticate users trough LDAP during registration)
	- php-ldap (used to authenticate users connecting to the Web interface 
	through LDAP)
	- perl-IPC-Cmd (used to generate static routes for registration and 
	isolation routed VLANs)
	- perl-SOAP-Lite (used when receiving alerts from Snort)
	Fixes #798;
	http://www.packetfence.org/mantis/view.php?id=798
	- seting the perl-parse-RecDescent version to 1.94 in order to avoid 
	issues with the newer versions that causes the pfcmd_pregrammar.pm 
	generation to fail. Fixes #806;
	http://www.packetfence.org/mantis/view.php?id=806

2009-10-13	Regis Balzard <rbalzard@inverse.ca>
	* pf/addons/pfcmd_ap.pl: In order to avoid unnecessary WIFI entries in
	locationlog (since authentication->reauthentication occurs very often), 
	we don't add new entries anymore if there is already one.i Fixes #788
	http://www.packetfence.org/mantis/view.php?id=788

2009-10-13	Olivier Bilodeau <obilodeau@inverse.ca>
	* pf/docs/PacketFence_Administration_Guide.odt: Updated configuration 
	parameter reference with documentation.conf's changes for 
	trapping.whitelist.

2009-10-09	Olivier Bilodeau <obilodeau@inverse.ca>
	* pf/conf/violations.conf: Added device banning templates for iPod 
	touch, iPhone, BlackBerries, PlayStation 3, PSP and Slingbox. 

	* pf/conf/dhcp_fingerprints.conf: PlayStation 3 also detects
	PlayStation Portable (PSP)

2009-10-09      Regis Balzard <rbalzard@inverse.ca>
	* pf/lib/pf/vlan.pm: Removed isClientAlive() since we remove the Hub 
	violation that creates too many false positives. 
	* pf/sbin/pfsetvlan: Removed calls to isClientAlive().
	* pf/conf/violations.conf: Removed Hub violation definition.
	* pf/html/user/content/violations/hub.php: Removed this file.
	* pf/lib/pf/SNMP/Cisco.pm: Removed the parsing of c2900AddressViolation
	traps which only purpose what to generate Hub violations.

2009-10-09	Olivier Bilodeau <obilodeau@inverse.ca>
	* pf/lib/pf/web.pm: Changed priority of unknown User-Agent log message
	Was WARN is now INFO which is less scary and makes a lot more sense. 

	* pf/conf/documentation.conf, pf/conf/pf.conf.defaults: Documentation
	for the whitelist parameter is now more accurate.
	
	* pf/cgi-bin/pdp.cgi, pf/lib/pf/violation.pm, pf/sbin/pfdetect,
	pf/sbin/pfdhcplistener: The validation that the violation is applicable
	is now done in violation_trigger removing duplicate code. Fixes #801;
	http://www.packetfence.org/mantis/view.php?id=801

2009-10-08	Olivier Bilodeau <obilodeau@inverse.ca>
	* pf/lib/pf/rawip.pm, pf/lib/pf/util.pm, pf/sbin/pfmon: Testing for 
	whitelisted_mac is no longer called inside trappable_mac sub.
	Modified callers so they do the test themselves.
	Whitelisting validation was called two times because of that.

	* pf/lib/pf/util.pm: Removed commented code

2009-10-06	Olivier Bilodeau <obilodeau@inverse.ca>
	* pf/lib/pf/SNMP/Enterasys/D2.pm, pf/README_SWITCHES: Added support for
	Enterasys Standalone D2 Switch
	It works in linkUp/linkDown mode and port-security (called maclock on
	Enterasys hardware). Talks to the switch using SNMP.

	* pf/README_SWITCHES, pf/docs/PacketFence_Administration_Guide.odt: 
	Added instructions to setup the D2
	Updated supported switches list

2009-10-05	Olivier Bilodeau <obilodeau@inverse.ca>
	* UPGRADING: Added notes about the last two uplink fixes since someone
	could rely on the bug's behaviour without his knowledge.

	* pf/lib/pf/SNMP/Accton.pm, pf/lib/pf/SNMP/Cisco.pm, 
	pf/lib/pf/SNMP/Linksys.pm, pf/lib/pf/SNMP/Nortel.pm, pf/lib/pf/SNMP.pm:
	switches.conf's uplink=dynamic is now case-insensitive. Fixes #809;
	http://www.packetfence.org/mantis/view.php?id=809

	* pf/lib/pf/SNMP/Accton.pm, pf/lib/pf/SNMP/Cisco.pm, 
	pf/lib/pf/SNMP/Linksys.pm, pf/lib/pf/SNMP/Nortel.pm, pf/lib/pf/SNMP.pm:
	Various getUpLinks() subs didn't respect the "return -1 on failure" 
	contract. Fixes #795;
	http://www.packetfence.org/mantis/view.php?id=795

	* pf/conf/templates/httpd.conf.apache22,
	pf/conf/templates/httpd.conf.pre_apache22: Fixed the omission of a banned
	UserAgent from the https portion of the httpd config. Thanks Regis for
	pointing that out!

2009-10-02	Olivier Bilodeau <obilodeau@inverse.ca>
	* Added pf/addons/high-availability/dhcpd-3.0.5-init-script-lsb-fix.patch:
	Little patch to fix LSB compliance of dhcpd's init script. 
	Non-compliant init scripts generate scary error messages in Heartbeat. 

	* pf/conf/log.conf: Logging priority now shown in log files. Fixes
	#771;
	http://www.packetfence.org/mantis/view.php?id=771

	* pf/lib/pf/SNMP/Enterasys/SecureStack_C3.pm, pf/README_SWITCHES: Added
	support for Enterasys SecureStack C3 Switch
	It works in linkUp/linkDown mode and port-security (called maclock on
	Enterasys hardware). Talks to the switch using SNMP.
	
	* pf/docs/PacketFence_Administration_Guide.odt: Added instructions to
	setup the SecureStack C3
	Updated supported switches list
	Added comments about cleanup to do
	Minor formatting / whitespace cleanup

2009-09-28	Olivier Bilodeau <obilodeau@inverse.ca>
	* pf/lib/pf/SNMP/Enterasys/Matrix_N3.pm, pf/README_SWITCHES,
	pf/docs/PacketFence_Administration_Guide.odt: Added support for
	Enterasys Matrix N3 Switch (Chassis)
	It works in linkUp/linkDown mode and port-security (called maclock on
	Enterasys hardware). Talks to the switch using SNMP.
	Documentation on how to configure was added to the admin guide.

	* pf/lib/pf/SNMP/Enterasys.pm: Fix for maclock support (Enterasys' port
	security): Trap string had a typo in parseTrap()

	* pf/bin/pfcmd: Fixed a typo in a comment

2009-09-24	Olivier Bilodeau <obilodeau@inverse.ca>
	* pf/docs/PacketFence_Administration_Guide.odt: Clarification of the
	vlan parameter in violations.conf

2009-09-22	Olivier Bilodeau <obilodeau@inverse.ca>
	* pf/lib/pf/SNMP/HP.pm: Removed unused code

2009-09-18	Olivier Bilodeau <obilodeau@inverse.ca>
	* pf/docs/PacketFence_Administration_Guide.odt: New switch config
	Added configuration information for SMC TigerStack 6224M. Thanks to
	Chinasee B. <chinasee.b@psu.ac.th> who provided his config.

	* pf/lib/pf/violation.pm: Crash fix
	If we attempted to trigger a violation but no trigger for the violation
	existed, we still tried to move on and add the violation which caused
	the use of a 0 in an hash reference thus a crash.

	* pf/lib/pf/vlan.pm: Fix a crash that happens if violation classes are
	corrupted and a vlan change is required (like when a violation is
	created)

2009-09-16	Olivier Bilodeau <obilodeau@inverse.ca>
	* pf/docs/PacketFenceZEN_Installation_Guide.odt: Documentation update
	- updated commercial support section
	- version bump
	- ToC now linked internally
	- fixed a few typos

	* pf/docs/PacketFence_Developers_Guide.odt: Documentation update
	- updated custom_getCorrectVlan sub according to new 1.8.5 behavior
	- updated commercial support section
	- version bump
	- ToC now linked internally
	- fixed three typos

	* pf/docs/PacketFence_Administration_Guide.odt: Documentation update
	- updated supported switch list
	- added how to configure 3Com NJ220
	- added how to configure Amer SS2R24i
	- added how to configure Extreme Networks switches
	- integrated all the switches that we support in config section
	- added a MySQL performance optimization tip 
	- updated commercial support section
	- fixed several typos
	- removed whitespace
	- version bump
	- ToC now linked internally

2009-09-15	Olivier Bilodeau <obilodeau@inverse.ca>
	* Renamed pf/addons/high-availability/named-init-script-lsb-fix.patch
	to pf/addons/high-availability/named-9.2-init-script-lsb-fix.patch:
	bind 9.2 exposed wrong behavior but bind 9.3 is fine and patch doesn't
	apply anyway

2009-09-14	Olivier Bilodeau <obilodeau@inverse.ca>
	* pf/addons/high-availability/mysqld-init-script-lsb-fix.patch, 
	pf/addons/high-availability/named-init-script-lsb-fix.patch: LSB 
	compliance patches for MySQL and Bind

	* pf/addons/database-backup-and-maintenance.sh: Added basic database
	maintenance and backup script

	* pf/addons/logrotate: Added a basic logrotate sample script for 
	packetfence

2009-09-11	Olivier Bilodeau <obilodeau@inverse.ca>
	* pf/conf/templates/httpd.conf.apache22 and 
	pf/conf/templates/httpd.conf.pre_apache22: Block misbehaving User Agents
	Block at the apache level some User Agents that we don't care about
	such as Windows Update, etc. We give them a 403 error (forbidden).
	Fixes bug #790;
	http://www.packetfence.org/mantis/view.php?id=790

	* pf/lib/pf/SNMP/Linksys.pm: Deactivated port security on Linksys
	Known to be broken and the telnet code was sending SIGALRM and crashing
	pfsetvlan.
	Also added some trace level logging statements. Fixes bug #797;
	http://www.packetfence.org/mantis/view.php?id=797

	* pf/sbin/pfsetvlan: pfsetvlan stops on SIGALRM signal
	Die is properly sent to log4perl. No more misterious stops without any
	error. Alarm signals are known to be buggy with threaded perl. Fixes 
	bug #796;
	http://www.packetfence.org/mantis/view.php?id=796

2009-08-25	Olivier Bilodeau <obilodeau@inverse.ca>
	* pf/docs/PacketFence_Installation_Guide.odt: Install Guide updated
	Details
	- version bump
	- yum update before rpmforge install
	- removed priorities requirement (not sure about this one)
	- updated installation procedure to reflect new yum repo
	- re-generated ToC so that updating the table works with OpenOffice 3.1
	- added index links to the ToC elements, it now creates a linkified PDF
	- switch setup now points to the Admin Guide for more switch config
	samples and supported devices list
	- re-org: switches definition before custom trap handling functions 
	since pf's new behavior is based on switch definition rather than 
	per-node
	- explained new correctVlan behavior
	- modifed switches definition to outline the fact that vlan number can
	be overloaded in a specific switch from the default
	- some minor prettification
	- mentionned new support packages and added meat in commecial support 
	section


2009-08-19	Ludovic Marcotte <lmarcotte@inverse.ca>

	* Renamed CHANGES to NEWS and updated the spec
	file to reflect this change
	* packetfence.spec and
	pf/docs/MIB/Inverse-PacketFence-Notification.mib
	Modified to use support@inverse.ca as the contact information<|MERGE_RESOLUTION|>--- conflicted
+++ resolved
@@ -1,4 +1,3 @@
-<<<<<<< HEAD
 2010-05-18	Olivier Bilodeau <obilodeau@inverse.ca>
 	* pf/packetfence.spec: A file (conf/floating_network_device.conf) was 
 	left out of the RPM spec for Floating Network Device support. This has 
@@ -11,7 +10,7 @@
 	reproduce circumstances. The change should fix them for good. Fixes 
 	#833;
 	http://www.packetfence.org/bugs/view.php?id=833
-=======
+
 2010-05-14	Olivier Bilodeau <obilodeau@inverse.ca>
 	* pf/t/pod.t: New type of test that check for pod sections.
 	First commit with lots more to do but still in this first test a lot
@@ -19,7 +18,6 @@
 
 	* pf/sbin/pfsetvlan: Merging into trunk required some removal of
 	deprecated cleanup calls in sbin/pfsetvlan (db disconnection)
->>>>>>> 11580aaf
 
 2010-05-14	Regis Balzard <rbalzard@inverse.ca>
 	* pf/bin/pfcmd, pf/conf/floating_network_device.conf, pf/conf/ui.conf,
