2009-10-16	Olivier Bilodeau <obilodeau@inverse.ca>
<<<<<<< HEAD
	* pf/conf/violations.conf: Working Nessus config sample
=======
	* pf/lib/pf/violation.pm: Improved error-handling in violation_trigger
	Reverted fix in revision 5abfb5911a05dc03e9646eb79a48653155e39278 
	because it was too convoluted and replaced it with something clearer. 
	
	* pf/bin/pfcmd: Work torwards Nessus integration
	pfcmd now handles by itself the fact that it needs to close the 
	system scan violation if the scan was successfull
>>>>>>> fbcc7bd5

	* pf/lib/pf/action.pm, pf/lib/pf/violation.pm: Slight logging changes to
	better represent what is actually going on.

	* pf/lib/pf/trigger.pm: trigger_add_scan now follows a contract: returns
	1 if a violation was added by the trigger and 0 otherwise
	a litle POD doc as a bonus

2009-10-16      Regis Balzard <rbalzard@inverse.ca>
	* pf/conf/ui.conf:
	* pf/bin/pfcmd:
	* pf/lib/pf/pfcmd/pfcmd.pm:
	* pf/lib/pf/services.pm: Added the pf_gateway field in networks.conf 
	used to store the PacketFence gateway for a routed VLAN. This is field 
	is only used with routed Registration and Isolation VLANs.
	Added code to allow PacketFence to dynamically create static routes for
	routed Registration and Isolation VLANs. We use the pf_gateway field.

2009-10-16      Regis Balzard <rbalzard@inverse.ca>
	* pf/bin/pfcmd: Added a fix to show a message when trying to delete a 
	node having open locationlog entries. Fixes #807
	http://www.packetfence.org/mantis/view.php?id=807

2009-10-15      Regis Balzard <rbalzard@inverse.ca>
	* pf/conf/authentication/local.pm: Fixed test to validate if user/pwd 
	is ok for local authentication during registration process. Fixes #779
	http://www.packetfence.org/mantis/view.php?id=779

2009-10-15      Regis Balzard <rbalzard@inverse.ca>
	* pf/lib/pf/web.om: Fixed redir.cgi crash when upgrading useragent. 
	Fixes #782
	http://www.packetfence.org/mantis/view.php?id=782

2009-10-15      Regis Balzard <rbalzard@inverse.ca>
	* pf/lib/pf/violation.pm: "violation not added, no trigger found for.."
	messages too noisy in logs so we decreased log level from INFO to 
	DEBUG. Fixes #812
	http://www.packetfence.org/mantis/view.php?id=812

2009-10-15      Regis Balzard <rbalzard@inverse.ca>
	* pf/addons/accounting.pl 
	* pf/addons/autodiscover.pl 
	* pf/addons/convertToPortSecurity.pl 
	* pf/addons/recovery.pl 
	* pf/bin/flip.pl 
	* pf/bin/pfcmd_vlan 
	* pf/lib/pf/vlan.pm 
	* pf/lib/pf/services.pm 
	* pf/test/connect_and_read.pl 
	* pf/sbin/pfsetvlan: Adding missing test after call to 
	switch->instantiate(). If it returns 0 then stop executing more code
	and log an error. Fixes #755 and #813
	http://www.packetfence.org/mantis/view.php?id=755
	http://www.packetfence.org/mantis/view.php?id=813 

2009-10-14	Olivier Bilodeau <obilodeau@inverse.ca>
	* pf/cgi-bin/redir.cgi: Logging improvement in redir.cgi
	Messages and log priority makes more sense now

2009-10-13	Olivier Bilodeau <obilodeau@inverse.ca>
	* pf/lib/pf/vlan.pm: Increased logging severity for the "Can't
	determine Uplinks for the switch" message (from info to warn).
	The problem is that at this point nothing gets done by packetfence so
	it is rather important to see this message.

	* pf/conf/violations.conf: Added a new UserAgent statement to block
	PSPs

2009-10-13      Regis Balzard <rbalzard@inverse.ca>
	* pf/packetfence.init: Added test in condrestart to check if 
	pfsetvlan.pid exists. If so, restart packetfence. Fixes #805;
	http://www.packetfence.org/mantis/view.php?id=805

2009-10-13      Regis Balzard <rbalzard@inverse.ca>
	* pf/sbin/pfsetvlan.pm: Added missing test in pfsetvlan in order to 
	avoid warning messages. Fixes #792;
	http://www.packetfence.org/mantis/view.php?id=792

2009-10-13      Regis Balzard <rbalzard@inverse.ca>
	* pf/packetfence.spec: Added new dependencies on
	- perl-LDAP (used to authenticate users trough LDAP during registration)
	- php-ldap (used to authenticate users connecting to the Web interface 
	through LDAP)
	- perl-IPC-Cmd (used to generate static routes for registration and 
	isolation routed VLANs)
	- perl-SOAP-Lite (used when receiving alerts from Snort)
	Fixes #798;
	http://www.packetfence.org/mantis/view.php?id=798
	- seting the perl-parse-RecDescent version to 1.94 in order to avoid 
	issues with the newer versions that causes the pfcmd_pregrammar.pm 
	generation to fail. Fixes #806;
	http://www.packetfence.org/mantis/view.php?id=806

2009-10-13	Regis Balzard <rbalzard@inverse.ca>
	* pf/addons/pfcmd_ap.pl: In order to avoid unnecessary WIFI entries in
	locationlog (since authentication->reauthentication occurs very often), 
	we don't add new entries anymore if there is already one.i Fixes #788
	http://www.packetfence.org/mantis/view.php?id=788

2009-10-13	Olivier Bilodeau <obilodeau@inverse.ca>
	* pf/docs/PacketFence_Administration_Guide.odt: Updated configuration 
	parameter reference with documentation.conf's changes for 
	trapping.whitelist.

2009-10-09	Olivier Bilodeau <obilodeau@inverse.ca>
	* pf/conf/violations.conf: Added device banning templates for iPod 
	touch, iPhone, BlackBerries, PlayStation 3, PSP and Slingbox. 

	* pf/conf/dhcp_fingerprints.conf: PlayStation 3 also detects
	PlayStation Portable (PSP)

2009-10-09      Regis Balzard <rbalzard@inverse.ca>
	* pf/lib/pf/vlan.pm: Removed isClientAlive() since we remove the Hub 
	violation that creates too many false positives. 
	* pf/sbin/pfsetvlan: Removed calls to isClientAlive().
	* pf/conf/violations.conf: Removed Hub violation definition.
	* pf/html/user/content/violations/hub.php: Removed this file.
	* pf/lib/pf/SNMP/Cisco.pm: Removed the parsing of c2900AddressViolation
	traps which only purpose what to generate Hub violations.

2009-10-09	Olivier Bilodeau <obilodeau@inverse.ca>
	* pf/lib/pf/web.pm: Changed priority of unknown User-Agent log message
	Was WARN is now INFO which is less scary and makes a lot more sense. 

	* pf/conf/documentation.conf, pf/conf/pf.conf.defaults: Documentation
	for the whitelist parameter is now more accurate.
	
	* pf/cgi-bin/pdp.cgi, pf/lib/pf/violation.pm, pf/sbin/pfdetect,
	pf/sbin/pfdhcplistener: The validation that the violation is applicable
	is now done in violation_trigger removing duplicate code. Fixes #801;
	http://www.packetfence.org/mantis/view.php?id=801

2009-10-08	Olivier Bilodeau <obilodeau@inverse.ca>
	* pf/lib/pf/rawip.pm, pf/lib/pf/util.pm, pf/sbin/pfmon: Testing for 
	whitelisted_mac is no longer called inside trappable_mac sub.
	Modified callers so they do the test themselves.
	Whitelisting validation was called two times because of that.

	* pf/lib/pf/util.pm: Removed commented code

2009-10-06	Olivier Bilodeau <obilodeau@inverse.ca>
	* pf/lib/pf/SNMP/Enterasys/D2.pm, pf/README_SWITCHES: Added support for
	Enterasys Standalone D2 Switch
	It works in linkUp/linkDown mode and port-security (called maclock on
	Enterasys hardware). Talks to the switch using SNMP.

	* pf/README_SWITCHES, pf/docs/PacketFence_Administration_Guide.odt: 
	Added instructions to setup the D2
	Updated supported switches list

2009-10-05	Olivier Bilodeau <obilodeau@inverse.ca>
	* UPGRADING: Added notes about the last two uplink fixes since someone
	could rely on the bug's behaviour without his knowledge.

	* pf/lib/pf/SNMP/Accton.pm, pf/lib/pf/SNMP/Cisco.pm, 
	pf/lib/pf/SNMP/Linksys.pm, pf/lib/pf/SNMP/Nortel.pm, pf/lib/pf/SNMP.pm:
	switches.conf's uplink=dynamic is now case-insensitive. Fixes #809;
	http://www.packetfence.org/mantis/view.php?id=809

	* pf/lib/pf/SNMP/Accton.pm, pf/lib/pf/SNMP/Cisco.pm, 
	pf/lib/pf/SNMP/Linksys.pm, pf/lib/pf/SNMP/Nortel.pm, pf/lib/pf/SNMP.pm:
	Various getUpLinks() subs didn't respect the "return -1 on failure" 
	contract. Fixes #795;
	http://www.packetfence.org/mantis/view.php?id=795

	* pf/conf/templates/httpd.conf.apache22,
	pf/conf/templates/httpd.conf.pre_apache22: Fixed the omission of a banned
	UserAgent from the https portion of the httpd config. Thanks Regis for
	pointing that out!

2009-10-02	Olivier Bilodeau <obilodeau@inverse.ca>
	* Added pf/addons/high-availability/dhcpd-3.0.5-init-script-lsb-fix.patch:
	Little patch to fix LSB compliance of dhcpd's init script. 
	Non-compliant init scripts generate scary error messages in Heartbeat. 

	* pf/conf/log.conf: Logging priority now shown in log files

	* pf/lib/pf/SNMP/Enterasys/SecureStack_C3.pm, pf/README_SWITCHES: Added
	support for Enterasys SecureStack C3 Switch
	It works in linkUp/linkDown mode and port-security (called maclock on
	Enterasys hardware). Talks to the switch using SNMP.
	
	* pf/docs/PacketFence_Administration_Guide.odt: Added instructions to
	setup the SecureStack C3
	Updated supported switches list
	Added comments about cleanup to do
	Minor formatting / whitespace cleanup

2009-09-28	Olivier Bilodeau <obilodeau@inverse.ca>
	* pf/lib/pf/SNMP/Enterasys/Matrix_N3.pm, pf/README_SWITCHES,
	pf/docs/PacketFence_Administration_Guide.odt: Added support for
	Enterasys Matrix N3 Switch (Chassis)
	It works in linkUp/linkDown mode and port-security (called maclock on
	Enterasys hardware). Talks to the switch using SNMP.
	Documentation on how to configure was added to the admin guide.

	* pf/lib/pf/SNMP/Enterasys.pm: Fix for maclock support (Enterasys' port
	security): Trap string had a typo in parseTrap()

	* pf/bin/pfcmd: Fixed a typo in a comment

2009-09-24	Olivier Bilodeau <obilodeau@inverse.ca>
	* pf/docs/PacketFence_Administration_Guide.odt: Clarification of the
	vlan parameter in violations.conf

2009-09-22	Olivier Bilodeau <obilodeau@inverse.ca>
	* pf/lib/pf/SNMP/HP.pm: Removed unused code

2009-09-18	Olivier Bilodeau <obilodeau@inverse.ca>
	* pf/docs/PacketFence_Administration_Guide.odt: New switch config
	Added configuration information for SMC TigerStack 6224M. Thanks to
	Chinasee B. <chinasee.b@psu.ac.th> who provided his config.

	* pf/lib/pf/violation.pm: Crash fix
	If we attempted to trigger a violation but no trigger for the violation
	existed, we still tried to move on and add the violation which caused
	the use of a 0 in an hash reference thus a crash.

	* pf/lib/pf/vlan.pm: Fix a crash that happens if violation classes are
	corrupted and a vlan change is required (like when a violation is
	created)

2009-09-16	Olivier Bilodeau <obilodeau@inverse.ca>
	* pf/docs/PacketFenceZEN_Installation_Guide.odt: Documentation update
	- updated commercial support section
	- version bump
	- ToC now linked internally
	- fixed a few typos

	* pf/docs/PacketFence_Developers_Guide.odt: Documentation update
	- updated custom_getCorrectVlan sub according to new 1.8.5 behavior
	- updated commercial support section
	- version bump
	- ToC now linked internally
	- fixed three typos

	* pf/docs/PacketFence_Administration_Guide.odt: Documentation update
	- updated supported switch list
	- added how to configure 3Com NJ220
	- added how to configure Amer SS2R24i
	- added how to configure Extreme Networks switches
	- integrated all the switches that we support in config section
	- added a MySQL performance optimization tip 
	- updated commercial support section
	- fixed several typos
	- removed whitespace
	- version bump
	- ToC now linked internally

2009-09-15	Olivier Bilodeau <obilodeau@inverse.ca>
	* Renamed pf/addons/high-availability/named-init-script-lsb-fix.patch
	to pf/addons/high-availability/named-9.2-init-script-lsb-fix.patch:
	bind 9.2 exposed wrong behavior but bind 9.3 is fine and patch doesn't
	apply anyway

2009-09-14	Olivier Bilodeau <obilodeau@inverse.ca>
	* pf/addons/high-availability/mysqld-init-script-lsb-fix.patch, 
	pf/addons/high-availability/named-init-script-lsb-fix.patch: LSB 
	compliance patches for MySQL and Bind

	* pf/addons/database-backup-and-maintenance.sh: Added basic database
	maintenance and backup script

	* pf/addons/logrotate: Added a basic logrotate sample script for 
	packetfence

2009-09-11	Olivier Bilodeau <obilodeau@inverse.ca>
	* pf/conf/templates/httpd.conf.apache22 and 
	pf/conf/templates/httpd.conf.pre_apache22: Block misbehaving User Agents
	Block at the apache level some User Agents that we don't care about
	such as Windows Update, etc. We give them a 403 error (forbidden).
	Fixes bug #790;
	http://www.packetfence.org/mantis/view.php?id=790

	* pf/lib/pf/SNMP/Linksys.pm: Deactivated port security on Linksys
	Known to be broken and the telnet code was sending SIGALRM and crashing
	pfsetvlan.
	Also added some trace level logging statements. Fixes bug #797;
	http://www.packetfence.org/mantis/view.php?id=797

	* pf/sbin/pfsetvlan: pfsetvlan stops on SIGALRM signal
	Die is properly sent to log4perl. No more misterious stops without any
	error. Alarm signals are known to be buggy with threaded perl. Fixes 
	bug #796;
	http://www.packetfence.org/mantis/view.php?id=796

2009-08-25	Olivier Bilodeau <obilodeau@inverse.ca>
	* pf/docs/PacketFence_Installation_Guide.odt: Install Guide updated
	Details
	- version bump
	- yum update before rpmforge install
	- removed priorities requirement (not sure about this one)
	- updated installation procedure to reflect new yum repo
	- re-generated ToC so that updating the table works with OpenOffice 3.1
	- added index links to the ToC elements, it now creates a linkified PDF
	- switch setup now points to the Admin Guide for more switch config
	samples and supported devices list
	- re-org: switches definition before custom trap handling functions 
	since pf's new behavior is based on switch definition rather than 
	per-node
	- explained new correctVlan behavior
	- modifed switches definition to outline the fact that vlan number can
	be overloaded in a specific switch from the default
	- some minor prettification
	- mentionned new support packages and added meat in commecial support 
	section


2009-08-19	Ludovic Marcotte <lmarcotte@inverse.ca>

	* Renamed CHANGES to NEWS and updated the spec
	file to reflect this change
	* packetfence.spec and
	pf/docs/MIB/Inverse-PacketFence-Notification.mib
	Modified to use support@inverse.ca as the contact information<|MERGE_RESOLUTION|>--- conflicted
+++ resolved
@@ -1,16 +1,4 @@
 2009-10-16	Olivier Bilodeau <obilodeau@inverse.ca>
-<<<<<<< HEAD
-	* pf/conf/violations.conf: Working Nessus config sample
-=======
-	* pf/lib/pf/violation.pm: Improved error-handling in violation_trigger
-	Reverted fix in revision 5abfb5911a05dc03e9646eb79a48653155e39278 
-	because it was too convoluted and replaced it with something clearer. 
-	
-	* pf/bin/pfcmd: Work torwards Nessus integration
-	pfcmd now handles by itself the fact that it needs to close the 
-	system scan violation if the scan was successfull
->>>>>>> fbcc7bd5
-
 	* pf/lib/pf/action.pm, pf/lib/pf/violation.pm: Slight logging changes to
 	better represent what is actually going on.
 
