--- conflicted
+++ resolved
@@ -1,4 +1,3 @@
-<<<<<<< HEAD
 2010-11-17	Olivier Bilodeau <obilodeau@inverse.ca>
 	* pf/t/util.t, pf/lib/pf/import.pm, pf/lib/pf/util.pm, pf/t/all.t,
 	pf/t/smoke.t: Fixed a very long standing issue: valid_mac and
@@ -31,6 +30,10 @@
 	pf/conf/locale/fr/LC_MESSAGES/packetfence.po: Tells users to reboot if
 	they are behind a phone.
 
+2010-11-09	Olivier Bilodeau <obilodeau@inverse.ca>
+	* pf/db/pf-schema-1.10.0.sql: Removed the deprecated TYPE= syntax for 
+	the current database schema file. Replaced by ENGINE=.
+
 2010-11-08	Olivier Bilodeau <obilodeau@inverse.ca>
 	* pf/conf/dhcp_fingerprints.conf: Added D-Link, Trendnet and Belkin
 	Wireless Router fingerprints and removed the Fluke one (conflicted
@@ -55,14 +58,7 @@
 	* conf/dhcp_fingerprints.conf: Added Avaya Phone and Aruba Access 
 	Point 200 DHCP fingerprints.
 	
-2010-10-29      Francois Gaudreault <fgaudreault@inverse.ca>
-=======
-2010-11-09	Olivier Bilodeau <obilodeau@inverse.ca>
-	* pf/db/pf-schema-1.10.0.sql: Removed the deprecated TYPE= syntax for 
-	the current database schema file. Replaced by ENGINE=.
-
 2010-10-29	Francois Gaudreault <fgaudreault@inverse.ca>
->>>>>>> a51fbc90
 	* pf/addons/snort/oinkmaster.conf: Update url section for the new
 	emerging URL
 
