2009-11-27	Olivier Bilodeau <obilodeau@inverse.ca>
<<<<<<< HEAD
	* pf/lib/pf/util.pm: Disabled unnecessary caching in vlan isolation
	mode. Prevents out of memory crashes in pfmon on large networks. Fixes 
	#861;
	http://www.packetfence.org/mantis/view.php?id=861

	* pf/packetfence.spec: Removed the commented out %define macro for
	our versionning. It seems that macro in comments are also interpreted. 
=======
	* pf/lib/node.pm: Added POD doc
>>>>>>> 151ac465

2009-11-20	Olivier Bilodeau <obilodeau@inverse.ca>
	* pf/UPGRADE, pf/packetfence.spec: Changed some default behavior for 
	overwriting config files (for the better)
	RPM spec version bump to snapshot 20091120

2009-11-19	Olivier Bilodeau <obilodeau@inverse.ca>
	* pf/lib/pf/node.pm, pf/lib/pf/trigger.pm, pf/lib/pf/util.pm,
	pf/lib/pf/violation.pm: Fixed POD doc so that test passes

	* pf/t/binaries.t: Fixed test case: we removed pfcmd_ap.pl

	* pf/t/log.conf, pf/t/pfcmd.t, pf/t/services.t: Tests are now using
	their own target logfile: logs/packetfence-tests.log

	* pf/t/all.t, pf/t/services.t: Added tests to check if snort starts 
	successfully and if pfdetect can bind to it

	* Copied pf/conf/templates/snort.conf to 
	pf/conf/templates/snort.conf.pre_snort-2.8
	Modified pf/conf/templates/snort.conf, pf/lib/pf/services.pm: snort
	fixes
	Removed -o flag to snort startup string (deprecated in snort)
	Updated default snort.conf
	Fixes #581, #846, #849;
	http://www.packetfence.org/mantis/view.php?id=581
	http://www.packetfence.org/mantis/view.php?id=846
	http://www.packetfence.org/mantis/view.php?id=849

2009-11-18	Olivier Bilodeau <obilodeau@inverse.ca>
	* pf/bin/pfcmd_vlan, pf/lib/pf/SNMP/Cisco.pm, pf/lib/pf/violation.pm,
	pf/sbin/pfdhcplistener: New TODO and FIXME tasks

2009-11-17	Olivier Bilodeau <obilodeau@inverse.ca>
	* pf/docs/PacketFence_Installation_Guide.odt: Added repositories in
	OS requirements section of the install guide:
	- CentOS need extras which is enabled by default
	- RedHat needs EPEL (extra packages for enterprise linux) which is 
	disabled by default

	* pf/bin/pfcmd, pf/conf/ui.conf
	pf/html/admin/configuration/switches.php, pf/lib/pf/pfcmd/pfcmd.pm:
	Fixed SNMPv3 configuration from pfcmd and Web admin interface
	The SNMPUserNameTrap parameter was not exposed. Thanks to
	Jean-Francois Laporte for reporting this. Fixes #853;
	http://www.packetfence.org/mantis/view.php?id=853
	
	* pf/lib/pf/node.pm: commented code

2009-11-16	Olivier Bilodeau <obilodeau@inverse.ca>
	* pf/lib/pf/SNMP/Aruba.pm: Fixed string concatenation problem.
	Also took the opportunity to removed duplicated ERROR: string appended
	at the beginning of logger calls and commented out very verbose dumper 
	debug code.

	* pf/conf/violations.conf: Added new UserAgent sample string to block
	more iPods and reindexed the BlackBerry one

2009-11-13	Olivier Bilodeau <obilodeau@inverse.ca>
	* pf/cgi-bin/redir.cgi: Validating if $cgi->user_agent is defined. 
	Fixes #850;
	http://www.packetfence.org/mantis/view.php?id=850

2009-11-11	Olivier Bilodeau <obilodeau@inverse.ca>
	* pf/lib/pf/SNMP/Cisco/Aironet.pm, 
	pf/lib/pf/SNMP/Cisco/Catalyst_2950.pm, 
	pf/lib/pf/SNMP/Cisco/Catalyst_3500XL.pm, 
	pf/lib/pf/SNMP/Cisco/WLC_2106.pm, pf/lib/pf/SNMP/Cisco.pm, 
	pf/sbin/pfsetvlan: Properly documented thread-safety problems with
	Net::Appliance::Session

2009-11-10	Regis Balzard <rbalzard@inverse.ca>
	* pf/html/admin/configuration/switches_edit.php: 
	* pf/html/admin/configuration/switches_add.php: Fixed issues with SSH
	for CLI transport. Should be set to 'SSH' rather than 'ssh'

	* pf/sbin/pfsetvlan: Fixed issues with desAssociate trap for Wireless.
	Threads don't support SSH CLI transport mode. So we fork a call to 
	'pfcmd_vlan -deauthenticate ...'

2009-11-09	Olivier Bilodeau <obilodeau@inverse.ca>
	* pf/addons/802.1X/rlm_perl_packetfence.pl: Rewrite of our freeradius
	802.1x perl module. Resolving problems with guests (visitors) and 
	registered users in secure SSID. Fixes 839, 841;
	Also, VISITOR is now called GUEST and improved documentation while I 
	was at it.
	http://www.packetfence.org/mantis/view.php?id=839
	http://www.packetfence.org/mantis/view.php?id=841

2009-11-05	Olivier Bilodeau <obilodeau@inverse.ca>
	* pf/TODO: Added a TODO list to track some tasks

2009-11-03	Olivier Bilodeau <obilodeau@inverse.ca>
	* pf/lib/pf/lookup/node.pm, pf/UPGRADE: Added more information about 
	past IP in node lookup.
	Added UPGRADE warning that scripts relying on the output of lookup node
	could break.

	* pf/html/admin/configuration/switches_add.php,
	pf/html/admin/configuration/switches_edit.php: Fixed typo in switch
	definition in the Web Admin causing problems adding or editing a Cisco
	Catalyst 2970, 3500XL and wireless Controller 4400. Fixes 836;
	http://www.packetfence.org/mantis/view.php?id=836

2009-11-02	Regis Balzard <rbalzard@inverse.ca>
	* pf/lib/pf/services.pm: Fixed missing library requirement when using
	PacketFence with routed VLANs

2009-11-02	Olivier Bilodeau <obilodeau@inverse.ca>
	* pf/html/admin/node/lookup.php, pf/lib/pf/lookup/node.pm, 
	pf/lib/pf/pfcmd/help.pm: Node lookup now gives information about IP
	and DHCP status (from iplog)
	Updated pfcmd's help
	Output in Web Admin is no longer right-aligned

	* pf/html/admin/common.php: Fixed alignment of the filter input dialog 

	* pf/lib/pf/SNMP.pm, pf/lib/pf/vlan.pm: Removed dead code, added POD
	doc, added TODO tasks

	* pf/NEWS, pf/conf/pf-release: bumped to 1.9.0dev

2009-10-30	Olivier Bilodeau <obilodeau@inverse.ca>
	* pf/packetfence.spec: Correctly pinned Parse::RecDescent dependency to
	version 1.94 which is known to work. Fixes #806;
	http://www.packetfence.org/mantis/view.php?id=806

2009-10-28	Olivier Bilodeau <obilodeau@inverse.ca>
	* pf/NEWS, pf/packetfence.spec: 1.8.5 ready

	* pf/lib/pf/services.pm: In conf/switches.conf uplink=dynamic is no
	longer case-sensitive. Fixes #831;
	http://packetfence.org/mantis/view.php?id=831

	* pf/lib/pf/violation.pm: performance: verifying if violation already 
	exists in violation_trigger. Improves performance in situation where 
	there are a lot of devices repetively generating violation (ex: blocked
	iPods) because we detect it before launching `pfcmd violation add`.
	Also decreased logging prority from WARN to INFO

	* pf/lib/pf/violation.pm: Tighter validation in violation_trigger when
	database query returns a non-empty array (which is a bigger problem yet
	to be identified)

2009-10-27	Olivier Bilodeau <obilodeau@inverse.ca>
	* pf/docs/PacketFence_Administration_Guide.odt: Decided to get rid of
	the release notes section (avoids manual data duplication)
	Added a pointer to NEWS, UPGRADE and ChangeLog in "About this guide"
	section.

	* pf/conf/pf-release: Version bump to 1.8.5

	* pf/docs/PacketFence_Administration_Guide.odt: Integrated release
	notes
	
	* pf/docs/PacketFence_Developers_Guide.odt,
	pf/docs/PacketFence_Installation_Guide.odt: Bumped release month

	* pf/installer.pl: Refer to database schema symlink instead of using a
	hardcoded version number

	* pf/installer.pl: Got rid of dead installer code

	* pf/t/SNMP.t, pf/t/critic.t, pf/t/pf.t, pf/t/pfcmd.t, pf/t/php.t,
	 pf/t/pod.t: Test file list update

2009-10-26	Olivier Bilodeau <obilodeau@inverse.ca>
	* pf/html/admin/configuration/switches_add.php, 
	pf/html/admin/configuration/switches_edit.php: Added newly supported
	switches to the Web Admin

	* pf/conf/templates/httpd.conf.apache22,
	pf/conf/templates/httpd.conf.pre_apache22: Using temporary redirects
	instead of permanent ones in the captive portal. Fixes #757;
	http://packetfence.org/mantis/view.php?id=757
	Reported by Josh Ward (he also suggested the fix) Many thanks!

	* pf/packetfence.spec: Parse::RecDescent is a build dependency AND a 
	runtime one. Hopefully fixes #806 for good;
	http://packetfence.org/mantis/view.php?id=806

	* pf/packetfence.spec, pf/installer.pl: Packaging and installer fixes
	- Parse::RecDescent is a build dependency not a runtime one. Fixes #806;
	  http://packetfence.org/mantis/view.php?id=806
	- Pulling php-pear-Log instead of php-pear. Fixes #804
	  http://packetfence.org/mantis/view.php?id=804
	- jpgraph is no longer installed by installer.pl (is a dep of the rpm)
	- php-pear-Log is no longer installed by installer
	- Lots of new TODO task for installer

	* pf/lib/pf/pfcmd/pfcmd.pm: Removed use of Log::Log4perl
	This removes a lot of unnecessary build requirements and it wasn't even
	used anywhere in this file. Fixes #826;
	http://packetfence.org/mantis/view.php?id=826

	* pf/packetfence.spec: Added dependency to enable SNMPv3 AES encryption
	support. Fixes #775; http://packetfence.org/mantis/view.php?id=775

	* pf/conf/documentation.conf, pf/conf/pf.conf.defaults: Clarified 
	Nessus Scan parameters

	* pf/docs/PacketFence_Administration_Guide.odt: Updated Nessus
	documentation

2009-10-23	Olivier Bilodeau <obilodeau@inverse.ca>
	* pf/packetfence.spec: Improvements to the RPM SPEC file
	- New complete build instructions
	- New source_release tag that allow us to do multi distro release with 
	the same source tarball
	- Updated list of files to include new stuff

	* pf/html/admin/scan/index.php, pf/html/admin/scan/scan.php: Disabled
	scans from the web admin and made the result page the default page when
	clicking on the scan tab

	* Added pf/html/user/content/templates/scan-in-progress.html.
	* Modified pf/cgi-bin/redir.cgi, pf/cgi-bin/release.cgi, 
	pf/conf/locale/en/LC_MESSAGES/packetfence.po, 
	pf/conf/locale/fr/LC_MESSAGES/packetfence.po, pf/lib/pf/scan.pm, 
	pf/lib/pf/web.pm: Nessus scan integration
	- Tracking the state of registration scans
	- New "scan in progress" page
	- redir.cgi and release.cgi will redirect to the new scan in progress
	  page if a scan is in progress
	- Not showing Nessus server's password in the logs anymore
	- Scanning page now redirect once the progress bar is over

2009-10-22	Olivier Bilodeau <obilodeau@inverse.ca>
	* pf/cgi-bin/release.cgi, pf/conf/documentation.conf, 
	pf/conf/locale/en/LC_MESSAGES/packetfence.po, 
	pf/conf/locale/fr/LC_MESSAGES/packetfence.po, pf/conf/pf.conf.defaults,
	pf/lib/pf/config.pm, pf/lib/pf/web.pm: Nessus scan integration
	- Forking in the background when calling a scan to pfcmd and redirecting
	  to a scan in progress page
	- New parameter scan.duration to control the length of the scan progress
	  bar
	- French and English translations of the new scan in progress page
	- New generate_scan_progress_page() in lib/pf/web.pm

	* pf/cgi-bin/release.cgi: Removed vid hack for Nessus scan violation

	* pf/lib/pf/trigger.pm: Removed deprecated code: trigger_scan and 
	trigger_scan_add subs

	* pf/lib/pf/scan.pm: Scan using violation_trigger mechanism now
	Also moved IP to MAC test earlier and quit if it can't resolve

	* pf/lib/pf/violation.pm: Preparing violation_trigger to handle scan 
	violations
	- new test: scan violation id not authorized in config
	- took out of the trigger id loop various one time tests (inefficient)
	- violation trigger returns 1 if at least one violation is added 0 
	  otherwise
	- bonus POD doc

	* pf/cgi-bin/pdp.cgi, pf/sbin/pfdetect: Fixed trappable ip test to add
	a violation.

2009-10-21	Olivier Bilodeau <obilodeau@inverse.ca>
	* pf/sbin/pfdetect: pfdetect now sends IP when calling violation_trigger
	since the information is already available to it anyway

	* pf/lib/pf/violation.pm: Using $bin_dir instead of hardcoded path
	to call pfcmd. Closes a TODO task.

	* pf/lib/pf/scan.pm, pf/bin/pfcmd, pf/lib/pf/trigger.pm: Refactoring
	Moved all scanning code out of pfcmd into a new scan module

	* pf/bin/pfcmd, pf/lib/pf/schedule.pm: Nessus scan integration
	Removed all references of trigger id (tid) regarding scanning

	* pf/lib/pf/pfcmd/help.pm: pfcmd schedule documentation now accurate

	* pf/bin/pfcmd, pf/cgi-bin/release.cgi, pf/html/admin/scan/scan.php:
	Nessus Scan integration
	No more special scans with tid=99999 carrying a special meaning. All
	scanning is done with command line nessus client instead of 
	Nessus::ScanLite (which lacked plugin configuration capabilities). Other
	fixes includes:
	- Removing the 1200001 violation only if one exists (fix a problem when
	  scanning from Web admin)
	- Set HOME= env before calling nessus to conf/nessus/ so the .nessusrc 
	  file is created at a location accessible from CLI and web interfaces
	- Capturing the output of the nessus call and logging it if nessus 
	  returns a non-zero exit code
	- trigger_scan is deprecated
	- Updated web admin accordingly and explicitly disabled scheduled scans

2009-10-20	Olivier Bilodeau <obilodeau@inverse.ca>
	* pf/addons/802.1X/pfcmd_ap.pl: Deleted
	* pf/addons/802.1X/rlm_perl_packetfence.pl, pf/addons/802.1X/README:
	Performance improvement in the freeradius PacketFence module
	Merged the content of pfcmd_ap.pl into rlm_perl_packetfence.pl. This 
	avoids costly forks for each radius request.
	Also took the opportunity to add validation of the db handle.

2009-10-19	Olivier Bilodeau <obilodeau@inverse.ca>
	* pf/UPGRADE, pf/NEWS: Updated NEWS and UPGRADE with all the work done
	since 1.8.4

2009-10-16	Olivier Bilodeau <obilodeau@inverse.ca>
	* pf/lib/pf/violation.pm: Improved error-handling in violation_trigger
	Reverted fix in revision 5abfb5911a05dc03e9646eb79a48653155e39278
	because it was too convoluted and replaced it with something clearer.

	* pf/conf/violations.conf: Working Nessus config sample

	* pf/bin/pfcmd: Work torwards Nessus integration
	pfcmd now handles by itself the fact that it needs to close the 
	system scan violation if the scan was successfull

	* pf/lib/pf/action.pm, pf/lib/pf/violation.pm: Slight logging changes to
	better represent what is actually going on.

	* pf/lib/pf/trigger.pm: trigger_add_scan now follows a contract: returns
	1 if a violation was added by the trigger and 0 otherwise
	a litle POD doc as a bonus

2009-10-16      Regis Balzard <rbalzard@inverse.ca>
	* pf/conf/ui.conf:
	* pf/bin/pfcmd:
	* pf/lib/pf/pfcmd/pfcmd.pm:
	* pf/lib/pf/services.pm: Added the pf_gateway field in networks.conf 
	used to store the PacketFence gateway for a routed VLAN. This is field 
	is only used with routed Registration and Isolation VLANs.
	Added code to allow PacketFence to dynamically create static routes for
	routed Registration and Isolation VLANs. We use the pf_gateway field.

2009-10-16      Regis Balzard <rbalzard@inverse.ca>
	* pf/bin/pfcmd: Added a fix to show a message when trying to delete a 
	node having open locationlog entries. Fixes #807
	http://www.packetfence.org/mantis/view.php?id=807

2009-10-15      Regis Balzard <rbalzard@inverse.ca>
	* pf/conf/authentication/local.pm: Fixed test to validate if user/pwd 
	is ok for local authentication during registration process. Fixes #779
	http://www.packetfence.org/mantis/view.php?id=779

2009-10-15      Regis Balzard <rbalzard@inverse.ca>
	* pf/lib/pf/web.om: Fixed redir.cgi crash when upgrading useragent. 
	Fixes #782
	http://www.packetfence.org/mantis/view.php?id=782

2009-10-15      Regis Balzard <rbalzard@inverse.ca>
	* pf/lib/pf/violation.pm: "violation not added, no trigger found for.."
	messages too noisy in logs so we decreased log level from INFO to 
	DEBUG. Fixes #812
	http://www.packetfence.org/mantis/view.php?id=812

2009-10-15      Regis Balzard <rbalzard@inverse.ca>
	* pf/addons/accounting.pl 
	* pf/addons/autodiscover.pl 
	* pf/addons/convertToPortSecurity.pl 
	* pf/addons/recovery.pl 
	* pf/bin/flip.pl 
	* pf/bin/pfcmd_vlan 
	* pf/lib/pf/vlan.pm 
	* pf/lib/pf/services.pm 
	* pf/test/connect_and_read.pl 
	* pf/sbin/pfsetvlan: Adding missing test after call to 
	switch->instantiate(). If it returns 0 then stop executing more code
	and log an error. Fixes #755 and #813
	http://www.packetfence.org/mantis/view.php?id=755
	http://www.packetfence.org/mantis/view.php?id=813 

2009-10-14	Olivier Bilodeau <obilodeau@inverse.ca>
	* pf/cgi-bin/redir.cgi: Logging improvement in redir.cgi
	Messages and log priority makes more sense now

2009-10-13	Olivier Bilodeau <obilodeau@inverse.ca>
	* pf/lib/pf/vlan.pm: Increased logging severity for the "Can't
	determine Uplinks for the switch" message (from info to warn).
	The problem is that at this point nothing gets done by packetfence so
	it is rather important to see this message.

	* pf/conf/violations.conf: Added a new UserAgent statement to block
	PSPs

2009-10-13      Regis Balzard <rbalzard@inverse.ca>
	* pf/packetfence.init: Added test in condrestart to check if 
	pfsetvlan.pid exists. If so, restart packetfence. Fixes #805;
	http://www.packetfence.org/mantis/view.php?id=805

2009-10-13      Regis Balzard <rbalzard@inverse.ca>
	* pf/sbin/pfsetvlan.pm: Added missing test in pfsetvlan in order to 
	avoid warning messages. Fixes #792;
	http://www.packetfence.org/mantis/view.php?id=792

2009-10-13      Regis Balzard <rbalzard@inverse.ca>
	* pf/packetfence.spec: Added new dependencies on
	- perl-LDAP (used to authenticate users trough LDAP during registration)
	- php-ldap (used to authenticate users connecting to the Web interface 
	through LDAP)
	- perl-IPC-Cmd (used to generate static routes for registration and 
	isolation routed VLANs)
	- perl-SOAP-Lite (used when receiving alerts from Snort)
	Fixes #798;
	http://www.packetfence.org/mantis/view.php?id=798
	- seting the perl-parse-RecDescent version to 1.94 in order to avoid 
	issues with the newer versions that causes the pfcmd_pregrammar.pm 
	generation to fail. Fixes #806;
	http://www.packetfence.org/mantis/view.php?id=806

2009-10-13	Regis Balzard <rbalzard@inverse.ca>
	* pf/addons/pfcmd_ap.pl: In order to avoid unnecessary WIFI entries in
	locationlog (since authentication->reauthentication occurs very often), 
	we don't add new entries anymore if there is already one.i Fixes #788
	http://www.packetfence.org/mantis/view.php?id=788

2009-10-13	Olivier Bilodeau <obilodeau@inverse.ca>
	* pf/docs/PacketFence_Administration_Guide.odt: Updated configuration 
	parameter reference with documentation.conf's changes for 
	trapping.whitelist.

2009-10-09	Olivier Bilodeau <obilodeau@inverse.ca>
	* pf/conf/violations.conf: Added device banning templates for iPod 
	touch, iPhone, BlackBerries, PlayStation 3, PSP and Slingbox. 

	* pf/conf/dhcp_fingerprints.conf: PlayStation 3 also detects
	PlayStation Portable (PSP)

2009-10-09      Regis Balzard <rbalzard@inverse.ca>
	* pf/lib/pf/vlan.pm: Removed isClientAlive() since we remove the Hub 
	violation that creates too many false positives. 
	* pf/sbin/pfsetvlan: Removed calls to isClientAlive().
	* pf/conf/violations.conf: Removed Hub violation definition.
	* pf/html/user/content/violations/hub.php: Removed this file.
	* pf/lib/pf/SNMP/Cisco.pm: Removed the parsing of c2900AddressViolation
	traps which only purpose what to generate Hub violations.

2009-10-09	Olivier Bilodeau <obilodeau@inverse.ca>
	* pf/lib/pf/web.pm: Changed priority of unknown User-Agent log message
	Was WARN is now INFO which is less scary and makes a lot more sense. 

	* pf/conf/documentation.conf, pf/conf/pf.conf.defaults: Documentation
	for the whitelist parameter is now more accurate.
	
	* pf/cgi-bin/pdp.cgi, pf/lib/pf/violation.pm, pf/sbin/pfdetect,
	pf/sbin/pfdhcplistener: The validation that the violation is applicable
	is now done in violation_trigger removing duplicate code. Fixes #801;
	http://www.packetfence.org/mantis/view.php?id=801

2009-10-08	Olivier Bilodeau <obilodeau@inverse.ca>
	* pf/lib/pf/rawip.pm, pf/lib/pf/util.pm, pf/sbin/pfmon: Testing for 
	whitelisted_mac is no longer called inside trappable_mac sub.
	Modified callers so they do the test themselves.
	Whitelisting validation was called two times because of that.

	* pf/lib/pf/util.pm: Removed commented code

2009-10-06	Olivier Bilodeau <obilodeau@inverse.ca>
	* pf/lib/pf/SNMP/Enterasys/D2.pm, pf/README_SWITCHES: Added support for
	Enterasys Standalone D2 Switch
	It works in linkUp/linkDown mode and port-security (called maclock on
	Enterasys hardware). Talks to the switch using SNMP.

	* pf/README_SWITCHES, pf/docs/PacketFence_Administration_Guide.odt: 
	Added instructions to setup the D2
	Updated supported switches list

2009-10-05	Olivier Bilodeau <obilodeau@inverse.ca>
	* UPGRADING: Added notes about the last two uplink fixes since someone
	could rely on the bug's behaviour without his knowledge.

	* pf/lib/pf/SNMP/Accton.pm, pf/lib/pf/SNMP/Cisco.pm, 
	pf/lib/pf/SNMP/Linksys.pm, pf/lib/pf/SNMP/Nortel.pm, pf/lib/pf/SNMP.pm:
	switches.conf's uplink=dynamic is now case-insensitive. Fixes #809;
	http://www.packetfence.org/mantis/view.php?id=809

	* pf/lib/pf/SNMP/Accton.pm, pf/lib/pf/SNMP/Cisco.pm, 
	pf/lib/pf/SNMP/Linksys.pm, pf/lib/pf/SNMP/Nortel.pm, pf/lib/pf/SNMP.pm:
	Various getUpLinks() subs didn't respect the "return -1 on failure" 
	contract. Fixes #795;
	http://www.packetfence.org/mantis/view.php?id=795

	* pf/conf/templates/httpd.conf.apache22,
	pf/conf/templates/httpd.conf.pre_apache22: Fixed the omission of a banned
	UserAgent from the https portion of the httpd config. Thanks Regis for
	pointing that out!

2009-10-02	Olivier Bilodeau <obilodeau@inverse.ca>
	* Added pf/addons/high-availability/dhcpd-3.0.5-init-script-lsb-fix.patch:
	Little patch to fix LSB compliance of dhcpd's init script. 
	Non-compliant init scripts generate scary error messages in Heartbeat. 

	* pf/conf/log.conf: Logging priority now shown in log files

	* pf/lib/pf/SNMP/Enterasys/SecureStack_C3.pm, pf/README_SWITCHES: Added
	support for Enterasys SecureStack C3 Switch
	It works in linkUp/linkDown mode and port-security (called maclock on
	Enterasys hardware). Talks to the switch using SNMP.
	
	* pf/docs/PacketFence_Administration_Guide.odt: Added instructions to
	setup the SecureStack C3
	Updated supported switches list
	Added comments about cleanup to do
	Minor formatting / whitespace cleanup

2009-09-28	Olivier Bilodeau <obilodeau@inverse.ca>
	* pf/lib/pf/SNMP/Enterasys/Matrix_N3.pm, pf/README_SWITCHES,
	pf/docs/PacketFence_Administration_Guide.odt: Added support for
	Enterasys Matrix N3 Switch (Chassis)
	It works in linkUp/linkDown mode and port-security (called maclock on
	Enterasys hardware). Talks to the switch using SNMP.
	Documentation on how to configure was added to the admin guide.

	* pf/lib/pf/SNMP/Enterasys.pm: Fix for maclock support (Enterasys' port
	security): Trap string had a typo in parseTrap()

	* pf/bin/pfcmd: Fixed a typo in a comment

2009-09-24	Olivier Bilodeau <obilodeau@inverse.ca>
	* pf/docs/PacketFence_Administration_Guide.odt: Clarification of the
	vlan parameter in violations.conf

2009-09-22	Olivier Bilodeau <obilodeau@inverse.ca>
	* pf/lib/pf/SNMP/HP.pm: Removed unused code

2009-09-18	Olivier Bilodeau <obilodeau@inverse.ca>
	* pf/docs/PacketFence_Administration_Guide.odt: New switch config
	Added configuration information for SMC TigerStack 6224M. Thanks to
	Chinasee B. <chinasee.b@psu.ac.th> who provided his config.

	* pf/lib/pf/violation.pm: Crash fix
	If we attempted to trigger a violation but no trigger for the violation
	existed, we still tried to move on and add the violation which caused
	the use of a 0 in an hash reference thus a crash.

	* pf/lib/pf/vlan.pm: Fix a crash that happens if violation classes are
	corrupted and a vlan change is required (like when a violation is
	created)

2009-09-16	Olivier Bilodeau <obilodeau@inverse.ca>
	* pf/docs/PacketFenceZEN_Installation_Guide.odt: Documentation update
	- updated commercial support section
	- version bump
	- ToC now linked internally
	- fixed a few typos

	* pf/docs/PacketFence_Developers_Guide.odt: Documentation update
	- updated custom_getCorrectVlan sub according to new 1.8.5 behavior
	- updated commercial support section
	- version bump
	- ToC now linked internally
	- fixed three typos

	* pf/docs/PacketFence_Administration_Guide.odt: Documentation update
	- updated supported switch list
	- added how to configure 3Com NJ220
	- added how to configure Amer SS2R24i
	- added how to configure Extreme Networks switches
	- integrated all the switches that we support in config section
	- added a MySQL performance optimization tip 
	- updated commercial support section
	- fixed several typos
	- removed whitespace
	- version bump
	- ToC now linked internally

2009-09-15	Olivier Bilodeau <obilodeau@inverse.ca>
	* Renamed pf/addons/high-availability/named-init-script-lsb-fix.patch
	to pf/addons/high-availability/named-9.2-init-script-lsb-fix.patch:
	bind 9.2 exposed wrong behavior but bind 9.3 is fine and patch doesn't
	apply anyway

2009-09-14	Olivier Bilodeau <obilodeau@inverse.ca>
	* pf/addons/high-availability/mysqld-init-script-lsb-fix.patch, 
	pf/addons/high-availability/named-init-script-lsb-fix.patch: LSB 
	compliance patches for MySQL and Bind

	* pf/addons/database-backup-and-maintenance.sh: Added basic database
	maintenance and backup script

	* pf/addons/logrotate: Added a basic logrotate sample script for 
	packetfence

2009-09-11	Olivier Bilodeau <obilodeau@inverse.ca>
	* pf/conf/templates/httpd.conf.apache22 and 
	pf/conf/templates/httpd.conf.pre_apache22: Block misbehaving User Agents
	Block at the apache level some User Agents that we don't care about
	such as Windows Update, etc. We give them a 403 error (forbidden).
	Fixes bug #790;
	http://www.packetfence.org/mantis/view.php?id=790

	* pf/lib/pf/SNMP/Linksys.pm: Deactivated port security on Linksys
	Known to be broken and the telnet code was sending SIGALRM and crashing
	pfsetvlan.
	Also added some trace level logging statements. Fixes bug #797;
	http://www.packetfence.org/mantis/view.php?id=797

	* pf/sbin/pfsetvlan: pfsetvlan stops on SIGALRM signal
	Die is properly sent to log4perl. No more misterious stops without any
	error. Alarm signals are known to be buggy with threaded perl. Fixes 
	bug #796;
	http://www.packetfence.org/mantis/view.php?id=796

2009-08-25	Olivier Bilodeau <obilodeau@inverse.ca>
	* pf/docs/PacketFence_Installation_Guide.odt: Install Guide updated
	Details
	- version bump
	- yum update before rpmforge install
	- removed priorities requirement (not sure about this one)
	- updated installation procedure to reflect new yum repo
	- re-generated ToC so that updating the table works with OpenOffice 3.1
	- added index links to the ToC elements, it now creates a linkified PDF
	- switch setup now points to the Admin Guide for more switch config
	samples and supported devices list
	- re-org: switches definition before custom trap handling functions 
	since pf's new behavior is based on switch definition rather than 
	per-node
	- explained new correctVlan behavior
	- modifed switches definition to outline the fact that vlan number can
	be overloaded in a specific switch from the default
	- some minor prettification
	- mentionned new support packages and added meat in commecial support 
	section


2009-08-19	Ludovic Marcotte <lmarcotte@inverse.ca>

	* Renamed CHANGES to NEWS and updated the spec
	file to reflect this change
	* packetfence.spec and
	pf/docs/MIB/Inverse-PacketFence-Notification.mib
	Modified to use support@inverse.ca as the contact information<|MERGE_RESOLUTION|>--- conflicted
+++ resolved
@@ -1,15 +1,15 @@
 2009-11-27	Olivier Bilodeau <obilodeau@inverse.ca>
-<<<<<<< HEAD
+	* pf/lib/pf/util.pm: Disabled unnecessary caching in vlan isolation
+2009-11-27	Olivier Bilodeau <obilodeau@inverse.ca>
 	* pf/lib/pf/util.pm: Disabled unnecessary caching in vlan isolation
 	mode. Prevents out of memory crashes in pfmon on large networks. Fixes 
 	#861;
 	http://www.packetfence.org/mantis/view.php?id=861
 
+	* pf/lib/node.pm: Added POD doc
+
 	* pf/packetfence.spec: Removed the commented out %define macro for
 	our versionning. It seems that macro in comments are also interpreted. 
-=======
-	* pf/lib/node.pm: Added POD doc
->>>>>>> 151ac465
 
 2009-11-20	Olivier Bilodeau <obilodeau@inverse.ca>
 	* pf/UPGRADE, pf/packetfence.spec: Changed some default behavior for 
