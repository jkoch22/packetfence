<<<<<<< HEAD
PacketFence 3.0.3
=======
PacketFence 3.1.0dev
>>>>>>> a00064ef
<|MERGE_RESOLUTION|>--- conflicted
+++ resolved
@@ -1,5 +1 @@
-<<<<<<< HEAD
-PacketFence 3.0.3
-=======
-PacketFence 3.1.0dev
->>>>>>> a00064ef
+PacketFence 3.1.0dev