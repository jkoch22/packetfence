--- conflicted
+++ resolved
@@ -2048,7 +2048,6 @@
     return $vlan;
 }
 
-<<<<<<< HEAD
 sub isIfLinkUpDownTrapEnable { 
     my ( $this, $ifIndex ) = @_;
     my $logger = Log::Log4perl::get_logger( ref($this) );
@@ -2084,7 +2083,6 @@
     return ( defined($result) );
 }
 
-=======
 =item deauthenticateMac - performs wireless deauthentication
 
 mac - mac address to deauthenticate
@@ -2142,7 +2140,6 @@
         . "like mac-authentication-bypass (MAB). Please let us know what hardware you are using");
     return $NAS_port;
 }
->>>>>>> 4f52aab0
 =back
 
 =head1 AUTHOR
