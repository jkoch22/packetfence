package pf::lookup::node;

=head1 NAME

pf::lookup::node

=head1 SYNOPSYS

define this function to return whatever data you'd like
it's called via "pfcmd lookup node <mac>", through the administrative GUI,
or as the content of a violation action

=cut


use strict;
use warnings;
use diagnostics;

use pf::config;
use pf::util;
use pf::iplog;
use pf::node;
use pf::os;
use pf::config;
use pf::locationlog;

sub lookup_node {
    my ($mac) = @_;

    my $return = "";

    if ( node_exist($mac) ) {

        my $node_info = node_view($mac);
<<<<<<< HEAD
        $return .= "MAC Address: $mac\n";
=======
        $return .= "MAC Address    : $mac";
>>>>>>> 07511ffd

        # fetch IP and DHCP information
        my $node_iplog_info = iplog_view_open_mac($mac);
        if (defined($node_iplog_info->{'ip'})) {

            $return .= "IP Address : ".$node_iplog_info->{'ip'}." (active)\n";
            $return .= "IP Info    : IP active since " . $node_iplog_info->{'start_time'} .
                       " and DHCP lease valid until ".$node_iplog_info->{'end_time'}."\n";
            
        } else {
            my @node_iplog_history_info = iplog_history_mac($mac);
            if (ref($node_iplog_history_info[0]) eq 'HASH' && defined($node_iplog_history_info[0]->{'ip'})) {
                my $latest_iplog = $node_iplog_history_info[0];
                $return .= "IP Address : ".$latest_iplog->{'ip'}." (inactive)\n";
                $return .= "IP Info    : IP was last seen active between " . $latest_iplog->{'start_time'} .
                           " and ". $latest_iplog->{'end_time'} . "\n";
            } else {
                $return .= "IP Address : Unknown\n";
                $return .= "IP Info    : No IP information available\n";
            }
        }

        # DHCP history
        $return .= "DHCP Info  : Last DHCP request at ".$node_info->{'last_dhcp'}."\n";

        my $owner  = $node_info->{'pid'};
        my $category = $node_info->{'category'};
        if (!defined($category) || $category eq '') {
            $category = 'No category';
        }
        my $status = $node_info->{'status'};
        if ( $status eq "reg" ) {
            $status = "registered";
        } elsif ( $status eq "unreg" ) {
            $status = "unregistered";
        } elsif ( $status eq "grace" ) {
            $status = "grace";
        }
        $owner = "unregistered" if ( $owner eq '1' );
<<<<<<< HEAD
        $return .= "Owner      : $owner\n"  if ($owner);
        $return .= "Category   : $category\n" if ($category);
        $return .= "Status     : $status\n" if ($status);
        $return .= "Name       : " . $node_info->{'computername'} . "\n"
            if ( $node_info->{'computername'} );
        $return .= "Notes      : " . $node_info->{'notes'} . "\n"
=======
        $return .= "Owner          : $owner\n"  if ($owner);
        $return .= "Category       : $category\n" if ($category);
        $return .= "Status         : $status\n" if ($status);
        $return .= "Name           : " . $node_info->{'computername'} . "\n"
            if ( $node_info->{'computername'} );
        $return .= "Notes          : " . $node_info->{'notes'} . "\n"
>>>>>>> 07511ffd
            if ( $node_info->{'notes'} );

        my $vendor = oui_to_vendor($mac);
        if ($vendor) {
<<<<<<< HEAD
            $return .= "MAC Vendor : $vendor\n";
=======
            $return .= "MAC Vendor     : $vendor\n";
>>>>>>> 07511ffd
        }

        $return .= "\nLast known state\n";

        my $conn_type = str_to_connection_type($node_info->{'connection_type'});
        if (defined($conn_type)) {
            $return .= "Connection type: ".$connection_type_explained{$conn_type}."\n";
        } else {
            $return .= "Connection type: UNKNOWN\n";
        }

        my $voip = $node_info->{'voip'};
        $return .= "VoIP           : $voip\n" if ($voip);

        # TODO: output useragent class like in dhcp fingerprint

<<<<<<< HEAD
        $return .= "Browser    : " . $node_info->{'user_agent'} . "\n"
=======
        $return .= "Browser        : " . $node_info->{'user_agent'} . "\n"
>>>>>>> 07511ffd
            if ( $node_info->{'user_agent'} );

        if ( $node_info->{'dhcp_fingerprint'} ) {
            my @fingerprint_info_array
                = dhcp_fingerprint_view( $node_info->{'dhcp_fingerprint'} );
            if ( scalar(@fingerprint_info_array == 1) ) {
                my $fingerprint_info = $fingerprint_info_array[0];
                my $os = $fingerprint_info->{'os'};
<<<<<<< HEAD
                $return .= "OS         : $os\n" if ( defined($os) );
=======
                $return .= "OS             : $os\n" if ( defined($os) );
>>>>>>> 07511ffd
            }
        }

        if (lc($Config{'network'}{'mode'}) eq 'vlan') {
            my @last_locationlog_entry = locationlog_history_mac($mac);
            if ($last_locationlog_entry[0]) {
                my $is_entry_active = 1;
                # if end_time is null or is set to 0
                if (defined($last_locationlog_entry[0]->{'end_time'}) && $last_locationlog_entry[0]->{'end_time'} !~ /0000/) {
                    $is_entry_active = 0;
                }
                $return .= "Location: port ". $last_locationlog_entry[0]->{'port'}." "
                        .  " (vlan " . $last_locationlog_entry[0]->{'vlan'}.")"
                        .  " on switch ".$last_locationlog_entry[0]->{'switch'}
                        .  "\n";
                if ($is_entry_active) {
                    $return .= "Last activity: currently active\n";
                } else {
                    $return .= "Last activity: ".$last_locationlog_entry[0]->{'end_time'}."\n";
                }
            } else {
                $return .= "No connectivity information available (We probably only saw a DHCP request)\n";
            }
        } else {
            my $port   = $node_info->{'port'};
            my $switch = $node_info->{'switch'};
            my $vlan   = $node_info->{'vlan'};
            my $switch_ip;
            my $switch_mac;
            if ($switch) {
                if ( valid_ip($switch) ) {
                    $switch_ip = $switch;
                } elsif ( valid_mac($switch) ) {
                    $switch_mac = $switch;
                    $switch_ip  = mac2ip($switch);
                }
            }
            if ( $port && ( $switch_ip || $switch_mac ) && $vlan ) {
                $return .= "Location: port $port (vlan $vlan) on switch "
                    . ( $switch_ip || $switch_mac );
                if ( $switch_ip && $switch_mac ) {
                    $return .= " ($switch_mac)";
                }
                $return .= "\n";
            }
        }

    } else {

        $return = "Node $mac is not a known node!\n";

    }
    return ($return);
}

=head1 AUTHOR

Dave Laporte <dave@laportestyle.org>

Kevin Amorin <kev@amorin.org>

Dominik Gehl <dgehl@inverse.ca>

Olivier Bilodeau <obilodeau@inverse.ca>

=head1 COPYRIGHT

Copyright (C) 2005 Dave Laporte

Copyright (C) 2005 Kevin Amorin

Copyright (C) 2009,2010 Inverse inc.

This program is free software; you can redistribute it and/or
modify it under the terms of the GNU General Public License
as published by the Free Software Foundation; either version 2
of the License, or (at your option) any later version.

This program is distributed in the hope that it will be useful,
but WITHOUT ANY WARRANTY; without even the implied warranty of
MERCHANTABILITY or FITNESS FOR A PARTICULAR PURPOSE.  See the
GNU General Public License for more details.

You should have received a copy of the GNU General Public License
along with this program; if not, write to the Free Software
Foundation, Inc., 51 Franklin Street, Fifth Floor, Boston, MA  02110-1301,
USA.

=cut

1;<|MERGE_RESOLUTION|>--- conflicted
+++ resolved
@@ -33,11 +33,7 @@
     if ( node_exist($mac) ) {
 
         my $node_info = node_view($mac);
-<<<<<<< HEAD
-        $return .= "MAC Address: $mac\n";
-=======
         $return .= "MAC Address    : $mac";
->>>>>>> 07511ffd
 
         # fetch IP and DHCP information
         my $node_iplog_info = iplog_view_open_mac($mac);
@@ -77,30 +73,17 @@
             $status = "grace";
         }
         $owner = "unregistered" if ( $owner eq '1' );
-<<<<<<< HEAD
-        $return .= "Owner      : $owner\n"  if ($owner);
-        $return .= "Category   : $category\n" if ($category);
-        $return .= "Status     : $status\n" if ($status);
-        $return .= "Name       : " . $node_info->{'computername'} . "\n"
-            if ( $node_info->{'computername'} );
-        $return .= "Notes      : " . $node_info->{'notes'} . "\n"
-=======
         $return .= "Owner          : $owner\n"  if ($owner);
         $return .= "Category       : $category\n" if ($category);
         $return .= "Status         : $status\n" if ($status);
         $return .= "Name           : " . $node_info->{'computername'} . "\n"
             if ( $node_info->{'computername'} );
         $return .= "Notes          : " . $node_info->{'notes'} . "\n"
->>>>>>> 07511ffd
             if ( $node_info->{'notes'} );
 
         my $vendor = oui_to_vendor($mac);
         if ($vendor) {
-<<<<<<< HEAD
-            $return .= "MAC Vendor : $vendor\n";
-=======
             $return .= "MAC Vendor     : $vendor\n";
->>>>>>> 07511ffd
         }
 
         $return .= "\nLast known state\n";
@@ -117,11 +100,7 @@
 
         # TODO: output useragent class like in dhcp fingerprint
 
-<<<<<<< HEAD
-        $return .= "Browser    : " . $node_info->{'user_agent'} . "\n"
-=======
         $return .= "Browser        : " . $node_info->{'user_agent'} . "\n"
->>>>>>> 07511ffd
             if ( $node_info->{'user_agent'} );
 
         if ( $node_info->{'dhcp_fingerprint'} ) {
@@ -130,11 +109,7 @@
             if ( scalar(@fingerprint_info_array == 1) ) {
                 my $fingerprint_info = $fingerprint_info_array[0];
                 my $os = $fingerprint_info->{'os'};
-<<<<<<< HEAD
-                $return .= "OS         : $os\n" if ( defined($os) );
-=======
                 $return .= "OS             : $os\n" if ( defined($os) );
->>>>>>> 07511ffd
             }
         }
 
