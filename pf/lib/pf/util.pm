--- conflicted
+++ resolved
@@ -42,15 +42,12 @@
         get_internal_info get_gateways createpid readpid deletepid
         pfmon_preload parse_template mysql_date oui_to_vendor mac2oid oid2mac 
         str_to_connection_type connection_type_to_str
-<<<<<<< HEAD
-        get_total_system_memory get_vlan_from_int
+        get_total_system_memory
+        parse_mac_from_trap
+        get_vlan_from_int
         get_translatable_time
         pretty_bandwidth
         pf_run
-=======
-        get_total_system_memory
-        parse_mac_from_trap
->>>>>>> a495ff23
     );
 }
 
@@ -885,7 +882,34 @@
     return $total_mem;
 }
 
-<<<<<<< HEAD
+=item parse_mac_from_trap 
+
+snmptrapd sometimes converts an Hex-STRING into STRING if all of the values are valid "printable" ascii.
+
+This method handles both technique and return the MAC address in a format PacketFence expects.
+
+Must be combined with new regular expression that handles both formats: $SNMP::MAC_ADDRESS_FORMAT
+
+=cut
+sub parse_mac_from_trap {
+    my ($to_parse) = @_;
+
+    my $mac;
+    if ($to_parse =~ /Hex-STRING:\ ([0-9A-Z]{2}\ [0-9A-Z]{2}\ [0-9A-Z]{2}\ [0-9A-Z]{2}\ [0-9A-Z]{2}\ [0-9A-Z]{2})/) {
+        $mac = lc($1);
+        $mac =~ s/ /:/g;
+
+    } elsif ($to_parse =~ /STRING:\ "(.+)"/s) {
+        $mac = $1;
+        $mac =~ s/\\"/"/g; # replaces \" with "
+        $mac =~ s/\\\\/\\/g; # replaces \\ with \
+        $mac = unpack("H*", $mac);
+        $mac =~ s/([a-f0-9]{2})(?!$)/$1:/g; # builds groups of two separ ated by :
+    }
+
+    return $mac;
+}
+
 =item get_translatable_time
 
 Returns a tuple with integer and english string representation of a time string as defined in pf.conf.
@@ -995,34 +1019,6 @@
         }
     }
     return;
-=======
-=item parse_mac_from_trap 
-
-snmptrapd sometimes converts an Hex-STRING into STRING if all of the values are valid "printable" ascii.
-
-This method handles both technique and return the MAC address in a format PacketFence expects.
-
-Must be combined with new regular expression that handles both formats: $SNMP::MAC_ADDRESS_FORMAT
-
-=cut
-sub parse_mac_from_trap {
-    my ($to_parse) = @_;
-
-    my $mac;
-    if ($to_parse =~ /Hex-STRING:\ ([0-9A-Z]{2}\ [0-9A-Z]{2}\ [0-9A-Z]{2}\ [0-9A-Z]{2}\ [0-9A-Z]{2}\ [0-9A-Z]{2})/) {
-        $mac = lc($1);
-        $mac =~ s/ /:/g;
-
-    } elsif ($to_parse =~ /STRING:\ "(.+)"/s) {
-        $mac = $1;
-        $mac =~ s/\\"/"/g; # replaces \" with "
-        $mac =~ s/\\\\/\\/g; # replaces \\ with \
-        $mac = unpack("H*", $mac);
-        $mac =~ s/([a-f0-9]{2})(?!$)/$1:/g; # builds groups of two separ ated by :
-    }
-
-    return $mac;
->>>>>>> a495ff23
 }
 
 =back
