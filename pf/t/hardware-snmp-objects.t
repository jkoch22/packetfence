--- conflicted
+++ resolved
@@ -170,13 +170,9 @@
     'setMacDetectionVlan', 'setNormalVlan', 'getMode', 'isTestingMode', 'isIgnoreMode', 'isRegistrationMode', 
     'isProductionMode', 'isDiscoveryMode', 'resetTaggedVlan', 'getBitAtPosition', 'modifyBitmask', 
     'createPortListWithOneItem', 'reverseBitmask', 'generateFakeMac', 'isFakeMac', 'isFakeVoIPMac', 'getVlanFdbId',
-<<<<<<< HEAD
-    'isNotUpLink', 'getVlanByName', 'isManagedVlan', 'deauthenticateMac', 'setVlan'
-=======
     'isNotUpLink', 'setVlan', 'setVlanAllPort', 'resetVlanAllPort', 'getMacAtIfIndex', 'hasPhoneAtIfIndex',
-    'isPhoneAtIfIndex', '_authorizeMAC', 'getRegExpFromList', '_getMacAtIfIndex', 'getMacAddrVlan', 'getHubs'
-     
->>>>>>> 28c16dd7
+    'isPhoneAtIfIndex', '_authorizeMAC', 'getRegExpFromList', '_getMacAtIfIndex', 'getMacAddrVlan', 'getHubs',
+    'getVlanByName', 'isManagedVlan', 'deauthenticateMac', 'setVlan'
 );
 
 my @missing_subs;
@@ -198,12 +194,7 @@
 is_deeply(
     \@missing_subs,
     [],
-<<<<<<< HEAD
-    "there must be no sub in pf::SNMP not implemented or whitelist in pf::SNMP::MockedSwitch"
-);
-
-# TODO future MockedWireless module will have to test for: deauthenticateMac
-=======
     "there must be no sub in pf::SNMP not implemented or whitelisted in pf::SNMP::MockedSwitch"
 );
->>>>>>> 28c16dd7
+
+# TODO future MockedWireless module will have to test for: deauthenticateMac