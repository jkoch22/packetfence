#!/usr/bin/perl

=head1 NAME

pod.t

=head1 DESCRIPTION

POD documentation validation

=cut

use strict;
use warnings;
use diagnostics;

use Test::More;
use Test::NoWarnings;
use Test::Pod;
<<<<<<< HEAD

use TestUtils;
=======
use Test::More tests => 632;
>>>>>>> 335db14d

my @files = (
    '/usr/local/pf/addons/accounting.pl',
    '/usr/local/pf/addons/autodiscover.pl',
    '/usr/local/pf/addons/connect_and_read.pl',
    '/usr/local/pf/addons/convertToPortSecurity.pl',
    '/usr/local/pf/addons/dhcp_dumper',
    '/usr/local/pf/addons/monitorpfsetvlan.pl',
    '/usr/local/pf/addons/recovery.pl',
    '/usr/local/pf/addons/802.1X/packetfence.pm',
    '/usr/local/pf/addons/mrtg/mrtg-wrapper.pl',
    '/usr/local/pf/bin/flip.pl',
    '/usr/local/pf/bin/pfcmd',
    '/usr/local/pf/bin/pfcmd_vlan',
    '/usr/local/pf/cgi-bin/redir.cgi',
    '/usr/local/pf/cgi-bin/release.cgi',
    '/usr/local/pf/cgi-bin/register.cgi',
    '/usr/local/pf/conf/authentication/ldap.pm',
    '/usr/local/pf/conf/authentication/local.pm',
    '/usr/local/pf/conf/authentication/radius.pm',
    '/usr/local/pf/lib/pf/action.pm',
    '/usr/local/pf/lib/pf/class.pm',
    '/usr/local/pf/lib/pf/configfile.pm',
    '/usr/local/pf/lib/pf/config.pm',
    '/usr/local/pf/lib/pf/db.pm',
    '/usr/local/pf/lib/pf/floatingdevice.pm',
    '/usr/local/pf/lib/pf/floatingdevice/custom.pm',
    '/usr/local/pf/lib/pf/freeradius.pm',
    '/usr/local/pf/lib/pf/ifoctetslog.pm',
    '/usr/local/pf/lib/pf/iplog.pm',
    '/usr/local/pf/lib/pf/import.pm',
    '/usr/local/pf/lib/pf/iptables.pm',
    '/usr/local/pf/lib/pf/locationlog.pm',
    '/usr/local/pf/lib/pf/lookup/node.pm',
    '/usr/local/pf/lib/pf/lookup/person.pm',
    '/usr/local/pf/lib/pf/mod_perl_require.pl',
    '/usr/local/pf/lib/pf/nodecache.pm',
    '/usr/local/pf/lib/pf/nodecategory.pm',
    '/usr/local/pf/lib/pf/node.pm',
    '/usr/local/pf/lib/pf/os.pm',
    '/usr/local/pf/lib/pf/person.pm',
    '/usr/local/pf/lib/pf/pfcmd/checkup.pm',
    '/usr/local/pf/lib/pf/pfcmd/dashboard.pm',
    '/usr/local/pf/lib/pf/pfcmd/graph.pm',
    '/usr/local/pf/lib/pf/pfcmd/help.pm',
    '/usr/local/pf/lib/pf/pfcmd/pfcmd.pm',
    '/usr/local/pf/lib/pf/pfcmd.pm',
    '/usr/local/pf/lib/pf/pfcmd/report.pm',
    '/usr/local/pf/lib/pf/radius.pm',
    '/usr/local/pf/lib/pf/radius/constants.pm',
    '/usr/local/pf/lib/pf/radius/custom.pm',
    '/usr/local/pf/lib/pf/rawip.pm',
    '/usr/local/pf/lib/pf/scan.pm',
    '/usr/local/pf/lib/pf/schedule.pm',
    '/usr/local/pf/lib/pf/services.pm',
    '/usr/local/pf/lib/pf/services/apache.pm',
    '/usr/local/pf/lib/pf/SwitchFactory.pm',
    '/usr/local/pf/lib/pf/switchlocation.pm',
    '/usr/local/pf/lib/pf/traplog.pm',
    '/usr/local/pf/lib/pf/trigger.pm',
    '/usr/local/pf/lib/pf/useragent.pm',
    '/usr/local/pf/lib/pf/util.pm',
    '/usr/local/pf/lib/pf/violation.pm',
    '/usr/local/pf/lib/pf/vlan/custom.pm',
    '/usr/local/pf/lib/pf/vlan.pm',
    '/usr/local/pf/lib/pf/web.pm',
    '/usr/local/pf/lib/pf/web/custom.pm',
    '/usr/local/pf/lib/pf/web/guest.pm',
    '/usr/local/pf/lib/pf/web/util.pm',
    '/usr/local/pf/lib/pf/WebAPI.pm',
    '/usr/local/pf/sbin/pfdetect',
    '/usr/local/pf/sbin/pfdhcplistener',
    '/usr/local/pf/sbin/pfmon',
    '/usr/local/pf/sbin/pfredirect',
    '/usr/local/pf/sbin/pfsetvlan',
);

push(@files, TestUtils::get_networkdevices_modules());

# all files + no warnings
plan tests => scalar @files * 4 + 1;

foreach my $currentFile (@files) {
    my $shortname = $1 if ($currentFile =~ m'^/usr/local/pf/(.+)$');
    pod_file_ok($currentFile, "${shortname}'s POD is valid");
}

# PacketFence module POD
# for now NAME, AUTHOR, COPYRIGHT
# TODO expect NAME, SYNOPSIS, DESCRIPTION, AUTHOR, COPYRIGHT, LICENSE
# TODO port to perl module: http://search.cpan.org/~mkutter/Test-Pod-Content-0.0.5/
my @pf_general_pod = qw(NAME AUTHOR COPYRIGHT);
foreach my $currentFile (@files) {
    my $shortname = $1 if ($currentFile =~ m'^/usr/local/pf/(.+)$');

    # TODO extract in a method if I re-use

    # basically it extracts <name> out of a perl file POD's =head* <name>
    # "perl -l00n" comes from the POD section of the camel book, not so sure what it does
    my $cmd = "cat $currentFile | perl -l00n -e 'print \"\$1\\n\" if /^=head\\d\\s+(\\w+)/;'";
    my $result = `$cmd`;
    $result =~ s/\c@//g; # I had these weird control-chars in my string
    my @pod_headers = split("\n", $result);
    chomp @pod_headers; # discards last element if it's a newline

    foreach my $pf_expected_header (@pf_general_pod) {
        # TODO performance could be improved if I qr// the regexp (see perlop)
        ok(grep(/^$pf_expected_header$/, @pod_headers), "$shortname POD doc section $pf_expected_header exists");
    }
}

# TODO switch module POD
# expect bugs and limitations, status, ...

# TODO CLI perl
# expect USAGE

# TODO PacketFence core
# # expect SUBROUTINES

=head1 AUTHOR

Dominik Ghel <dghel@inverse.ca>

Olivier Bilodeau <obilodeau@inverse.ca>

Regis Balzard <rbalzard@inverse.ca>
        
=head1 COPYRIGHT
        
Copyright (C) 2009-2011 Inverse inc.

=head1 LICENSE
    
This program is free software; you can redistribute it and/or
modify it under the terms of the GNU General Public License
as published by the Free Software Foundation; either version 2
of the License, or (at your option) any later version.
    
This program is distributed in the hope that it will be useful,
but WITHOUT ANY WARRANTY; without even the implied warranty of
MERCHANTABILITY or FITNESS FOR A PARTICULAR PURPOSE.  See the
GNU General Public License for more details.
            
You should have received a copy of the GNU General Public License
along with this program; if not, write to the Free Software
Foundation, Inc., 51 Franklin Street, Fifth Floor, Boston, MA  02110-1301,
USA.            
                
=cut
<|MERGE_RESOLUTION|>--- conflicted
+++ resolved
@@ -17,12 +17,8 @@
 use Test::More;
 use Test::NoWarnings;
 use Test::Pod;
-<<<<<<< HEAD
 
 use TestUtils;
-=======
-use Test::More tests => 632;
->>>>>>> 335db14d
 
 my @files = (
     '/usr/local/pf/addons/accounting.pl',
