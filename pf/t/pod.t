--- conflicted
+++ resolved
@@ -5,11 +5,7 @@
 use diagnostics;
 
 use Test::Pod;
-<<<<<<< HEAD
-use Test::More tests => 533;
-=======
-use Test::More tests => 132;
->>>>>>> ba7133d1
+use Test::More tests => 537;
 
 # file list copied from critic.t
 my @files = (
