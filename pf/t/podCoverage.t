--- conflicted
+++ resolved
@@ -9,11 +9,7 @@
    /usr/local/pf/lib
 );
 
-<<<<<<< HEAD
-use Test::Pod::Coverage tests => 13;
-=======
-use Test::Pod::Coverage tests => 11;
->>>>>>> 43ca8a22
+use Test::Pod::Coverage tests => 14;
 
 pod_coverage_ok("authentication::ldap");
 pod_coverage_ok("authentication::local");
@@ -27,7 +23,7 @@
 pod_coverage_ok("pf::import");
 pod_coverage_ok("pf::services::apache");
 pod_coverage_ok("pf::web");
-<<<<<<< HEAD
+pod_coverage_ok("pf::web::guest");
 pod_coverage_ok("pf::web::util");
 # Warning: this doesn't test for PFAPI subs since it's under another package name
 # I couldn't find a way to tell T::P::C to cover it
@@ -63,7 +59,3 @@
 USA.            
                 
 =cut
-=======
-pod_coverage_ok("pf::web::guest");
-pod_coverage_ok("pf::web::util");
->>>>>>> 43ca8a22
