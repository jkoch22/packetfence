#!/usr/bin/perl
=head1 NAME

web.t

=head1 DESCRIPTION

Tests for our pf::web and friends modules.

=cut
use strict;
use warnings;
use diagnostics;

use lib '/usr/local/pf/lib';
<<<<<<< HEAD
use Test::More tests => 17;
=======
use Test::More tests => 19;
>>>>>>> c22e43e7
use Test::NoWarnings;

BEGIN { use_ok('pf::web') }
BEGIN { use_ok('pf::web::custom') }
BEGIN { use_ok('pf::web::guest') }
BEGIN { use_ok('pf::web::util') }
BEGIN { use_ok('pf::web::wispr') }

# pf::web::util

# phone number validation (north american style)
my $expected = "5145554918";
is(pf::web::util::validate_phone_number("5145554918"), $expected, "validate phone number format xxxxxxxxxx");
is(pf::web::util::validate_phone_number("514-555-4918"), $expected, "validate phone number format xxx-xxx-xxxx");
is(pf::web::util::validate_phone_number("514.555.4918"), $expected, "validate phone number format xxx.xxx.xxxx");
is(pf::web::util::validate_phone_number("514 555 4918"), $expected, "validate phone number format xxx xxx xxxx");
is(pf::web::util::validate_phone_number("(514) 555 4918"), $expected, "validate phone number format (xxx) xxx xxxx");
is(pf::web::util::validate_phone_number("(514) 555-4918"), $expected, "validate phone number format (xxx) xxx-xxxx");
$expected = "15145554918";
is(pf::web::util::validate_phone_number("+1 514 555-4918"), $expected, "validate phone number format +1 xxx xxx-xxxx");
is(pf::web::util::validate_phone_number("1 514 555-4918"), $expected, "validate phone number format 1 xxx xxx-xxxx");
is(pf::web::util::validate_phone_number("1-514-555-4918"), $expected, "validate phone number format 1 xxx xxx-xxxx");
is(
    pf::web::util::validate_phone_number("1 (514) 555-4918"), $expected, "validate phone number format 1 (xxx) xxx-xxxx"
);

# phone number validation (international style)
$expected = "223344556677";
is(
    pf::web::util::validate_phone_number("22 33 44 55 66 77"), $expected, 
    "validate phone number format xx xx xx xx xx xx"
);
is(
    pf::web::util::validate_phone_number("+22 33 44 55 66 77"), $expected, 
    "validate phone number format +xx xx xx xx xx xx"
);
is(
    pf::web::util::validate_phone_number("223344556677"), $expected, 
    "validate phone number format xxxxxxxxxxxx"
);


# TODO add more tests, we should test:
#  - all methods ;)

=head1 AUTHOR

Olivier Bilodeau <obilodeau@inverse.ca>
        
=head1 COPYRIGHT
        
Copyright (C) 2011 Inverse inc.

=head1 LICENSE
    
This program is free software; you can redistribute it and/or
modify it under the terms of the GNU General Public License
as published by the Free Software Foundation; either version 2
of the License, or (at your option) any later version.
    
This program is distributed in the hope that it will be useful,
but WITHOUT ANY WARRANTY; without even the implied warranty of
MERCHANTABILITY or FITNESS FOR A PARTICULAR PURPOSE.  See the
GNU General Public License for more details.
            
You should have received a copy of the GNU General Public License
along with this program; if not, write to the Free Software
Foundation, Inc., 51 Franklin Street, Fifth Floor, Boston, MA  02110-1301,
USA.            
                
=cut
<|MERGE_RESOLUTION|>--- conflicted
+++ resolved
@@ -13,11 +13,7 @@
 use diagnostics;
 
 use lib '/usr/local/pf/lib';
-<<<<<<< HEAD
-use Test::More tests => 17;
-=======
 use Test::More tests => 19;
->>>>>>> c22e43e7
 use Test::NoWarnings;
 
 BEGIN { use_ok('pf::web') }
