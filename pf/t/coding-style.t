#!/usr/bin/perl
=head1 NAME

coding-style.t

=head1 DESCRIPTION

Test validating coding style guidelines.

=cut
use strict;
use warnings;
use diagnostics;

<<<<<<< HEAD
use Test::More;
use Test::NoWarnings;

use TestUtils;
=======
use Test::More tests => 231;
>>>>>>> 335db14d

# TODO we should have a global file list
my @files = (
    '/usr/local/pf/addons/802.1X/packetfence.pm',
    '/usr/local/pf/addons/accounting.pl',
    '/usr/local/pf/addons/autodiscover.pl',
    '/usr/local/pf/addons/connect_and_read.pl',
    '/usr/local/pf/addons/convertToPortSecurity.pl',
    '/usr/local/pf/addons/dhcp_dumper',
    '/usr/local/pf/addons/monitorpfsetvlan.pl',
    '/usr/local/pf/addons/mrtg/mrtg-wrapper.pl',
    '/usr/local/pf/addons/recovery.pl',
    '/usr/local/pf/bin/flip.pl',
    '/usr/local/pf/bin/pfcmd',
    '/usr/local/pf/bin/pfcmd_vlan',
    '/usr/local/pf/cgi-bin/redir.cgi',
    '/usr/local/pf/cgi-bin/release.cgi',
    '/usr/local/pf/cgi-bin/register.cgi',
    '/usr/local/pf/conf/authentication/ldap.pm',
    '/usr/local/pf/conf/authentication/local.pm',
    '/usr/local/pf/conf/authentication/radius.pm',
    '/usr/local/pf/lib/pf/action.pm',
    '/usr/local/pf/lib/pf/class.pm',
    '/usr/local/pf/lib/pf/configfile.pm',
    '/usr/local/pf/lib/pf/config.pm',
    '/usr/local/pf/lib/pf/db.pm',
    '/usr/local/pf/lib/pf/floatingdevice.pm',
    '/usr/local/pf/lib/pf/floatingdevice/custom.pm',
    '/usr/local/pf/lib/pf/freeradius.pm',
    '/usr/local/pf/lib/pf/ifoctetslog.pm',
    '/usr/local/pf/lib/pf/import.pm',
    '/usr/local/pf/lib/pf/iplog.pm',
    '/usr/local/pf/lib/pf/iptables.pm',
    '/usr/local/pf/lib/pf/locationlog.pm',
    '/usr/local/pf/lib/pf/lookup/node.pm',
    '/usr/local/pf/lib/pf/lookup/person.pm',
    '/usr/local/pf/lib/pf/mod_perl_require.pl',
    '/usr/local/pf/lib/pf/nodecache.pm',
    '/usr/local/pf/lib/pf/nodecategory.pm',
    '/usr/local/pf/lib/pf/node.pm',
    '/usr/local/pf/lib/pf/os.pm',
    '/usr/local/pf/lib/pf/person.pm',
    '/usr/local/pf/lib/pf/pfcmd/checkup.pm',
    '/usr/local/pf/lib/pf/pfcmd/dashboard.pm',
    '/usr/local/pf/lib/pf/pfcmd/graph.pm',
    '/usr/local/pf/lib/pf/pfcmd/help.pm',
    '/usr/local/pf/lib/pf/pfcmd/pfcmd.pm',
    '/usr/local/pf/lib/pf/pfcmd.pm',
    '/usr/local/pf/lib/pf/pfcmd/report.pm',
    '/usr/local/pf/lib/pf/rawip.pm',
    '/usr/local/pf/lib/pf/scan.pm',
    '/usr/local/pf/lib/pf/schedule.pm',
    '/usr/local/pf/lib/pf/services.pm',
    '/usr/local/pf/lib/pf/services/apache.pm',
    '/usr/local/pf/lib/pf/SwitchFactory.pm',
    '/usr/local/pf/lib/pf/switchlocation.pm',
    '/usr/local/pf/lib/pf/traplog.pm',
    '/usr/local/pf/lib/pf/trigger.pm',
    '/usr/local/pf/lib/pf/useragent.pm',
    '/usr/local/pf/lib/pf/util.pm',
    '/usr/local/pf/lib/pf/violation.pm',
    '/usr/local/pf/lib/pf/vlan/custom.pm',
    '/usr/local/pf/lib/pf/vlan.pm',
    '/usr/local/pf/lib/pf/web.pm',
    '/usr/local/pf/lib/pf/WebAPI.pm',
    '/usr/local/pf/lib/pf/web/custom.pm',
    '/usr/local/pf/lib/pf/web/guest.pm',
    '/usr/local/pf/lib/pf/web/util.pm',
    '/usr/local/pf/sbin/pfdetect',
    '/usr/local/pf/sbin/pfdhcplistener',
    '/usr/local/pf/sbin/pfmon',
    '/usr/local/pf/sbin/pfredirect',
    '/usr/local/pf/sbin/pfsetvlan',
    '/usr/local/pf/html/admin/administration/adduser.php',
    '/usr/local/pf/html/admin/administration/index.php',
    '/usr/local/pf/html/admin/administration/services.php',
    '/usr/local/pf/html/admin/administration/ui_options.php',
    '/usr/local/pf/html/admin/administration/version.php',
    '/usr/local/pf/html/admin/3rdparty/calendar/calendar.php',
    '/usr/local/pf/html/admin/check_login.php',
    '/usr/local/pf/html/admin/common.php',
    '/usr/local/pf/html/admin/common/adminperm.inc',
    '/usr/local/pf/html/admin/common/helpers.inc',
    '/usr/local/pf/html/admin/configuration/fingerprint.php',
    '/usr/local/pf/html/admin/configuration/floatingnetworkdevice_add.php',
    '/usr/local/pf/html/admin/configuration/floatingnetworkdevice_edit.php',
    '/usr/local/pf/html/admin/configuration/floatingnetworkdevice.php',
    '/usr/local/pf/html/admin/configuration/index.php',
    '/usr/local/pf/html/admin/configuration/interfaces_add.php',
    '/usr/local/pf/html/admin/configuration/interfaces_edit.php',
    '/usr/local/pf/html/admin/configuration/interfaces.php',
    '/usr/local/pf/html/admin/configuration/main.php',
    '/usr/local/pf/html/admin/configuration/more_info.php',
    '/usr/local/pf/html/admin/configuration/networks_add.php',
    '/usr/local/pf/html/admin/configuration/networks_edit.php',
    '/usr/local/pf/html/admin/configuration/networks.php',
    '/usr/local/pf/html/admin/configuration/switches_add.php',
    '/usr/local/pf/html/admin/configuration/switches_edit.php',
    '/usr/local/pf/html/admin/configuration/switches.php',
    '/usr/local/pf/html/admin/configuration/violation_add.php',
    '/usr/local/pf/html/admin/configuration/violation_edit.php',
    '/usr/local/pf/html/admin/configuration/violation.php',
    '/usr/local/pf/html/admin/exporter.php',
    '/usr/local/pf/html/admin/footer.php',
    '/usr/local/pf/html/admin/header.php',
    '/usr/local/pf/html/admin/index.php',
    '/usr/local/pf/html/admin/login.php',
    '/usr/local/pf/html/admin/node/add.php',
    '/usr/local/pf/html/admin/node/categories.php',
    '/usr/local/pf/html/admin/node/categories_add.php',
    '/usr/local/pf/html/admin/node/categories_edit.php',
    '/usr/local/pf/html/admin/node/edit.php',
    '/usr/local/pf/html/admin/node/index.php',
    '/usr/local/pf/html/admin/node/lookup.php',
    '/usr/local/pf/html/admin/node/view.php',
    '/usr/local/pf/html/admin/person/add.php',
    '/usr/local/pf/html/admin/person/edit.php',
    '/usr/local/pf/html/admin/person/index.php',
    '/usr/local/pf/html/admin/person/lookup.php',
    '/usr/local/pf/html/admin/person/view.php',
    '/usr/local/pf/html/admin/printer.php',
    '/usr/local/pf/html/admin/scan/edit.php',
    '/usr/local/pf/html/admin/scan/index.php',
    '/usr/local/pf/html/admin/scan/results.php',
    '/usr/local/pf/html/admin/scan/scan.php',
    '/usr/local/pf/html/admin/status/dashboard.php',
    '/usr/local/pf/html/admin/status/grapher.php',
    '/usr/local/pf/html/admin/status/graphs.php',
    '/usr/local/pf/html/admin/status/index.php',
    '/usr/local/pf/html/admin/status/reports.php',
    '/usr/local/pf/html/admin/status/sajax-dashboard.php',
    '/usr/local/pf/html/admin/violation/add.php',
    '/usr/local/pf/html/admin/violation/edit.php',
    '/usr/local/pf/html/admin/violation/index.php',
    '/usr/local/pf/html/admin/violation/view.php',
    '/usr/local/pf/html/user/content/index.php',
    '/usr/local/pf/html/user/content/style.php',
    '/usr/local/pf/html/user/content/violations/banned_os.php',
    '/usr/local/pf/html/user/content/violations/banned_devices.php',
    '/usr/local/pf/html/user/content/violations/darknet.php',
    '/usr/local/pf/html/user/content/violations/failed_scan.php',
    '/usr/local/pf/html/user/content/violations/generic.php',
    '/usr/local/pf/html/user/content/violations/lsass.php',
    '/usr/local/pf/html/user/content/violations/nat.php',
    '/usr/local/pf/html/user/content/violations/p2p.php',
    '/usr/local/pf/html/user/content/violations/roguedhcp.php',
    '/usr/local/pf/html/user/content/violations/scanning.php',
    '/usr/local/pf/html/user/content/violations/spam.php',
    '/usr/local/pf/html/user/content/violations/system_scan.php',
    '/usr/local/pf/html/user/content/violations/trojan.php',
    '/usr/local/pf/html/user/content/violations/zotob.php',
);

push(@files, TestUtils::get_networkdevices_modules());

# all files + no warnings
plan tests => scalar @files * 1 + 1;

# lookout for TABS
foreach my $file (@files) {

    open(my $fh, '<', $file) or die $!;

    my $tabFound = 0;
    while (<$fh>) {
        if (/\t/) {
            $tabFound = 1;
        }
    }

    # I hate tabs!!
    ok(!$tabFound, "no tab character in $file");
}

# TODO test the tests for coding style but only if they are present
# (since they are not present in build system by default)


=head1 AUTHOR

Olivier Bilodeau <obilodeau@inverse.ca>
        
=head1 COPYRIGHT
        
Copyright (C) 2010,2011 Inverse inc.

=head1 LICENSE
    
This program is free software; you can redistribute it and/or
modify it under the terms of the GNU General Public License
as published by the Free Software Foundation; either version 2
of the License, or (at your option) any later version.
    
This program is distributed in the hope that it will be useful,
but WITHOUT ANY WARRANTY; without even the implied warranty of
MERCHANTABILITY or FITNESS FOR A PARTICULAR PURPOSE.  See the
GNU General Public License for more details.
            
You should have received a copy of the GNU General Public License
along with this program; if not, write to the Free Software
Foundation, Inc., 51 Franklin Street, Fifth Floor, Boston, MA  02110-1301,
USA.            
                
=cut
<|MERGE_RESOLUTION|>--- conflicted
+++ resolved
@@ -12,14 +12,10 @@
 use warnings;
 use diagnostics;
 
-<<<<<<< HEAD
 use Test::More;
 use Test::NoWarnings;
 
 use TestUtils;
-=======
-use Test::More tests => 231;
->>>>>>> 335db14d
 
 # TODO we should have a global file list
 my @files = (
