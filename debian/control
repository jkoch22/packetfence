Source: packetfence
Section: net
Priority: optional
Maintainer: Inverse inc. <support@inverse.ca>
Build-Depends: debhelper (>= 7.0.50~), gettext, libparse-recdescent-perl, gcc, lsb-release, dh-systemd, libfile-fcntllock-perl, git, libipset-dev, pkg-config, nodejs (>= 12.0), jq,
 ruby, rubygems,
 quilt
Standards-Version: 3.8.4
Vcs-Git: git://github.com/inverse-inc/packetfence.git
Vcs-browser: https://github.com/inverse-inc/packetfence/
Homepage: http://www.packetfence.org/

Package: packetfence
Architecture: all
# TODO: We can probably move these in Depends since 3.5.0 (managed RADIUS feature)
Pre-Depends:  ca-certificates, 
 ca-certificates, winbind,
 packetfence-pfcmd-suid (>= ${source:Version}), packetfence-config (>= ${source:Version}),
# CAUTION: we need to require the version we want for Fingerbank and ensure we don't want anything equal or above the next major release as it can add breaking changes
<<<<<<< HEAD
 fingerbank (>= 4.2.1), fingerbank (<< 5.0.0),
 fingerbank-collector (>= 1.3.13), fingerbank-collector (<< 2.0.0),
=======
 fingerbank (>= 4.2.0), fingerbank (<< 5.0.0),
 fingerbank-collector (>= 1.3.14), fingerbank-collector (<< 2.0.0),
>>>>>>> dae3f6a9
 packetfence-redis-cache (>= ${source:Version}),
 packetfence-pfappserver-javascript (>= ${source:Version}),
 packetfence-captive-portal-javascript (>= ${source:Version}),
# wmi
 libnet-wmiclient-perl, libwmiclient1, wmi-client,
 netdata (<< 1.11),
Breaks: libdata-alias-perl
Depends: ${misc:Depends}, vlan,
 packetfence-ntlm-wrapper (>= ${source:Version}), packetfence-doc (>= ${source:Version}), packetfence-golang-daemon (>= ${source:Version}),
 openssl,
 mariadb-server (>= 10.1),
 snmp, snmptrapfmt, snmptrapd, snmp-mibs-downloader, conntrack, rsyslog,
# apache related
 apache2, apache2-utils,
 libapache2-mod-apreq2, libapache2-mod-perl2,
 libapache2-request-perl, libtie-dxhash-perl, libapache-session-perl,
 libapache-ssllookup-perl, libapache2-mod-systemd,
# freeradius
 freeradius (>= 3.0.21), freeradius-ldap,
 freeradius-mysql, freeradius-utils, freeradius-rest, freeradius-redis,
# systemd sd_notify support
 libsystemd-daemon-perl,
# binary
 make, binutils,
 samba,
 python-impacket,
 krb5-user,
 iproute,
 ipset,
 sudo,
 sscep,
 patch,
 git,
# process management
 procps,
# perl basic components
 liblist-moreutils-perl, libwww-perl, libtry-tiny-perl,
# perl uncategorized modules
 libapache-htpasswd-perl, libbit-vector-perl, libtext-csv-perl, libtext-csv-xs-perl,
 libcgi-session-serialize-yaml-perl, libtimedate-perl, libapache-dbi-perl,
 libdbd-mysql-perl, libfile-tail-perl, libnetwork-ipv4addr-perl,
 libiptables-parse-perl, libiptables-chainmgr-perl, iptables (>= 1.4.0), iptables-netflow-dkms,
 liblwp-useragent-determined-perl, 
 liblwp-protocol-connect-perl,
 libnet-netmask-perl, libnet-pcap-perl, libnet-snmp-perl, libsnmp-perl, libfile-fcntllock-perl,
 libnet-telnet-cisco-perl, libparse-recdescent-perl, libnet-cisco-mse-rest-perl, perlmagick,
 libregexp-common-email-address-perl, libregexp-common-time-perl,
 libperl-critic-perl, libreadonly-xs-perl, libhtml-template-perl,
 libterm-readkey-perl, libtest-perl-critic-perl, libtest-pod-perl,
 libtest-pod-coverage-perl, libthread-pool-simple-perl,
 libuniversal-require-perl, libuniversal-exports-perl, libnet-rawip-perl,
 libcgi-session-perl, libcgi-session-driver-chi-perl (>= 1.0.3), libconfig-inifiles-perl (>= 2.88),
 libdatetime-format-dateparse-perl, libdatetime-format-rfc3339-perl, libdbi-perl,librose-db-perl,librose-db-object-perl,libdatetime-timezone-perl,
 libnet-telnet-perl, libregexp-common-perl,libhtml-formhandler-perl (= 1:0.40019-1),
 libreadonly-perl, libtemplate-perl, libtemplate-autofilter-perl, libterm-readkey-perl,
 libuniversal-require-perl, libthread-serialize-perl,
 libnet-ldap-perl, libcrypt-generatepassword-perl, libbytes-random-secure-perl, libcrypt-eksblowfish-perl, libcrypt-smbhash-perl,
 libcrypt-cbc-perl, libcrypt-le-perl, perl-doc, libcrypt-rijndael-perl,
 librrds-perl, libnetpacket-perl (>= 1.3), libcache-cache-perl, libcarp-perl,
 libload-perl, libmime-lite-tt-perl, libmime-lite-perl,
 libconfig-general-perl, libproc-processtable-perl, libperl-version-perl,
 perl-modules,libdata-swap-perl,libdata-structure-util-perl,
 liblinux-fd-perl, liblinux-inotify2-perl, libfile-touch-perl, libhash-merge-perl, libposix-atfork-perl,
 libcrypt-openssl-pkcs12-perl,libcrypt-openssl-x509-perl,libconst-fast-perl,
 libtime-period-perl (>= 1.25), libtime-piece-perl, libsereal-encoder-perl, libsereal-decoder-perl, libdata-serializer-sereal-perl (>= 1.04), libphp-serialization-perl,
 libnet-ip-perl, libdigest-hmac-perl, libcrypt-openssl-pkcs10-perl, libcrypt-openssl-rsa-perl, libfile-tempdir-perl,
 liburi-escape-xs-perl, libsql-abstract-more-perl (>= 1.28), libsql-abstract-plugin-insertmulti-perl, libio-socket-timeout-perl, liblinux-distribution-perl, libwww-twilio-api-perl,
 libpod-markdown-perl, libmojolicious-perl (>= 7.74), libmojox-log-log4perl-perl, liblingua-en-inflexion-perl,
# hard-coded to specific version because v3 broke the API and we haven't ported to it yet
# see #1313: Port our Net-Appliance-Session to the version 3 API
# http://packetfence.org/bugs/view.php?id=1313
 libnet-appliance-session-perl (>= 2.111080),
 libnet-ssh2-perl (>= 0.63),
 libnet-cli-interact-perl,
 libre-engine-re2-perl,
 libnet-interface-perl, libnet-radius-perl, libclass-xsaccessor-perl, libbsd-resource-perl,
 libparse-nessus-nbe-perl, libtest-mockdbi-perl,
 libsoap-lite-perl (>= 1.0), libnet-frame-perl, libthread-pool-perl,
 libwww-curl-perl, libposix-2008-perl, libdata-messagepack-stream-perl, libdata-messagepack-perl,
 libnet-nessus-xmlrpc-perl (>= 0.4), libnet-nessus-rest-perl (>= 0.7), libfile-slurp-perl,
 libalgorithm-combinatorics-perl,
# required for ipset
 libnetaddr-ip-perl, libfile-which-perl,
# FIXME track what requires the conveyor stuff and identify it. If we can, get rid of it.
 libthread-conveyor-monitored-perl, libthread-conveyor-perl, libthread-tie-perl,
 liberror-perl, libio-socket-inet6-perl,
 libio-interface-perl, libnet-route-perl, libnet-arp-perl,
# required by catalyst
 libcatalyst-perl (>= 5.90011), libcatalyst-modules-perl,
 libauthen-htpasswd-perl, libcatalyst-authentication-credential-http-perl, 
 libcatalyst-authentication-store-htpasswd-perl, libcatalyst-plugin-unicode-encoding-perl,
 libcatalyst-view-tt-perl (>= 0.37), libcatalyst-view-csv-perl, libhtml-formfu-perl, libjson-perl, libjson-maybexs-perl,
 libcatalyst-plugin-smarturi-perl,
 libsort-naturally-perl, libchi-perl (>=0.59), libchi-memoize-perl,
 libdata-serializer-perl,
 libchi-driver-redis-perl,
 libredis-fast-perl,
 libcache-fastmmap-perl, libterm-size-any-perl,
 libswitch-perl,
# packaging workaround (we don't require it but something in catalyst seem to do)
 libmodule-install-perl,
# i18n
 liblocale-gettext-perl, 
# logging framework
 liblog-log4perl-perl (>=1.43),
 liblog-any-perl,
 liblog-any-adapter-perl,
 liblog-any-adapter-log4perl-perl,
# oauth2
 libnet-oauth2-perl (>=0.65),
# used by Captive Portal authentication modules
 libauthen-radius-perl (>=0.24), libauthen-krb5-simple-perl,
# used by bin/pftest
 libio-interactive-perl,
# cluster
 haproxy (>= 1.8), keepalived (>= 2.0), arping,
# monitoring
 fping, python-mysqldb,
# EAP TLS
 libcrypt-smime-perl, libnumber-range-perl,
# Captive Portal Dynamic Routing
 libgraph-perl,
# SAML
 liblasso-perl,
# for packaging
 lsb-release,
# wmi and nthash cache
 libscalar-list-utils-perl (>= 1.41-1),libfile-fcntllock-perl,libjson-xs-perl,libmoo-perl,libnet-dns-perl,python-twisted-bin,python-twisted-core,libconfig-inifiles-perl,
# fuse
 fuse,
# Distribution specific
 ${packetfence:dist}
Description: PacketFence network registration / worm mitigation system
 PacketFence is an open source network access control (NAC) system.
 It can be used to effectively secure networks, from small to very large
 heterogeneous networks. PacketFence provides features such
 as
 * registration of new network devices
 * detection of abnormal network activities
 * isolation of problematic devices
 * remediation through a captive portal
 * registration-based and scheduled vulnerability scans.

Package: packetfence-doc
Architecture: all
Description: documentation for packetfence
 The package packetfence-doc contains the documentation files needed for the admin gui

Package: packetfence-test
Architecture: all
Depends: packetfence, libtest-mockmodule-perl,
 libtest-nowarnings-perl, libtest-mockobject-perl,
 libtest-exception-perl
Description: Test suite for packetfence
 The PacketFence package contains a suite of test for validate packetfence
 installation.

Package: packetfence-pfcmd-suid
Architecture: any
Depends: ${misc:Depends}, ${shlibs:Depends}
Replaces: packetfence (<< 3.6.0)
Breaks: packetfence (<< 3.6.0)
Description: C wrapper that replace perl-suid dependence
 perl 5.12 dropped suidperl support (packaged as suid-perl)

Package: packetfence-ntlm-wrapper
Architecture: any
Depends: ${misc:Depends}, ${shlibs:Depends}
Description: C wrapper around the ntlm_auth utility to log authentication latency and success/failure.

Package: packetfence-config
Architecture: all
Depends: ${misc:Depends}, libcache-bdb-perl, liblog-fast-perl, libfile-flock-perl, lsb-release
Description: Service use to manage PacketFence configuration.

Package: packetfence-redis-cache
Architecture: all
Depends: ${misc:Depends}, redis-server, redis-tools, lsb-release
Description: Init script to manage redis server.

Package: packetfence-golang-daemon
Architecture: any
Depends: ${misc:Depends}, ${shlibs:Depends}
Description: PacketFence Golang binary.
Conflicts: packetfence (<= 8.0.1)

Package: packetfence-captive-portal-javascript
Architecture: any
Depends: ${misc:Depends}
Description: PacketFence captive portal javascript
Conflicts: packetfence (<< 8.1.1)

Package: packetfence-pfappserver-javascript
Architecture: any
Depends: ${misc:Depends}
Description: PacketFence Admin javascript css
Conflicts: packetfence (<< 8.1.1)<|MERGE_RESOLUTION|>--- conflicted
+++ resolved
@@ -17,13 +17,8 @@
  ca-certificates, winbind,
  packetfence-pfcmd-suid (>= ${source:Version}), packetfence-config (>= ${source:Version}),
 # CAUTION: we need to require the version we want for Fingerbank and ensure we don't want anything equal or above the next major release as it can add breaking changes
-<<<<<<< HEAD
  fingerbank (>= 4.2.1), fingerbank (<< 5.0.0),
- fingerbank-collector (>= 1.3.13), fingerbank-collector (<< 2.0.0),
-=======
- fingerbank (>= 4.2.0), fingerbank (<< 5.0.0),
  fingerbank-collector (>= 1.3.14), fingerbank-collector (<< 2.0.0),
->>>>>>> dae3f6a9
  packetfence-redis-cache (>= ${source:Version}),
  packetfence-pfappserver-javascript (>= ${source:Version}),
  packetfence-captive-portal-javascript (>= ${source:Version}),
