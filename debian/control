--- conflicted
+++ resolved
@@ -13,7 +13,6 @@
 # TODO: We can probably move these in Depends since 3.5.0 (managed RADIUS feature)
 Pre-Depends:  freeradius, freeradius-ldap, freeradius-postgresql,
  freeradius-mysql, freeradius-krb5
-<<<<<<< HEAD
 Depends: ${misc:Depends}, vlan, make,
  openssl, openssl-blacklist, openssl-blacklist-extra, snort,
  mysql-server,
@@ -23,14 +22,8 @@
  apache2-mpm-prefork,
 # php web admin
  libapache2-mod-php5, php-pear, php5-mysql, php5-gd, make, php-log,
-=======
-Depends: ${misc:Depends}, apache2, apache2.2-common, apache2-utils, 
- openssl, openssl-blacklist, openssl-blacklist-extra, php-log, snort, 
- mysql-server, libapache2-mod-proxy-html, libapache2-mod-php5, php-pear,
- php5-mysql, php5-gd, perl-suid, make,
 # ipset (ipset must be installed by hand  apt-get install xtables-addons-common  xtables-addons-source)
  sudo,
->>>>>>> b2102b6a
 # process management
  procps,
 # perl basic components
