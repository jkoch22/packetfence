#==============================================================================
# Variables
#==============================================================================
# use 'global' variables (vs 'define' with local scope)
%global     perl_version 5.10.1
%global     logfiles packetfence.log snmptrapd.log pfdetect pfcron security_event.log httpd.admin.audit.log
%global     logdir /usr/local/pf/logs
%global     debug_package %{nil}
%global     mariadb_plugin_dir %(pkg-config mariadb --variable=plugindir)


#==============================================================================
# Main package
#==============================================================================
Name:       packetfence
Version:    13.0.0
Release:    2%{?dist}
Summary:    PacketFence network registration / worm mitigation system
Packager:   Inverse inc. <support@inverse.ca>
Group:      System Environment/Daemons
License:    GPL
URL:        http://www.packetfence.org
Source0:    %{name}-%{version}.tar
BuildRoot:  %{_tmppath}/%{name}-root
Vendor:     PacketFence, http://www.packetfence.org

BuildRequires: gettext, httpd, pkgconfig, jq
BuildRequires: ruby, rubygems
BuildRequires: nodejs >= 12.0
BuildRequires: gcc
BuildRequires: systemd
BuildRequires: MariaDB-devel >= 10.1

# To handle migration from several packetfence packages
# to only one
Obsoletes: %{name}-remote-arp-sensor <= 9.1.0
Obsoletes: %{name}-pfcmd-suid <= 9.1.0
Obsoletes: %{name}-ntlm-wrapper <= 9.1.0
Obsoletes: %{name}-config <= 9.1.0

AutoReqProv: 0

Requires: firewalld
Requires: chkconfig, coreutils, grep, openssl, sed, tar, wget, gettext, conntrack-tools, patch, git
# for process management
Requires: rsyslog
Requires: procps
Requires: libpcap, libxml2, zlib, zlib-devel, glibc-common,
Requires: httpd, mod_ssl
Requires: mod_perl, mod_proxy_html
requires: libapreq2, perl-libapreq2
Requires: redis
Requires: freeradius >= 3.2.1, freeradius-mysql >= 3.2.1, freeradius-perl >= 3.2.1, freeradius-ldap >= 3.2.1, freeradius-utils >= 3.2.1, freeradius-redis >= 3.2.1, freeradius-rest >= 3.2.1
Requires: make
Requires: net-tools
Requires: sscep
Requires: net-snmp >= 5.3.2.2
Requires: net-snmp-perl
Requires: perl >= %{perl_version}
Requires: packetfence-perl >= 1.2.1
Requires: MariaDB-server >= 10.5.15, MariaDB-server < 10.6.0
Requires: MariaDB-client >= 10.5.15, MariaDB-client < 10.6.0
Requires: perl(DBD::mysql)
Requires: perl(Sub::Exporter)
Requires: perl(Cisco::AccessList::Parser)
Requires: jq

Requires: perl(Net::SSLeay)
Requires: perl(Data::Dump)

Requires: perl(Bit::Vector)
Requires: perl(CGI::Session), perl(CGI::Session::Driver::chi) >= 1.0.3, perl(JSON) >= 2.90, perl(JSON::MaybeXS), perl(JSON::XS) >= 3
Requires: perl(Switch), perl(Locale::Codes)
Requires: perl(re::engine::RE2)
Requires: perl(Apache2::Request)
Requires: perl(Apache::Session)
Requires: perl(Class::Accessor)
Requires: perl(Class::Accessor::Fast::Contained)
Requires: perl(Class::Data::Inheritable)
Requires: perl(Class::Gomor)

# For import/export
Requires: ipcalc

Requires: perl(Config::IniFiles) >= 2.88
Requires: perl(DBI)
Requires: perl(Rose::DB)
Requires: perl(Rose::DB::Object)
Requires: perl(Lingua::EN::Nums2Words) >= 1.16
Requires: perl(Lingua::EN::Inflexion) >= 0.001006
Requires: perl(Mojolicious) >= 7.87
Requires: perl(File::Tail)
Requires: perl(IPC::Cmd)
Requires: perl(IPTables::ChainMgr)
Requires: perl(IPTables::Parse)
Requires: perl(Tie::DxHash)
Requires: perl(File::FcntlLock)
Requires: perl(Proc::ProcessTable)
Requires: perl(Crypt::OpenSSL::PKCS12)
Requires: perl(Crypt::OpenSSL::X509)
Requires: perl(Crypt::OpenSSL::RSA)
Requires: perl(Crypt::OpenSSL::PKCS10)
Requires: perl(Crypt::LE)
Requires: perl(Crypt::PBKDF2), perl(Digest::SHA3)
Requires: perl(Const::Fast)
# Perl core modules but still explicitly defined just in case distro's core perl get stripped
Requires: perl(Time::HiRes)
# Required for inline mode.
#Requires: ipset = 6.38, ipset-symlink
Requires: ipt-netflow >= 2.4, dkms-ipt-netflow >= 2.4
Requires: sudo
Requires: perl(File::Which), perl(NetAddr::IP)
Requires: perl(Net::LDAP)
Requires: perl(Net::IP)
Requires: perl-libnet >= 3.10
Requires: perl(Socket) >= 2.016
Requires: perl(Digest::HMAC_MD5)
# TODO: we should depend on perl modules not perl-libwww-perl package
# find out what they are and specify them as perl(...::...) instead of perl-libwww-perl
# LWP::Simple is one of them (required by inlined Net::MAC::Vendor and probably other stuff)
Requires: perl-libwww-perl > 6.02, perl(LWP::Simple), perl(LWP::Protocol::https)
Requires: perl(LWP::Protocol::connect)
Requires: perl(List::MoreUtils)
Requires: perl-Scalar-List-Utils
Requires: perl(Locale::gettext)
Requires: perl(Log::Log4perl) >= 1.43
Requires: perl(MojoX::Log::Log4perl)
Requires: perl(Log::Any)
Requires: perl(Log::Any::Adapter)
Requires: perl(Log::Any::Adapter::Log4perl)
Requires: perl(Log::Dispatch::Syslog)
Requires: perl(Log::Fast)
# Required by switch modules
# Net::Appliance::Session specific version added because newer versions broke API compatibility (#1312)
# We would need to port to the new 3.x API (tracked by #1313)
Requires: perl(Net::SSH2) >= 0.63, libssh2
Requires: perl(Net::OAuth2) >= 0.65
# Required by configurator script, pf::config
Requires: perl(Net::Interface)
Requires: perl(Net::Netmask)
# pfcron, pfdhcplistener
Requires: perl(Net::Pcap) >= 0.16
# pfdhcplistener
Requires: perl(NetPacket) >= 1.2.0
# systemd sd_notify support
Requires: perl(Linux::Systemd::Daemon)
# RADIUS CoA support
Requires: perl(Net::Radius::Dictionary), perl(Net::Radius::Packet)
# SNMP to network hardware
Requires: perl(Net::SNMP)
# for SNMPv3 AES as privacy protocol, fixes #775
Requires: perl(Crypt::Rijndael)
Requires: perl(Net::Telnet)
# for nessus scan, this version add the NBE download (inverse patch)
# Needs to be fixed:
Requires: perl(Net::Nessus::XMLRPC) >= 0.40
Requires: perl(Net::Nessus::REST) >= 0.7
# Note: portability for non-x86 is questionnable for Readonly::XS
Requires: perl(Readonly), perl(Readonly::XS)
Requires: perl(Regexp::Common)
Requires: perl(SOAP::Lite) >= 1.0
Requires: perl(WWW::Curl)
Requires: perl(Data::MessagePack)
Requires: perl(Data::MessagePack::Stream)
Requires: perl(SOAP::Lite) >= 1.0
Requires: perl(WWW::Curl)
Requires: perl(Data::MessagePack)
Requires: perl(Data::MessagePack::Stream)
Requires: perl(POSIX::2008)
Requires: perl(HTTP::Date)
# Template::Toolkit - captive portal template system
Requires: perl(Template)
Requires: perl(Template::AutoFilter)
# Used by installer / configurator scripts
Requires: perl(Term::ReadKey)
Requires: perl(Thread::Pool)
Requires: perl(Date::Parse)
Requires: perl(DateTime::Format::RFC3339)
Requires: perl(UNIVERSAL::require)
Requires: perl(YAML)
Requires: perl(Try::Tiny)
Requires: perl(Crypt::GeneratePassword)
Requires: perl(Bytes::Random::Secure)
Requires: perl(Crypt::Eksblowfish::Bcrypt)
Requires: perl(Crypt::SmbHash)
Requires: perl(MIME::Lite::TT)
Requires: perl(Cache::Cache), perl(HTML::Parser)
Requires: perl(URI::Escape::XS)
# Used by Captive Portal authentication modules
Requires: perl(Apache::Htpasswd)
Requires: perl(Authen::Radius) >= 0.24
Requires: perl(Authen::Krb5::Simple)
Requires: perl(WWW::Twilio::API)
# Required for importation feature
Requires: perl(Text::CSV)
Requires: perl(Text::CSV_XS)
# BILLING ENGINE
Requires: perl(LWP::UserAgent)
Requires: perl(HTTP::Request::Common)
# Catalyst
Requires: perl(Catalyst::Runtime), perl(Catalyst::Plugin::ConfigLoader)
Requires: perl(Catalyst::Plugin::Static::Simple), perl(Catalyst::Action::RenderView)
Requires: perl(Config::General), perl(Catalyst::Plugin::StackTrace)
Requires: perl(Catalyst::Plugin::Session), perl(Catalyst::Plugin::Session::Store::File)
Requires: perl(Catalyst::Plugin::Session::State::Cookie)
Requires: perl(Catalyst::Plugin::I18N)
Requires: perl(Catalyst::View::TT) >= 0.42
Requires: perl(Catalyst::View::CSV)
Requires: perl(Catalyst::View::JSON), perl(Log::Log4perl::Catalyst)
Requires: perl(Catalyst::Plugin::Authentication)
Requires: perl(Catalyst::Authentication::Credential::HTTP)
Requires: perl(Catalyst::Authentication::Store::Htpasswd)
Requires: perl(Catalyst::Controller::HTML::FormFu)
Requires: perl(Catalyst::Plugin::SmartURI)
Requires: perl(URI::SmartURI)
Requires: perl(Params::Validate) >= 0.97
Requires: perl(Term::Size::Any)
Requires: perl(SQL::Abstract::More) >= 1.28
Requires: perl(SQL::Abstract::Plugin::InsertMulti) >= 0.04
Requires(pre): perl(aliased) => 0.30
Requires(pre): perl-version
# for Catalyst stand-alone server
Requires: perl(Catalyst::Devel)
Requires: perl(Sort::Naturally)
Requires: perl(PHP::Serialization)
Requires: perl(File::Slurp)
# these are probably missing dependencies for the above. 
# I shall file upstream tickets to openfusion before we integrate
Requires: perl(Plack), perl(Plack::Middleware::ReverseProxy)
Requires: perl(MooseX::Types::LoadableClass)
# Just keep it in case
#Requires: perl(Moose) <= 2.1005
Requires: perl(Moose)
Requires: perl(CHI) >= 0.59
Requires: perl(CHI::Memoize)
Requires: perl(Data::Serializer)
Requires: perl(Data::Structure::Util)
# Just keep it in case
#Requires: perl(HTML::FormHandler) = 0.40019
Requires: perl(HTML::FormHandler)
Requires: perl(Redis::Fast)
Requires: perl(CHI::Driver::Redis)
Requires: perl(File::Flock)
Requires: perl(Cache::FastMmap)
Requires: perl(Cache::BDB)
Requires: perl(Moo) >= 1.003000
Requires: perl(Term::ANSIColor)
Requires: perl(IO::Interactive)
Requires: perl(Net::ARP)
Requires: perl(Module::Loaded)
Requires: perl(Linux::FD)
Requires: perl(Linux::Inotify2)
Requires: perl(File::Touch)
Requires: perl(POSIX::AtFork)
Requires: perl(Hash::Merge)
Requires: perl(IO::Socket::INET6)
Requires: perl(IO::Socket::SSL) >= 2.049
Requires: perl(IO::Interface)
Requires: perl(Time::Period) >= 1.25
Requires: perl(Time::Piece)
Requires: perl(Number::Range)
Requires: perl(Algorithm::Combinatorics)
Requires: perl(Class::XSAccessor)
Requires: iproute >= 3.0.0, krb5-workstation
Requires: samba >= 4
Requires: perl(Pod::Markdown)
# SAML
Requires: perl-lasso
# Captive Portal Dynamic Routing
Requires: perl(Graph)
# Timezone
Requires: perl(DateTime::TimeZone)

Requires: samba-winbind-clients, samba-winbind
Requires: libdrm >= 2.4.74
Requires: python3-impacket
Requires: netdata < 1.11.0., fping, MySQL-python
# OpenVAS
Requires: openvas-cli
Requires: openvas-libraries

# pki
Requires: perl(Crypt::SMIME)

# dhcp-stress-test
Requires: perl(Net::DHCP)

# Language packs
Requires: langpacks-fr, langpacks-es, langpacks-de, langpacks-he, langpacks-it, langpacks-nb, langpacks-nl, langpacks-pl, langpacks-pt

# Monit and monitoring scripts
Requires: monit, uuid

# packetfence-release to have GPG key used to sign monitoring scripts
Requires: packetfence-release >= 2.4.0
Requires: gnupg2
Requires: docker-ce docker-ce-cli containerd.io

#Requires: perl(Sereal::Encoder), perl(Sereal::Decoder), perl(Data::Serializer::Sereal) >= 1.04
#
# TESTING related
#
#Requires: perl(Test::MockObject), perl(Test::MockModule)
#Requires: perl(Test::Perl::Critic), perl(Test::WWW::Mechanize)
#Requires: perl(Test::Pod), perl(Test::Pod::Coverage), perl(Test::Exception)
#Requires: perl(Test::NoWarnings), perl(Test::ParallelSubtest)
# required for the fake CoA server
#Requires: perl(Net::UDP)
# For managing the number of connections per device
Requires: haproxy >= 2.2.0, keepalived >= 2.0.0
# CAUTION: we need to require the version we want for Fingerbank and ensure we don't want anything equal or above the next major release as it can add breaking changes
Requires: fingerbank >= 4.3.2, fingerbank < 5.0.0
Requires: fingerbank-collector >= 1.4.1, fingerbank-collector < 2.0.0
#Requires: perl(File::Tempdir)

%description

PacketFence is an open source network access control (NAC) system.
It can be used to effectively secure networks, from small to very large
heterogeneous networks. PacketFence provides features such as
* registration of new network devices
* detection of abnormal network activities
* isolation of problematic devices
* remediation through a captive portal
* registration-based and scheduled vulnerability scans.

#==============================================================================
# Source preparation
#==============================================================================
%prep
%setup -q -n %{name}-%{version}


#==============================================================================
# Build
#==============================================================================
%build
# generate translations
# TODO this is duplicated in debian/rules, we should aim to consolidate in a 'make' style step
for TRANSLATION in de en es fr he_IL it nl pl_PL pt_BR nb_NO; do
    /usr/bin/msgfmt conf/locale/$TRANSLATION/LC_MESSAGES/packetfence.po \
      --output-file conf/locale/$TRANSLATION/LC_MESSAGES/packetfence.mo
done

# build pfcmd C wrapper
%{__make} bin/pfcmd
# build ntlm_auth_wrapper
%{__make} bin/ntlm_auth_wrapper
%{__make} src/mariadb_udf/pf_udf.so

# build golang binaries
%{__make} -C go all

find -name '*.example' -print0 | while read -d $'\0' file
do
  cp $file "$(dirname $file)/$(basename $file .example)"
done

#==============================================================================
# Installation
#============================================================================
%install
%{__rm} -rf %{buildroot}
# mysql plugin
%{__install} -D -m0755 src/mariadb_udf/pf_udf.so %{buildroot}/%{mariadb_plugin_dir}/pf_udf.so

# systemd targets
%{__install} -D -m0644 conf/systemd/packetfence.target %{buildroot}/etc/systemd/system/packetfence.target
%{__install} -D -m0644 conf/systemd/packetfence-base.target %{buildroot}/etc/systemd/system/packetfence-base.target
%{__install} -D -m0644 conf/systemd/packetfence-cluster.target %{buildroot}/etc/systemd/system/packetfence-cluster.target

%{__install} -d %{buildroot}/etc/systemd/system/packetfence-base.target.wants
%{__install} -d %{buildroot}/etc/systemd/system/packetfence.target.wants
%{__install} -d %{buildroot}/etc/systemd/system/packetfence-cluster.target.wants
# systemd slices
%{__install} -D -m0644 conf/systemd/packetfence.slice %{buildroot}/etc/systemd/system/packetfence.slice
%{__install} -D -m0644 conf/systemd/packetfence-base.slice %{buildroot}/etc/systemd/system/packetfence-base.slice
# systemd services
%{__install} -D -m0644 conf/systemd/packetfence-api-frontend.service %{buildroot}%{_unitdir}/packetfence-api-frontend.service
%{__install} -D -m0644 conf/systemd/packetfence-config.service %{buildroot}%{_unitdir}/packetfence-config.service
%{__install} -D -m0644 conf/systemd/packetfence-galera-autofix.service %{buildroot}%{_unitdir}/packetfence-galera-autofix.service
%{__install} -D -m0644 conf/systemd/packetfence-tracking-config.service %{buildroot}%{_unitdir}/packetfence-tracking-config.service
%{__install} -D -m0644 conf/systemd/packetfence-haproxy-admin.service %{buildroot}%{_unitdir}/packetfence-haproxy-admin.service
%{__install} -D -m0644 conf/systemd/packetfence-haproxy-portal.service %{buildroot}%{_unitdir}/packetfence-haproxy-portal.service
%{__install} -D -m0644 conf/systemd/packetfence-haproxy-db.service %{buildroot}%{_unitdir}/packetfence-haproxy-db.service
%{__install} -D -m0644 conf/systemd/packetfence-httpd.aaa.service %{buildroot}%{_unitdir}/packetfence-httpd.aaa.service
%{__install} -D -m0644 conf/systemd/packetfence-httpd.portal.service %{buildroot}%{_unitdir}/packetfence-httpd.portal.service
%{__install} -D -m0644 conf/systemd/packetfence-httpd.webservices.service %{buildroot}%{_unitdir}/packetfence-httpd.webservices.service
%{__install} -D -m0644 conf/systemd/packetfence-docker-iptables.service %{buildroot}%{_unitdir}/packetfence-docker-iptables.service
%{__install} -D -m0644 conf/systemd/packetfence-iptables.service %{buildroot}%{_unitdir}/packetfence-iptables.service
%{__install} -D -m0644 conf/systemd/packetfence-ip6tables.service %{buildroot}%{_unitdir}/packetfence-ip6tables.service
%{__install} -D -m0644 conf/systemd/packetfence-pfperl-api.service %{buildroot}%{_unitdir}/packetfence-pfperl-api.service
%{__install} -D -m0644 conf/systemd/packetfence-keepalived.service %{buildroot}%{_unitdir}/packetfence-keepalived.service
%{__install} -D -m0644 conf/systemd/packetfence-mariadb.service %{buildroot}%{_unitdir}/packetfence-mariadb.service
%{__install} -D -m0644 conf/systemd/packetfence-mysql-probe.service %{buildroot}%{_unitdir}/packetfence-mysql-probe.service
%{__install} -D -m0644 conf/systemd/packetfence-pfacct.service %{buildroot}%{_unitdir}/packetfence-pfacct.service
%{__install} -D -m0644 conf/systemd/packetfence-pfdetect.service %{buildroot}%{_unitdir}/packetfence-pfdetect.service
%{__install} -D -m0644 conf/systemd/packetfence-pfdhcplistener.service %{buildroot}%{_unitdir}/packetfence-pfdhcplistener.service
%{__install} -D -m0644 conf/systemd/packetfence-pfdns.service %{buildroot}%{_unitdir}/packetfence-pfdns.service
%{__install} -D -m0644 conf/systemd/packetfence-pffilter.service %{buildroot}%{_unitdir}/packetfence-pffilter.service
%{__install} -D -m0644 conf/systemd/packetfence-pfcron.service %{buildroot}%{_unitdir}/packetfence-pfcron.service
%{__install} -D -m0644 conf/systemd/packetfence-pfqueue.service %{buildroot}%{_unitdir}/packetfence-pfqueue.service
%{__install} -D -m0644 conf/systemd/packetfence-pfsso.service %{buildroot}%{_unitdir}/packetfence-pfsso.service
%{__install} -D -m0644 conf/systemd/packetfence-httpd.dispatcher.service %{buildroot}%{_unitdir}/packetfence-httpd.dispatcher.service
%{__install} -D -m0644 conf/systemd/packetfence-httpd.admin_dispatcher.service %{buildroot}%{_unitdir}/packetfence-httpd.admin_dispatcher.service
%{__install} -D -m0644 conf/systemd/packetfence-radiusd-acct.service %{buildroot}%{_unitdir}/packetfence-radiusd-acct.service
%{__install} -D -m0644 conf/systemd/packetfence-radiusd-auth.service %{buildroot}%{_unitdir}/packetfence-radiusd-auth.service
%{__install} -D -m0644 conf/systemd/packetfence-radiusd-cli.service %{buildroot}%{_unitdir}/packetfence-radiusd-cli.service
%{__install} -D -m0644 conf/systemd/packetfence-radiusd-eduroam.service %{buildroot}%{_unitdir}/packetfence-radiusd-eduroam.service
%{__install} -D -m0644 conf/systemd/packetfence-radiusd-load_balancer.service %{buildroot}%{_unitdir}/packetfence-radiusd-load_balancer.service
%{__install} -D -m0644 conf/systemd/packetfence-radsniff.service %{buildroot}%{_unitdir}/packetfence-radsniff.service
%{__install} -D -m0644 conf/systemd/packetfence-redis-cache.service %{buildroot}%{_unitdir}/packetfence-redis-cache.service
%{__install} -D -m0644 conf/systemd/packetfence-redis_ntlm_cache.service %{buildroot}%{_unitdir}/packetfence-redis_ntlm_cache.service
%{__install} -D -m0644 conf/systemd/packetfence-redis_queue.service %{buildroot}%{_unitdir}/packetfence-redis_queue.service
%{__install} -D -m0644 conf/systemd/packetfence-snmptrapd.service %{buildroot}%{_unitdir}/packetfence-snmptrapd.service
%{__install} -D -m0644 conf/systemd/packetfence-winbindd.service %{buildroot}%{_unitdir}/packetfence-winbindd.service
%{__install} -D -m0644 conf/systemd/packetfence-pfdhcp.service %{buildroot}%{_unitdir}/packetfence-pfdhcp.service
%{__install} -D -m0644 conf/systemd/packetfence-pfipset.service %{buildroot}%{_unitdir}/packetfence-pfipset.service
%{__install} -D -m0644 conf/systemd/packetfence-netdata.service %{buildroot}%{_unitdir}/packetfence-netdata.service
%{__install} -D -m0644 conf/systemd/packetfence-pfstats.service %{buildroot}%{_unitdir}/packetfence-pfstats.service
%{__install} -D -m0644 conf/systemd/packetfence-pfpki.service %{buildroot}%{_unitdir}/packetfence-pfpki.service
%{__install} -D -m0644 conf/systemd/packetfence-pfconnector-server.service %{buildroot}%{_unitdir}/packetfence-pfconnector-server.service
%{__install} -D -m0644 conf/systemd/packetfence-pfconnector-client.service %{buildroot}%{_unitdir}/packetfence-pfconnector-client.service
%{__install} -D -m0644 conf/systemd/packetfence-proxysql.service %{buildroot}%{_unitdir}/packetfence-proxysql.service
# systemd path
%{__install} -D -m0644 conf/systemd/packetfence-tracking-config.path %{buildroot}%{_unitdir}/packetfence-tracking-config.path
# systemd modules
%{__install} -D packetfence.modules-load %{buildroot}/etc/modules-load.d/packetfence.conf
%{__install} -D packetfence.modprobe %{buildroot}/etc/modprobe.d/packetfence.conf
# override docker-ce unit file
%{__install} -D -m0644 packetfence.docker-drop-in.service %{buildroot}/etc/systemd/system/docker.service

%{__install} -d %{buildroot}/usr/local/pf/addons
%{__install} -d %{buildroot}/usr/local/pf/addons/AD
%{__install} -d %{buildroot}/usr/local/pf/addons/full-import
%{__install} -d %{buildroot}/usr/local/pf/addons/functions
%{__install} -d -m2770 %{buildroot}/usr/local/pf/conf
%{__install} -d -m2770 %{buildroot}/usr/local/pf/conf/uploads
%{__install} -d %{buildroot}/usr/local/pf/conf/radiusd
%{__install} -d %{buildroot}/usr/local/pf/conf/ssl
%{__install} -d %{buildroot}/usr/local/pf/conf/ssl/acme-challenge
%{__install} -d -m0750 %{buildroot}%logdir
%{__install} -d %{buildroot}/usr/local/pf/raddb/sites-enabled
%{__install} -d -m2775 %{buildroot}/usr/local/pf/var
%{__install} -d -m2775 %{buildroot}/usr/local/pf/var/cache
%{__install} -d -m2775 %{buildroot}/usr/local/pf/var/cache/ntlm_cache_users
%{__install} -d -m2775 %{buildroot}/usr/local/pf/var/redis_cache
%{__install} -d -m2775 %{buildroot}/usr/local/pf/var/redis_queue
%{__install} -d -m2775 %{buildroot}/usr/local/pf/var/redis_ntlm_cache
%{__install} -d -m2775 %{buildroot}/usr/local/pf/var/ssl_mutex
%{__install} -d -m2775 %{buildroot}/usr/local/pf/var/proxysql
%{__install} -d %{buildroot}/usr/local/pf/var/conf
%{__install} -d -m2775 %{buildroot}/usr/local/pf/var/run
%{__install} -d %{buildroot}/usr/local/pf/var/rrd 
%{__install} -d %{buildroot}/usr/local/pf/var/session
%{__install} -d %{buildroot}/usr/local/pf/var/webadmin_cache
%{__install} -d %{buildroot}/usr/local/pf/var/control
%{__install} -d %{buildroot}/etc/sudoers.d
%{__install} -d %{buildroot}/etc/cron.d
%{__install} -d %{buildroot}/etc/docker
%{__install} -d %{buildroot}/usr/local/pf/html
%{__install} -d %{buildroot}/usr/local/pf/html/common
%{__install} -d %{buildroot}/usr/local/pf/html/pfappserver
%{__install} -d %{buildroot}/usr/local/pf/html/captive-portal
touch %{buildroot}/usr/local/pf/var/cache_control
cp Makefile %{buildroot}/usr/local/pf/
cp config.mk %{buildroot}/usr/local/pf/
cp -r bin %{buildroot}/usr/local/pf/
cp -r addons/pfconfig/ %{buildroot}/usr/local/pf/addons/
cp -r addons/captive-portal/ %{buildroot}/usr/local/pf/addons/
cp -r addons/dev-helpers/ %{buildroot}/usr/local/pf/addons/
cp -r addons/high-availability/ %{buildroot}/usr/local/pf/addons/
cp -r addons/integration-testing/ %{buildroot}/usr/local/pf/addons/
cp -r addons/packages/ %{buildroot}/usr/local/pf/addons/
cp -r addons/upgrade/ %{buildroot}/usr/local/pf/addons/
cp -r addons/watchdog/ %{buildroot}/usr/local/pf/addons/
cp -r addons/AD/* %{buildroot}/usr/local/pf/addons/AD/
cp -r addons/monit/ %{buildroot}/usr/local/pf/addons/
cp -r addons/stress-tester/ %{buildroot}/usr/local/pf/addons/
cp addons/full-import/*.sh %{buildroot}/usr/local/pf/addons/full-import/
cp addons/full-import/*.pl %{buildroot}/usr/local/pf/addons/full-import/
cp addons/functions/*.functions %{buildroot}/usr/local/pf/addons/functions/
cp addons/*.pl %{buildroot}/usr/local/pf/addons/
cp addons/*.sh %{buildroot}/usr/local/pf/addons/
%{__install} -D packetfence.logrotate %{buildroot}/etc/logrotate.d/packetfence
%{__install} -D packetfence.rsyslog-drop-in.service %{buildroot}/etc/systemd/system/rsyslog.service.d/packetfence.conf
%{__install} -D packetfence.monit-drop-in.service %{buildroot}/etc/systemd/system/monit.service
%{__install} -D packetfence.journald %{buildroot}%{systemddir}/journald.conf.d/01-packetfence.conf
%{__install} -D packetfence.logrotate-drop-in.service %{buildroot}/etc/systemd/system/logrotate.service.d/override.conf
cp -r sbin %{buildroot}/usr/local/pf/
cp -r conf %{buildroot}/usr/local/pf/
cp -r raddb %{buildroot}/usr/local/pf/
mv packetfence.sudoers %{buildroot}/etc/sudoers.d/packetfence
mv disable-dns-lookup.sudoers %{buildroot}/etc/sudoers.d/disable-dns-lookup
mv packetfence.cron.d %{buildroot}/etc/cron.d/packetfence
mv containers/daemon.json %{buildroot}/etc/docker/daemon.json
cp -r ChangeLog %{buildroot}/usr/local/pf/
cp -r COPYING %{buildroot}/usr/local/pf/
cp -r db %{buildroot}/usr/local/pf/
cp -r containers %{buildroot}/usr/local/pf

# install Golang binaries
%{__make} -C go DESTDIR=%{buildroot} copy
# clean Golang binaries from build dir
%{__make} -C go clean

# temp
cp -r html/pfappserver %{buildroot}/usr/local/pf/html
cp -r html/captive-portal %{buildroot}/usr/local/pf/html
cp -r html/common %{buildroot}/usr/local/pf/html

cp -r lib %{buildroot}/usr/local/pf/
cp -r go %{buildroot}/usr/local/pf/
cp -r NEWS.asciidoc %{buildroot}/usr/local/pf/
cp -r NEWS.old %{buildroot}/usr/local/pf/
cp -r README.md %{buildroot}/usr/local/pf/
cp -r README.network-devices %{buildroot}/usr/local/pf/
cp -r UPGRADE.old %{buildroot}/usr/local/pf/
#start create symlinks
curdir=`pwd`

#pf-schema.sql symlinks to current schema
if [ ! -h "%{buildroot}/usr/local/pf/db/pf-schema.sql" ]; then
    cd %{buildroot}/usr/local/pf/db
    VERSIONSQL=$(ls pf-schema-* |sort --version-sort -r | head -1)
    ln -f -s $VERSIONSQL ./pf-schema.sql
fi

#radius sites-enabled symlinks
#We standardize the way to use site-available/sites-enabled for the RADIUS server
cd %{buildroot}/usr/local/pf/raddb/sites-enabled
ln -s ../sites-available/dynamic-clients dynamic-clients
ln -s ../sites-available/status status

# Fingerbank symlinks
cd %{buildroot}/usr/local/pf/lib
ln -s /usr/local/fingerbank/lib/fingerbank fingerbank

cd %{buildroot}/usr/local/pf/addons/upgrade
ln -s /usr/local/pf/addons/upgrade/move-logos-to-profile-templates.pl to-12.1-move-logos-to-profile-templates.pl

cd $curdir
#end create symlinks

%clean
rm -rf %{buildroot}

#==============================================================================
# Pre-installation
#==============================================================================
%pre

/usr/bin/systemctl --now mask mariadb
/usr/bin/systemctl --now mask proxysql
/usr/bin/systemctl --now mask radiusd

# Disable libvirtd and kill its dnsmasq if its there so that it doesn't prevent pfdns from starting
/usr/bin/systemctl --now mask libvirtd
/usr/bin/pkill -f dnsmasq


# This (extremelly) ugly hack below will make the current processes part of a cgroup other than the one for user-0.slice
# This will allow for the current shells that are opened to be protected against stopping when we'll be calling isolate below which stops user-0.slice
# New shells will not be placed into user-0.slice since systemd-logind will be disabled and masked
# NEW commented to see if it still nescessary
#/bin/bash -c "/usr/bin/systemctl status user-0.slice | /usr/bin/grep -E -o '─[0-9]+' | /usr/bin/sed 's/─//g' | /usr/bin/xargs -I{} /bin/bash -c '/usr/bin/kill -0 {} > /dev/null 2>/dev/null && /usr/bin/echo {} > /sys/fs/cgroup/systemd/tasks'"
#/usr/bin/systemctl stop systemd-logind
#/usr/bin/systemctl --now mask systemd-logind
#/usr/bin/systemctl daemon-reload

if [ "$1" = "1" ]; then
  # Disable the DNS handling in network manager if its a new install
  echo "# This file disables the DNS handling in network manager so that PacketFence is able to manage the DNS servers
  [main]
  dns=none" > /etc/NetworkManager/conf.d/99-packetfence-no-dns.conf
  /usr/bin/systemctl restart NetworkManager
fi

# clean up the old systemd files if it's an upgrade
if [ "$1" = "2"   ]; then
    /usr/bin/systemctl disable packetfence-redis-cache
    /usr/bin/systemctl disable packetfence-config
    /usr/bin/systemctl disable packetfence.service
    /usr/bin/systemctl disable packetfence-haproxy.service
<<<<<<< HEAD
    /usr/bin/systemctl disable packetfence-tc.service
=======
    /usr/bin/systemctl disable packetfence-httpd.proxy.service
    /usr/bin/systemctl disable packetfence-httpd.collector.service
>>>>>>> 4c1b2ff8
    /usr/bin/systemctl isolate packetfence-base.target
fi

if ! /usr/bin/id pf &>/dev/null; then
    if ! /bin/getent group  pf &>/dev/null; then
        echo "Creating pf user"
        /usr/sbin/useradd -r -d "/usr/local/pf" -s /bin/sh -c "PacketFence" -M pf || \
                ( echo Unexpected error adding user "pf" && exit )
    else
        echo "Creating pf user member of pf group"
        /usr/sbin/useradd -r -d "/usr/local/pf" -s /bin/sh -c "PacketFence" -M pf -g pf || \
                ( echo Unexpected error adding user "pf" && exit )
    fi
fi

echo "Adding pf user to app groups"
/usr/sbin/usermod -aG wbpriv,fingerbank,apache pf
/usr/sbin/usermod -aG pf mysql 
/usr/sbin/usermod -aG pf netdata

if [ ! `id -u` = "0" ];
then
  echo "You must install this package as root!"
  exit
fi

#==============================================================================
# Post Installation
#==============================================================================
%post
mkdir -p /usr/local/pf/var/run/
touch /usr/local/pf/var/run/pkg_install_in_progress

# Stop packetfence-config during upgrade process to ensure
# it is started with latest code
if [ "$(/bin/systemctl show -p ActiveState packetfence-config | awk -F '=' '{print $2}')" = "active" ]; then
    echo "Upgrade: packetfence-config has been started during preinstallation (packetfence-base.target)"
    echo "Stopping packetfence-config to ensure proper upgrade"
    /bin/systemctl stop packetfence-config
else
    echo "First installation or downgrade: packetfence-config will be started later in the process"
fi

echo "Disabling emergency error logging to the console"
/usr/bin/sed -i 's/^\*.emerg/#*.emerg/g' /etc/rsyslog.conf

if ! grep 'containers-gateway.internal' /etc/hosts > /dev/null; then
    echo "" >> /etc/hosts
    echo "100.64.0.1 containers-gateway.internal" >> /etc/hosts
fi

# Run actions only on upgrade
if [ "$1" = "2" ]; then
    perl /usr/local/pf/addons/upgrade/add-default-params-to-auth.pl
fi

/usr/bin/mkdir -p /var/log/journal/
echo "Restarting journald to enable persistent logging"
/bin/systemctl restart systemd-journald

if [ `systemctl get-default` = "packetfence-cluster.target" ]; then 
    echo "This is an upgrade on a clustered system. We don't change the default systemd target."
else 
    echo "Setting packetfence.target as the default systemd target."
    /bin/systemctl set-default packetfence.target
fi

# Install the monitoring scripts signing key
echo "Install the monitoring scripts signing key"
gpg --no-default-keyring --keyring /root/.gnupg/pubring.kbx --import /etc/pki/rpm-gpg/RPM-GPG-KEY-PACKETFENCE-MONITORING

# Remove the monit service from the multi-user target if its there
rm -f /etc/systemd/system/multi-user.target.wants/monit.service

cd /usr/local/pf

#Make ssl certificate
make conf/ssl/server.pem
chown pf /usr/local/pf/conf/ssl/server.key

#Make configurable logo in default profile templates
make html/captive-portal/profile-templates/default/logo.png

# Create server local RADIUS secret
if [ ! -f /usr/local/pf/conf/local_secret ]; then
    date +%s | sha256sum | base64 | head -c 32 > /usr/local/pf/conf/local_secret
fi

# Create server API system user password
if [ ! -f /usr/local/pf/conf/unified_api_system_pass ]; then
    date +%s | sha256sum | base64 | head -c 32 > /usr/local/pf/conf/unified_api_system_pass
fi

for service in httpd snmptrapd portreserve redis netdata
do
  if /bin/systemctl -a | grep $service > /dev/null 2>&1; then
    echo "Disabling $service startup script"
    /bin/systemctl disable $service > /dev/null 2>&1
  fi
done

#Check if RADIUS have a dh
if [ ! -f /usr/local/pf/raddb/certs/dh ]; then
  echo "Building default RADIUS certificates..."
  cd /usr/local/pf/raddb/certs
  make
else
  echo "DH already exists, won't touch it!"
fi

if [ ! -f /usr/local/pf/conf/pf.conf ]; then
  echo "Touch pf.conf because it doesnt exist"
  touch /usr/local/pf/conf/pf.conf
  chown pf.pf /usr/local/pf/conf/pf.conf
else
  echo "pf.conf already exists, won't touch it!"
fi

if [ ! -f /usr/local/pf/conf/pfconfig.conf ]; then
  echo "Touch pfconfig.conf because it doesnt exist"
  touch /usr/local/pf/conf/pfconfig.conf
  chown pf.pf /usr/local/pf/conf/pfconfig.conf
else
  echo "pfconfig.conf already exists, won't touch it!"
fi

#Getting rid of SELinux
echo "Disabling SELinux..."
setenforce 0
sed -i 's/^SELINUX=.*/SELINUX=disabled/g' /etc/selinux/config

# Getting rid of wrong ipv6 dns address
sed -i 's/\%.*$//g' /etc/resolv.conf

# Enabling ip forwarding
echo "# ip forwarding enabled by packetfence" > /etc/sysctl.d/99-ip_forward.conf
echo "net.ipv4.ip_forward = 1" >> /etc/sysctl.d/99-ip_forward.conf
sysctl -p /etc/sysctl.d/99-ip_forward.conf

/usr/local/pf/bin/pfcmd fixpermissions

# reloading systemd unit files
/bin/systemctl daemon-reload

echo "Restarting rsyslogd"
/bin/systemctl restart rsyslog

#Starting PacketFence.
#removing old cache
/bin/systemctl enable docker
/bin/systemctl restart docker

if [ "$1" = "2" ]; then
    # When upgrading from pre-v12, redis-cache must be restarted to listen on the containers interfaces
    # Didn't find a way to detect the previous version during the upgrade so it's always going to be restarted on upgrade
    systemctl restart packetfence-redis-cache
fi

# We use a if/else bloc to stop post installation at first error in manage-images.sh
# get containers images and tag them locally
if /usr/local/pf/containers/manage-images.sh; then
    rm -rf /usr/local/pf/var/cache/
    /usr/bin/firewall-cmd --zone=public --add-port=1443/tcp
    /bin/systemctl disable firewalld
    /bin/systemctl enable packetfence-mariadb
    /bin/systemctl enable packetfence-redis-cache
    /bin/systemctl enable packetfence-config
    /bin/systemctl disable packetfence-iptables
    /bin/systemctl stop packetfence-iptables
    /bin/systemctl start packetfence-config
    # next command need packetfence-config started
    /usr/local/pf/bin/pfcmd generatemariadbconfig --force
    # only packetfence-config is running after this command
    /bin/systemctl isolate packetfence-base

    /bin/systemctl enable packetfence-httpd.admin_dispatcher
    /bin/systemctl enable packetfence-haproxy-admin
    /bin/systemctl enable packetfence-tracking-config.path
    /usr/local/pf/bin/pfcmd configreload
    echo "Starting PacketFence Administration GUI..."
    /bin/systemctl start packetfence-httpd.admin_dispatcher
    /bin/systemctl start packetfence-haproxy-admin

    /bin/systemctl enable packetfence-iptables
    /bin/systemctl stop packetfence-iptables
    /usr/local/pf/containers/docker-minimal-rules.sh
    
    /usr/local/pf/bin/pfcmd service pf updatesystemd

    # Empty root password in order to allow other user to connect as root.
    /usr/bin/mysql -uroot -e "set password for 'root'@'localhost' = password('');"

    echo Installation complete
    echo "  * Please fire up your Web browser and go to https://@ip_packetfence:1443 to complete your PacketFence configuration."
    echo "  * Please stop your iptables service if you don't have access to configurator."

    rm -f /usr/local/pf/var/run/pkg_install_in_progress
else
    echo "An issue occured while downloading containers images"
    echo "Check your Internet access and reinstall packetfence package"
fi
#==============================================================================
# Pre uninstallation
#==============================================================================
%preun
if [ $1 -eq 0 ] ; then
/bin/systemctl stop packetfence-config
/bin/systemctl disable packetfence-config
/bin/systemctl set-default multi-user.target
/bin/systemctl isolate multi-user.target
fi

%postun
if [ $1 -eq 0 ]; then
        if /usr/bin/id pf &>/dev/null; then
               /usr/sbin/userdel pf || %logmsg "User \"pf\" could not be deleted."
        fi
fi

#==============================================================================
# Post-trans
#==============================================================================
%posttrans
### to handle deletion of pfconfig.conf starting in 12.1.0
# pfconfig.conf.rpmsave have been created because pfconfig.conf is not
# part of new package since 12.1.0
if [ -f /usr/local/pf/conf/pfconfig.conf.rpmsave ]; then
    echo "pfconfig.conf.rpmsave detected, trying to restore it in pfconfig.conf"
    if [ ! -f /usr/local/pf/conf/pfconfig.conf ]; then
        if /usr/local/pf/addons/upgrade/restore-pfconfig-conf.sh; then
            echo "pfconfig.conf restored, packetfence-config service restarted"
        else
            echo "An issue occured while restoring pfconfig.conf.rpmsave"
            echo "Check pfconfig.conf before you continue"
        fi
    else
        echo "pfconfig.conf already exists, restoration canceled"
        echo "Check pfconfig.conf before you continue"
    fi
fi


#==============================================================================
# Packaged files
#==============================================================================
# TODO we should simplify this file manifest to the maximum keeping treating 
# only special attributes explicitly 
# "To make this situation a bit easier, if the %%files list contains a path
# to a directory, RPM will automatically package every file in that 
# directory, as well as every file in each subdirectory."
# -- http://www.rpm.org/max-rpm/s1-rpm-inside-files-list.html
%files

%defattr(-, pf, pf)
%attr(0644, root, root) /etc/systemd/system/packetfence.target
%attr(0644, root, root) /etc/systemd/system/packetfence-base.target
%attr(0644, root, root) /etc/systemd/system/packetfence-cluster.target
%attr(0644, root, root) /etc/systemd/system/packetfence*.slice
%attr(0644, root, root) /etc/modules-load.d/packetfence.conf
%attr(0644, root, root) /etc/modprobe.d/packetfence.conf

%attr(0644, root, root) %{_unitdir}/packetfence-*.service
%attr(0644, root, root) %{_unitdir}/packetfence-*.path
%attr(0644, root, root) %{systemddir}/journald.conf.d/01-packetfence.conf

%dir %attr(0750, root,root) /etc/systemd/system/packetfence*target.wants
%attr(0644, root, root) /etc/systemd/system/rsyslog.service.d/packetfence.conf
%attr(0644, root, root) /etc/systemd/system/logrotate.service.d/override.conf
%attr(0644, root, root) /etc/systemd/system/monit.service
%attr(0644, root, root) /etc/systemd/system/docker.service

%dir %attr(0750,root,root) %{_sysconfdir}/sudoers.d
%config %attr(0440,root,root) %{_sysconfdir}/sudoers.d/packetfence
%config %attr(0440,root,root) %{_sysconfdir}/sudoers.d/disable-dns-lookup
%config %attr(0644,root,root) %{_sysconfdir}/logrotate.d/packetfence
%config %attr(0600,root,root) %{_sysconfdir}/cron.d/packetfence
%config %attr(0644,root,root) %{_sysconfdir}/docker/daemon.json

%dir                    /usr/local/pf
                        /usr/local/pf/Makefile
                        /usr/local/pf/config.mk
%dir                    /usr/local/pf/addons
%attr(0755, pf, pf)     /usr/local/pf/addons/*.pl
%attr(0755, pf, pf)     /usr/local/pf/addons/*.sh
%dir                    /usr/local/pf/addons/AD/
                        /usr/local/pf/addons/AD/*
%dir                    /usr/local/pf/addons/captive-portal/
                        /usr/local/pf/addons/captive-portal/*
%dir                    /usr/local/pf/addons/dev-helpers/
                        /usr/local/pf/addons/dev-helpers/*
# only add files installed (above) to packetfence package
%attr(0755, pf, pf)     /usr/local/pf/addons/full-import/*.sh
%attr(0755, pf, pf)     /usr/local/pf/addons/full-import/*.pl
%attr(0644, pf, pf)     /usr/local/pf/addons/functions/*.functions
%dir                    /usr/local/pf/addons/high-availability/
                        /usr/local/pf/addons/high-availability/*
%dir                    /usr/local/pf/addons/integration-testing/
                        /usr/local/pf/addons/integration-testing/*
%dir                    /usr/local/pf/addons/monit
                        /usr/local/pf/addons/monit/*
%dir                    /usr/local/pf/addons/packages
                        /usr/local/pf/addons/packages/*
%dir                    /usr/local/pf/addons/pfconfig
%exclude                /usr/local/pf/addons/pfconfig/pfconfig.init
%dir                    /usr/local/pf/addons/pfconfig/comparator
%attr(0755, pf, pf)     /usr/local/pf/addons/pfconfig/comparator/*.pl
%attr(0755, pf, pf)     /usr/local/pf/addons/pfconfig/comparator/*.sh
%dir                    /usr/local/pf/addons/stress-tester
                        /usr/local/pf/addons/stress-tester/*
%attr(0755, pf, pf)     /usr/local/pf/addons/stress-tester/dhcp_test
%dir                    /usr/local/pf/addons/upgrade
%attr(0755, pf, pf)     /usr/local/pf/addons/upgrade/*.pl
%attr(0755, pf, pf)     /usr/local/pf/addons/upgrade/*.sh
%dir                    /usr/local/pf/addons/watchdog
%attr(0755, pf, pf)     /usr/local/pf/addons/watchdog/*.sh
%dir                    /usr/local/pf/bin
%attr(6755, root, root) /usr/local/pf/bin/pfcmd
%attr(0755, root, root) /usr/local/pf/bin/ntlm_auth_wrapper
%attr(0755, pf, pf)     /usr/local/pf/bin/pfcmd.pl
%attr(0755, pf, pf)     /usr/local/pf/bin/pfcmd_vlan
%attr(0755, pf, pf)     /usr/local/pf/bin/pftest
                        /usr/local/pf/bin/pflogger-packetfence
%attr(0755, pf, pf)     /usr/local/pf/bin/pflogger.pl
%attr(0755, pf, pf)     /usr/local/pf/bin/proxysql-read-only-handler.sh
%attr(0755, pf, pf)     /usr/local/pf/bin/cluster/maintenance
%attr(0755, pf, pf)     /usr/local/pf/bin/cluster/management_update
%attr(0755, pf, pf)     /usr/local/pf/bin/cluster/sync
%attr(0755, pf, pf)     /usr/local/pf/bin/cluster/pfupdate
%attr(0755, pf, pf)     /usr/local/pf/bin/cluster/maintenance
%attr(0755, pf, pf)     /usr/local/pf/bin/cluster/node
%attr(0755, pf, pf)     /usr/local/pf/sbin/galera-autofix
%attr(0755, pf, pf)     /usr/local/pf/sbin/mysql-probe
%attr(0755, pf, pf)     /usr/local/pf/sbin/pfconnector
%attr(0755, pf, pf)     /usr/local/pf/sbin/pfacct
%attr(0755, pf, pf)     /usr/local/pf/sbin/pfhttpd
%attr(0755, pf, pf)     /usr/local/pf/sbin/pfdetect
%attr(0755, pf, pf)     /usr/local/pf/sbin/pfdhcp
%attr(0755, pf, pf)     /usr/local/pf/sbin/pfdns
%attr(0755, pf, pf)     /usr/local/pf/sbin/pfstats
%attr(0755, pf, pf)     /usr/local/pf/sbin/pfconfig
%attr(0755, pf, pf)     /usr/local/pf/sbin/sdnotify-proxy
%attr(0755, pf, pf)     /usr/local/pf/sbin/signal-proxy
%attr(0755, pf, pf)     /usr/local/pf/sbin/api-frontend-docker-wrapper
%attr(0755, pf, pf)     /usr/local/pf/sbin/httpd.aaa-docker-wrapper
%attr(0755, pf, pf)     /usr/local/pf/sbin/httpd.dispatcher-docker-wrapper
%attr(0755, pf, pf)     /usr/local/pf/sbin/httpd.admin_dispatcher-docker-wrapper
%attr(0755, pf, pf)     /usr/local/pf/sbin/httpd.portal-docker-wrapper
%attr(0755, pf, pf)     /usr/local/pf/sbin/httpd.webservices-docker-wrapper
%attr(0755, pf, pf)     /usr/local/pf/sbin/pfconfig-docker-wrapper
%attr(0755, pf, pf)     /usr/local/pf/sbin/pfsso-docker-wrapper
%attr(0755, pf, pf)     /usr/local/pf/sbin/pfqueue-docker-wrapper
%attr(0755, pf, pf)     /usr/local/pf/sbin/radiusd-acct-docker-wrapper
%attr(0755, pf, pf)     /usr/local/pf/sbin/radiusd-auth-docker-wrapper
%attr(0755, pf, pf)     /usr/local/pf/sbin/radiusd-cli-docker-wrapper
%attr(0755, pf, pf)     /usr/local/pf/sbin/radiusd-load-balancer-docker-wrapper
%attr(0755, pf, pf)     /usr/local/pf/sbin/radiusd-eduroam-docker-wrapper
%attr(0755, pf, pf)     /usr/local/pf/sbin/haproxy-admin-docker-wrapper
%attr(0755, pf, pf)     /usr/local/pf/sbin/haproxy-portal-docker-wrapper
%attr(0755, pf, pf)     /usr/local/pf/sbin/haproxy-admin-docker-wrapper
%attr(0755, pf, pf)     /usr/local/pf/sbin/pfperl-api-docker-wrapper
%attr(0755, pf, pf)     /usr/local/pf/sbin/pfconnector-server-docker-wrapper
%attr(0755, pf, pf)     /usr/local/pf/sbin/pfconnector-client-docker-wrapper
%attr(0755, pf, pf)     /usr/local/pf/sbin/pfpki-docker-wrapper
%attr(0755, pf, pf)     /usr/local/pf/sbin/pfcron-docker-wrapper
%attr(0755, pf, pf)     /usr/local/pf/sbin/proxysql-docker-wrapper
%attr(0755, pf, pf)     /usr/local/pf/sbin/pfacct-docker-wrapper
%doc                    /usr/local/pf/ChangeLog
                        /usr/local/pf/conf/*.example
%dir %attr(0770, pf pf) /usr/local/pf/conf
%config                 /usr/local/pf/conf/pfconfig.conf.defaults
%config(noreplace)      /usr/local/pf/conf/adminroles.conf
%config(noreplace)      /usr/local/pf/conf/allowed_device_oui.txt
%config                 /usr/local/pf/conf/ui.conf
                        /usr/local/pf/conf/allowed_device_oui.txt.example
%config(noreplace)      /usr/local/pf/conf/authentication.conf
%config                 /usr/local/pf/conf/caddy-services/*.conf
                        /usr/local/pf/conf/caddy-services/*.conf.example
%config(noreplace)      /usr/local/pf/conf/caddy-services/locales/*.yml
%config(noreplace)      /usr/local/pf/conf/chi.conf
%config                 /usr/local/pf/conf/chi.conf.defaults
%config(noreplace)      /usr/local/pf/conf/nexpose-responses.txt
%config(noreplace)      /usr/local/pf/conf/pfdns.conf
%config(noreplace)      /usr/local/pf/conf/pfdhcp.conf
%config(noreplace)      /usr/local/pf/conf/portal_modules.conf
%config                 /usr/local/pf/conf/portal_modules.conf.defaults
%config(noreplace)      /usr/local/pf/conf/proxysql.conf
                        /usr/local/pf/conf/proxysql.conf.example
%config(noreplace)      /usr/local/pf/conf/self_service.conf
%config                 /usr/local/pf/conf/self_service.conf.defaults
                        /usr/local/pf/conf/self_service.conf.example
%config(noreplace)      /usr/local/pf/conf/connectors.conf
                        /usr/local/pf/conf/connectors.conf.example
%config(noreplace)      /usr/local/pf/conf/network_behavior_policies.conf
                        /usr/local/pf/conf/network_behavior_policies.conf.example
%config(noreplace)      /usr/local/pf/conf/cloud.conf
                        /usr/local/pf/conf/cloud.conf.example
%config                 /usr/local/pf/conf/dhcp_fingerprints.conf
%config(noreplace)      /usr/local/pf/conf/dhcp_filters.conf
                        /usr/local/pf/conf/dhcp_filters.conf.example
%config(noreplace)      /usr/local/pf/conf/dns_filters.conf
                        /usr/local/pf/conf/dns_filters.conf.example
%config                 /usr/local/pf/conf/dns_filters.conf.defaults
%config                 /usr/local/pf/conf/documentation.conf
%config(noreplace)      /usr/local/pf/conf/firewall_sso.conf
                        /usr/local/pf/conf/firewall_sso.conf.example
%config(noreplace)      /usr/local/pf/conf/event_loggers.conf
%config(noreplace)      /usr/local/pf/conf/.gitignore
                        /usr/local/pf/conf/.gitignore.example
%config(noreplace)      /usr/local/pf/conf/survey.conf
%config                 /usr/local/pf/conf/survey.conf.example
%config(noreplace)      /usr/local/pf/conf/redis_cache.conf
                        /usr/local/pf/conf/redis_cache.conf.example
%config(noreplace)      /usr/local/pf/conf/redis_queue.conf
                        /usr/local/pf/conf/redis_queue.conf.example
%config(noreplace)      /usr/local/pf/conf/redis_ntlm_cache.conf
                        /usr/local/pf/conf/redis_ntlm_cache.conf.example
%config(noreplace)      /usr/local/pf/conf/stats.conf
                        /usr/local/pf/conf/stats.conf.example
%config                 /usr/local/pf/conf/stats.conf.defaults
%config(noreplace)      /usr/local/pf/conf/floating_network_device.conf
%config(noreplace)      /usr/local/pf/conf/guest-managers.conf
                        /usr/local/pf/conf/git_commit_id
                        /usr/local/pf/conf/build_id
                        /usr/local/pf/conf/saml-sp-metadata.xml
%dir                    /usr/local/pf/conf/I18N
%dir                    /usr/local/pf/conf/I18N/api
                        /usr/local/pf/conf/I18N/api/*
%dir                    /usr/local/pf/conf/locale
%dir                    /usr/local/pf/conf/locale/de
%dir                    /usr/local/pf/conf/locale/de/LC_MESSAGES
%config(noreplace)      /usr/local/pf/conf/locale/de/LC_MESSAGES/packetfence.po
%config(noreplace)      /usr/local/pf/conf/locale/de/LC_MESSAGES/packetfence.mo
%dir                    /usr/local/pf/conf/locale/en
%dir                    /usr/local/pf/conf/locale/en/LC_MESSAGES
%config(noreplace)      /usr/local/pf/conf/locale/en/LC_MESSAGES/packetfence.po
%config(noreplace)      /usr/local/pf/conf/locale/en/LC_MESSAGES/packetfence.mo
%dir                    /usr/local/pf/conf/locale/es
%dir                    /usr/local/pf/conf/locale/es/LC_MESSAGES
%config(noreplace)      /usr/local/pf/conf/locale/es/LC_MESSAGES/packetfence.po
%config(noreplace)      /usr/local/pf/conf/locale/es/LC_MESSAGES/packetfence.mo
%dir                    /usr/local/pf/conf/locale/fr
%dir                    /usr/local/pf/conf/locale/fr/LC_MESSAGES
%config(noreplace)      /usr/local/pf/conf/locale/fr/LC_MESSAGES/packetfence.po
%config(noreplace)      /usr/local/pf/conf/locale/fr/LC_MESSAGES/packetfence.mo
%dir                    /usr/local/pf/conf/locale/he_IL
%dir                    /usr/local/pf/conf/locale/he_IL/LC_MESSAGES
%config(noreplace)      /usr/local/pf/conf/locale/he_IL/LC_MESSAGES/packetfence.po
%config(noreplace)      /usr/local/pf/conf/locale/he_IL/LC_MESSAGES/packetfence.mo
%dir                    /usr/local/pf/conf/locale/it
%dir                    /usr/local/pf/conf/locale/it/LC_MESSAGES
%config(noreplace)      /usr/local/pf/conf/locale/it/LC_MESSAGES/packetfence.po
%config(noreplace)      /usr/local/pf/conf/locale/it/LC_MESSAGES/packetfence.mo
%dir                    /usr/local/pf/conf/locale/nl
%dir                    /usr/local/pf/conf/locale/nl/LC_MESSAGES
%config(noreplace)      /usr/local/pf/conf/locale/nl/LC_MESSAGES/packetfence.po
%config(noreplace)      /usr/local/pf/conf/locale/nl/LC_MESSAGES/packetfence.mo
%dir                    /usr/local/pf/conf/locale/pl_PL
%dir                    /usr/local/pf/conf/locale/pl_PL/LC_MESSAGES
%config(noreplace)      /usr/local/pf/conf/locale/pl_PL/LC_MESSAGES/packetfence.po
%config(noreplace)      /usr/local/pf/conf/locale/pl_PL/LC_MESSAGES/packetfence.mo
%dir                    /usr/local/pf/conf/locale/pt_BR
%dir                    /usr/local/pf/conf/locale/pt_BR/LC_MESSAGES
%config(noreplace)      /usr/local/pf/conf/locale/pt_BR/LC_MESSAGES/packetfence.po
%config(noreplace)      /usr/local/pf/conf/locale/pt_BR/LC_MESSAGES/packetfence.mo
%dir                    /usr/local/pf/conf/locale/nb_NO
%dir                    /usr/local/pf/conf/locale/nb_NO/LC_MESSAGES
%config(noreplace)      /usr/local/pf/conf/locale/nb_NO/LC_MESSAGES/packetfence.po
%config(noreplace)      /usr/local/pf/conf/locale/nb_NO/LC_MESSAGES/packetfence.mo
%config(noreplace)      /usr/local/pf/conf/log.conf
%dir                    /usr/local/pf/conf/log.conf.d
%config(noreplace)      /usr/local/pf/conf/log.conf.d/*.conf
                        /usr/local/pf/conf/log.conf.d/*.example
%dir                    /usr/local/pf/conf/mariadb
%config                 /usr/local/pf/conf/mariadb/*.tt
                        /usr/local/pf/conf/mariadb/*.tt.example
%config(noreplace)      /usr/local/pf/conf/mfa.conf
                        /usr/local/pf/conf/mfa.conf.example
%dir                    /usr/local/pf/conf/nessus
%config(noreplace)      /usr/local/pf/conf/nessus/remotescan.nessus
                        /usr/local/pf/conf/nessus/remotescan.nessus.example
%config(noreplace)      /usr/local/pf/conf/networks.conf
%config                 /usr/local/pf/conf/openssl.cnf
%config                 /usr/local/pf/conf/oui.txt
%config                 /usr/local/pf/conf/passthrough_admin.lua.tt
%config                 /usr/local/pf/conf/passthrough.lua.tt
%config                 /usr/local/pf/conf/pf.conf.defaults
                        /usr/local/pf/conf/pf-release
%config(noreplace)      /usr/local/pf/conf/pki_provider.conf
                        /usr/local/pf/conf/pki_provider.conf.example
%config(noreplace)      /usr/local/pf/conf/provisioning.conf
                        /usr/local/pf/conf/provisioning.conf.example
%config(noreplace)      /usr/local/pf/conf/radius_filters.conf
                        /usr/local/pf/conf/radius_filters.conf.example
%config                 /usr/local/pf/conf/radius_filters.conf.defaults
%dir                    /usr/local/pf/conf/radiusd
%config(noreplace)      /usr/local/pf/conf/radiusd/clients.conf.inc
                        /usr/local/pf/conf/radiusd/clients.conf.inc.example
%config(noreplace)      /usr/local/pf/conf/radiusd/clients.eduroam.conf.inc
                        /usr/local/pf/conf/radiusd/clients.eduroam.conf.inc.example
%config(noreplace)      /usr/local/pf/conf/radiusd/cert
                        /usr/local/pf/conf/radiusd/cert.example
%config(noreplace)      /usr/local/pf/conf/radiusd/mschap.conf
                        /usr/local/pf/conf/radiusd/mschap.conf.example
%config(noreplace)      /usr/local/pf/conf/radiusd/packetfence-cluster
                        /usr/local/pf/conf/radiusd/packetfence-cluster.example
%config(noreplace)      /usr/local/pf/conf/radiusd/packetfence-pre-proxy
                        /usr/local/pf/conf/radiusd/packetfence-pre-proxy.example
%config(noreplace)      /usr/local/pf/conf/radiusd/proxy.conf.inc
                        /usr/local/pf/conf/radiusd/proxy.conf.inc.example
%config(noreplace)      /usr/local/pf/conf/radiusd/proxy.conf.loadbalancer
                        /usr/local/pf/conf/radiusd/proxy.conf.loadbalancer.example
%config(noreplace)      /usr/local/pf/conf/radiusd/eap.conf
                        /usr/local/pf/conf/radiusd/eap.conf.example
%config(noreplace)      /usr/local/pf/conf/radiusd/radiusd.conf
                        /usr/local/pf/conf/radiusd/radiusd.conf.example
%config(noreplace)      /usr/local/pf/conf/radiusd/radiusd_cli.conf
                        /usr/local/pf/conf/radiusd/radiusd_cli.conf.example
%config(noreplace)      /usr/local/pf/conf/radiusd/sql.conf
                        /usr/local/pf/conf/radiusd/sql.conf.example
%config(noreplace)      /usr/local/pf/conf/radiusd/packetfence
                        /usr/local/pf/conf/radiusd/packetfence.example
%config(noreplace)      /usr/local/pf/conf/radiusd/packetfence-tunnel
                        /usr/local/pf/conf/radiusd/packetfence-tunnel.example
%config(noreplace)      /usr/local/pf/conf/radiusd/acct.conf
                        /usr/local/pf/conf/radiusd/acct.conf.example
%config(noreplace)      /usr/local/pf/conf/radiusd/auth.conf
                        /usr/local/pf/conf/radiusd/auth.conf.example
%config(noreplace)      /usr/local/pf/conf/radiusd/ldap_packetfence.conf
                        /usr/local/pf/conf/radiusd/ldap_packetfence.conf.example
%config(noreplace)      /usr/local/pf/conf/radiusd/load_balancer.conf
                        /usr/local/pf/conf/radiusd/load_balancer.conf.example
%config(noreplace)      /usr/local/pf/conf/radiusd/rest.conf
                        /usr/local/pf/conf/radiusd/rest.conf.example
%config(noreplace)      /usr/local/pf/conf/radiusd/cli.conf
                        /usr/local/pf/conf/radiusd/cli.conf.example
%config(noreplace)      /usr/local/pf/conf/radiusd/packetfence-cli
                        /usr/local/pf/conf/radiusd/packetfence-cli.example
%config(noreplace)      /usr/local/pf/conf/radiusd/eduroam
                        /usr/local/pf/conf/radiusd/eduroam.example
%config(noreplace)      /usr/local/pf/conf/radiusd/eduroam-cluster
                        /usr/local/pf/conf/radiusd/eduroam-cluster.example
%config(noreplace)      /usr/local/pf/conf/radiusd/eduroam.conf
                        /usr/local/pf/conf/radiusd/eduroam.conf.example
%config(noreplace)      /usr/local/pf/conf/radiusd/radiusd_loadbalancer.conf
                        /usr/local/pf/conf/radiusd/radiusd_loadbalancer.conf.example
%config(noreplace)      /usr/local/pf/conf/radiusd/eap_profiles.conf
%config                 /usr/local/pf/conf/radiusd/eap_profiles.conf.defaults
                        /usr/local/pf/conf/radiusd/eap_profiles.conf.example
%config(noreplace)      /usr/local/pf/conf/radiusd/fast.conf
%config                 /usr/local/pf/conf/radiusd/fast.conf.defaults
                        /usr/local/pf/conf/radiusd/fast.conf.example
%config(noreplace)      /usr/local/pf/conf/radiusd/ocsp.conf
%config                 /usr/local/pf/conf/radiusd/ocsp.conf.defaults
                        /usr/local/pf/conf/radiusd/ocsp.conf.example
%config(noreplace)      /usr/local/pf/conf/radiusd/tls.conf
%config                 /usr/local/pf/conf/radiusd/tls.conf.defaults
                        /usr/local/pf/conf/radiusd/tls.conf.example
%config(noreplace)      /usr/local/pf/conf/ssl.conf
%config                 /usr/local/pf/conf/ssl.conf.defaults
                        /usr/local/pf/conf/ssl.conf.example
%config(noreplace)      /usr/local/pf/conf/realm.conf
                        /usr/local/pf/conf/realm.conf.example
%config                 /usr/local/pf/conf/realm.conf.defaults
%config(noreplace)      /usr/local/pf/conf/radius_filters.conf
                        /usr/local/pf/conf/radius_filters.conf.example
%config(noreplace)      /usr/local/pf/conf/rsyslog.conf.tt
%config(noreplace)      /usr/local/pf/conf/billing_tiers.conf
                        /usr/local/pf/conf/billing_tiers.conf.example
%config(noreplace)      /usr/local/pf/conf/domain.conf
                        /usr/local/pf/conf/domain.conf.example
%config(noreplace)      /usr/local/pf/conf/pfdetect.conf
                        /usr/local/pf/conf/pfdetect.conf.example
%config(noreplace)      /usr/local/pf/conf/pfqueue.conf
                        /usr/local/pf/conf/pfqueue.conf.example
%config                 /usr/local/pf/conf/pfqueue.conf.defaults
%config(noreplace)      /usr/local/pf/conf/suricata_categories.txt
                        /usr/local/pf/conf/suricata_categories.txt.example
%config(noreplace)      /usr/local/pf/conf/scan.conf
                        /usr/local/pf/conf/scan.conf.example
%dir                    /usr/local/pf/conf/ssl
%dir                    /usr/local/pf/conf/ssl/acme-challenge
%dir                    /usr/local/pf/conf/systemd
%config                 /usr/local/pf/conf/systemd/*
%config(noreplace)      /usr/local/pf/conf/switches.conf
%config                 /usr/local/pf/conf/switches.conf.defaults
                        /usr/local/pf/conf/switches.conf.example
%config(noreplace)      /usr/local/pf/conf/switch_filters.conf
                        /usr/local/pf/conf/switch_filters.conf.example
%config(noreplace)      /usr/local/pf/conf/vlan_filters.conf
                        /usr/local/pf/conf/vlan_filters.conf.example
%config                 /usr/local/pf/conf/vlan_filters.conf.defaults
%config(noreplace)      /usr/local/pf/conf/haproxy-admin.conf
                        /usr/local/pf/conf/haproxy-admin.conf.example
%config(noreplace)      /usr/local/pf/conf/haproxy-db.conf
                        /usr/local/pf/conf/haproxy-db.conf.example
%config(noreplace)      /usr/local/pf/conf/haproxy-portal.conf
                        /usr/local/pf/conf/haproxy-portal.conf.example
%config                 /usr/local/pf/conf/fingerbank-collector.env.defaults
%dir                    /usr/local/pf/conf/httpd.conf.d
%config                 /usr/local/pf/conf/httpd.conf.d/captive-portal-common.tt
                        /usr/local/pf/conf/httpd.conf.d/captive-portal-common.tt.example
%config                 /usr/local/pf/conf/httpd.conf.d/httpd.aaa.tt
                        /usr/local/pf/conf/httpd.conf.d/httpd.aaa.tt.example
%config                 /usr/local/pf/conf/httpd.conf.d/httpd.portal.tt
                        /usr/local/pf/conf/httpd.conf.d/httpd.portal.tt.example
%config                 /usr/local/pf/conf/httpd.conf.d/httpd.webservices.tt
                        /usr/local/pf/conf/httpd.conf.d/httpd.webservices.tt.example
%config                 /usr/local/pf/conf/httpd.conf.d/log.conf
%config(noreplace)      /usr/local/pf/conf/httpd.conf.d/ssl-certificates.conf
                        /usr/local/pf/conf/httpd.conf.d/ssl-certificates.conf.example
%config                 /usr/local/pf/conf/iptables.conf
%config(noreplace)      /usr/local/pf/conf/iptables-input.conf.inc
%config(noreplace)      /usr/local/pf/conf/iptables-input-management.conf.inc
%config                 /usr/local/pf/conf/ip6tables.conf
%config(noreplace)      /usr/local/pf/conf/ip6tables-input-management.conf.inc
%config(noreplace)      /usr/local/pf/conf/keepalived.conf
                        /usr/local/pf/conf/keepalived.conf.example
%config(noreplace)      /usr/local/pf/conf/cluster.conf
                        /usr/local/pf/conf/cluster.conf.example
%config(noreplace)      /usr/local/pf/conf/listener.msg
                        /usr/local/pf/conf/listener.msg.example
%dir                    /usr/local/pf/conf/caddy-services
%config                 /usr/local/pf/conf/caddy-services/pfsso.conf
%config                 /usr/local/pf/conf/caddy-services/httpdispatcher.conf
%config                 /usr/local/pf/conf/caddy-services/httpadmindispatcher.conf
%dir                    /usr/local/pf/conf/monitoring
%config(noreplace)      /usr/local/pf/conf/monitoring/netdata.conf
                        /usr/local/pf/conf/monitoring/netdata.conf.example
%config                 /usr/local/pf/conf/monitoring/*.conf
                        /usr/local/pf/conf/monitoring/*.conf.example
%config                 /usr/local/pf/conf/monitoring/charts.d/*.conf
                        /usr/local/pf/conf/monitoring/charts.d/*.conf.example
%config                 /usr/local/pf/conf/monitoring/health.d/*.conf
                        /usr/local/pf/conf/monitoring/health.d/*.conf.example
%config                 /usr/local/pf/conf/monitoring/node.d/*.md
%config                 /usr/local/pf/conf/monitoring/python.d/*.conf
                        /usr/local/pf/conf/monitoring/python.d/*.conf.example
%config                 /usr/local/pf/conf/monitoring/statsd.d/*.conf
                        /usr/local/pf/conf/monitoring/statsd.d/*.conf.example
%config(noreplace)      /usr/local/pf/conf/profiles.conf
%config                 /usr/local/pf/conf/profiles.conf.defaults
%config(noreplace)      /usr/local/pf/conf/pfcron.conf
%config                 /usr/local/pf/conf/pfcron.conf.defaults
%config(noreplace)      /usr/local/pf/conf/roles.conf
%config                 /usr/local/pf/conf/roles.conf.defaults
%config(noreplace)      /usr/local/pf/conf/snmptrapd.conf
%config(noreplace)      /usr/local/pf/conf/syslog.conf
%config                 /usr/local/pf/conf/syslog.conf.defaults
%config(noreplace)      /usr/local/pf/conf/security_events.conf
%config                 /usr/local/pf/conf/security_events.conf.defaults
%config(noreplace)      /usr/local/pf/conf/report.conf
                        /usr/local/pf/conf/report.conf.defaults
                        /usr/local/pf/conf/report.conf.example
%config(noreplace)      /usr/local/pf/conf/template_switches.conf
                        /usr/local/pf/conf/template_switches.conf.defaults
%dir                    /usr/local/pf/conf/uploads
%doc                    /usr/local/pf/COPYING
%dir                    /usr/local/pf/db
                        /usr/local/pf/db/*
%attr(0755, pf, pf)     /usr/local/pf/db/upgrade-11.2-12.0-tenant.pl

# html dir
%dir                    /usr/local/pf/html
                        /usr/local/pf/html/common
%dir                    /usr/local/pf/html/pfappserver
                        /usr/local/pf/html/pfappserver/root
/usr/local/pf/html/pfappserver/lib
/usr/local/pf/html/captive-portal
# lib dir
                        /usr/local/pf/lib/
%dir                    /usr/local/pf/lib/pfconfig
                        /usr/local/pf/lib/pfconfig/*
%config(noreplace)      /usr/local/pf/lib/pf/billing/custom_hook.pm
%config(noreplace)      /usr/local/pf/lib/pf/floatingdevice/custom.pm
%config(noreplace)      /usr/local/pf/lib/pf/inline/custom.pm
%config(noreplace)      /usr/local/pf/lib/pf/lookup/node.pm
%config(noreplace)      /usr/local/pf/lib/pf/lookup/person.pm
%dir                    /usr/local/pf/lib/pf/pfcmd
                        /usr/local/pf/lib/pf/pfcmd/*
%dir                    /usr/local/pf/lib/pf/Portal
                        /usr/local/pf/lib/pf/Portal/*
%dir                    /usr/local/pf/lib/pf/radius
                        /usr/local/pf/lib/pf/radius/constants.pm
%config(noreplace)      /usr/local/pf/lib/pf/radius/custom.pm
%config(noreplace)      /usr/local/pf/lib/pf/roles/custom.pm
%config(noreplace)      /usr/local/pf/lib/pf/role/custom.pm
%config(noreplace)      /usr/local/pf/lib/pf/web/custom.pm

%dir                    /usr/local/pf/go
                        /usr/local/pf/go/*

# containers
/usr/local/pf/containers
%attr(0755, pf, pf)     /usr/local/pf/containers/*.sh

%dir %attr(0750, root, pf)     /usr/local/pf/logs
%doc                    /usr/local/pf/NEWS.asciidoc
%doc                    /usr/local/pf/NEWS.old
%doc                    /usr/local/pf/README.md
%doc                    /usr/local/pf/README.network-devices
%dir                    /usr/local/pf/sbin
%attr(0755, pf, pf)     /usr/local/pf/sbin/pfdhcplistener
%attr(0755, pf, pf)     /usr/local/pf/sbin/pfperl-api
%attr(0755, pf, pf)     /usr/local/pf/sbin/pf-mariadb
%attr(0755, pf, pf)     /usr/local/pf/sbin/pfcron
%attr(0755, pf, pf)     /usr/local/pf/sbin/pfqueue
%attr(0755, pf, pf)     /usr/local/pf/sbin/pffilter
%attr(0755, pf, pf)     /usr/local/pf/sbin/winbindd-wrapper
%attr(0755, pf, pf)     /usr/local/pf/sbin/radsniff-wrapper
%doc                    /usr/local/pf/UPGRADE.old
%dir                    /usr/local/pf/var
%dir                    /usr/local/pf/var/conf
%dir                    /usr/local/pf/raddb
                        /usr/local/pf/raddb/*
%config                 /usr/local/pf/raddb/clients.conf
%config                 /usr/local/pf/raddb/proxy.conf
%config                 /usr/local/pf/raddb/users
%config(noreplace)      /usr/local/pf/raddb/policy.d/*
%config(noreplace)      /usr/local/pf/raddb/mods-enabled/*
%config(noreplace)      /usr/local/pf/raddb/mods-config/*
%config(noreplace)      /usr/local/pf/raddb/mods-available/*
                        /usr/local/pf/raddb/mods-config/perl/packetfence-multi-domain.pm
%attr(0755, pf, pf) %config(noreplace)    /usr/local/pf/raddb/sites-available/buffered-sql
%attr(0755, pf, pf) %config(noreplace)    /usr/local/pf/raddb/sites-available/coa
%attr(0755, pf, pf) %config(noreplace)    /usr/local/pf/raddb/sites-available/control-socket
%attr(0755, pf, pf) %config(noreplace)    /usr/local/pf/raddb/sites-available/copy-acct-to-home-server
%attr(0755, pf, pf) %config(noreplace)    /usr/local/pf/raddb/sites-available/decoupled-accounting
%attr(0755, pf, pf) %config(noreplace)    /usr/local/pf/raddb/sites-available/default
%attr(0755, pf, pf) %config(noreplace)    /usr/local/pf/raddb/sites-available/dhcp
%attr(0755, pf, pf) %config(noreplace)    /usr/local/pf/raddb/sites-available/dynamic-clients
%attr(0755, pf, pf) %config(noreplace)    /usr/local/pf/raddb/sites-available/example
%attr(0755, pf, pf) %config(noreplace)    /usr/local/pf/raddb/sites-available/inner-tunnel
%attr(0755, pf, pf) %config(noreplace)    /usr/local/pf/raddb/sites-available/originate-coa
%attr(0755, pf, pf) %config(noreplace)    /usr/local/pf/raddb/sites-available/proxy-inner-tunnel
%attr(0755, pf, pf) %config(noreplace)    /usr/local/pf/raddb/sites-available/robust-proxy-accounting
%attr(0755, pf, pf) %config(noreplace)    /usr/local/pf/raddb/sites-available/status
%attr(0755, pf, pf) %config(noreplace)    /usr/local/pf/raddb/sites-available/virtual.example.com
%attr(0755, pf, pf) %config(noreplace)    /usr/local/pf/raddb/sites-available/vmps
%dir                    /usr/local/pf/var/run
%dir                    /usr/local/pf/var/rrd
%dir                    /usr/local/pf/var/session
%dir                    /usr/local/pf/var/webadmin_cache
%dir                    /usr/local/pf/var/control
%dir                    /usr/local/pf/var/redis_cache
%dir                    /usr/local/pf/var/redis_queue
%dir                    /usr/local/pf/var/redis_ntlm_cache
%dir                    /usr/local/pf/var/ssl_mutex
%dir                    /usr/local/pf/var/proxysql
%config(noreplace)      /usr/local/pf/var/cache_control
                        %{mariadb_plugin_dir}/pf_udf.so

#==============================================================================
# Changelog
#==============================================================================
%changelog
* Thu Mar 09 2023 Inverse <info@inverse.ca> - 13.0.0-1
- New release 13.0.0

* Tue Nov 22 2022 Inverse <info@inverse.ca> - 12.2.0-1
- New release 12.2.0

* Wed Sep 14 2022 Inverse <info@inverse.ca> - 12.1.0-1
- New release 12.1.0

* Fri Sep 02 2022 Inverse <info@inverse.ca> - 12.0.0-1
- New release 12.0.0

* Wed Feb 23 2022 Inverse <info@inverse.ca> - 11.3.0-1
- New release 11.3.0

* Fri Oct 29 2021 Inverse <info@inverse.ca> - 11.2.0-1
- New release 11.2.0

* Tue Oct 05 2021 Inverse <info@inverse.ca> - 11.1.0-2
- Add dependency to packetfence-release and gnupg2

* Thu Sep 02 2021 Inverse <info@inverse.ca> - 11.1.0-1
- New release 11.1.0

* Thu Sep 02 2021 Inverse <info@inverse.ca> - 11.0.0-1
- New release 11.0.0

* Mon Jun 28 2021 Inverse <info@inverse.ca> - 11.0.0-2
- Build Source using Makefile in place of git archive

* Fri Jun 11 2021 Inverse <info@inverse.ca> - 11.0.0-1
- Prepare new PacketFence release

* Wed Apr 14 2021 Inverse <info@inverse.ca> - 10.3.0-1
- New release 10.3.0

* Wed Oct 07 2020 Inverse <info@inverse.ca> - 10.2.0-1
- New release 10.2.0

* Wed Jun 17 2020 Inverse <info@inverse.ca> - 10.1.0-1
- New release 10.1.0

* Thu Apr 16 2020 Inverse <info@inverse.ca> - 10.0.0-1
- New release 10.0.0

* Mon Jan 13 2020 Inverse <info@inverse.ca> - 9.3.0-1
- New release 9.3.0

* Tue Nov 26 2019 Inverse <info@inverse.ca> - 9.2.0-1
- New release 9.2.0

* Tue Nov 19 2019 Inverse <info@inverse.ca> - 9.1.9-3
- Start packetfence-config early to avoid issues during 9.2 upgrade

* Fri Oct 11 2019 Inverse <info@inverse.ca> - 9.1.9-2
- Obsoletes old packetfence packages
- Simplify FreeRADIUS dependencies

* Thu Oct 10 2019 Inverse <info@inverse.ca> - 9.1.9-1
- Make only one packetfence package, arch dependent
- Adapt spec file to CI
- Use macros

* Wed May 15 2019 Inverse <info@inverse.ca> - 9.0.0-1
- New release 9.0.0

* Wed Jan 09 2019 Inverse <info@inverse.ca> - 8.3.0-1
- New release 8.3.0

* Wed Nov 07 2018 Inverse <info@inverse.ca> - 8.2.0-1
- New release 8.2.0

* Mon Jul 09 2018 Inverse <info@inverse.ca> - 8.1.0-1
- New release 8.1.0

* Thu Apr 26 2018 Inverse <info@inverse.ca> - 8.0.0-1
- New release 8.0.0

* Thu Jan 25 2018 Inverse <info@inverse.ca> - 7.4.0-1
- New release 7.4.0

* Mon Sep 25 2017 Inverse <info@inverse.ca> - 7.3.0-1
- New release 7.3.0

* Tue Jul 11 2017 Inverse <info@inverse.ca> - 7.2.0-2
- Fix a GID permissions issue with MariaDB

* Mon Jul 10 2017 Inverse <info@inverse.ca> - 7.2.0-1
- New release 7.2.0

* Thu Jun  1 2017 Inverse <info@inverse.ca> - 7.1.0-1
- New release 7.1.0

* Wed Apr 19 2017 Inverse <info@inverse.ca> - 7.0.0-1
- New release 7.0.0

* Thu Feb 23 2017 Inverse <info@inverse.ca> - 6.5.1-1
- New release 6.5.1

* Mon Jan 30 2017 Inverse <info@inverse.ca> - 6.5.0-1
- New release 6.5.0

* Wed Nov 16 2016 Inverse <info@inverse.ca> - 6.4.0-1
- New release 6.4.0

* Wed Oct 05 2016 Inverse <info@inverse.ca> - 6.3.0-1
- New release 6.3.0

* Fri Jul 08 2016 Inverse <info@inverse.ca> - 6.2.1-1
- New release 6.2.1

* Tue Jul 05 2016 Inverse <info@inverse.ca> - 6.2.0-1
- New release 6.2.0

* Wed Jun 22 2016 Inverse <info@inverse.ca> - 6.1.1-1
- New release 6.1.1

* Tue Jun 21 2016 Inverse <info@inverse.ca> - 6.1.0-1
- New release 6.1.0

* Thu Jun  2 2016 Inverse <info@inverse.ca> - 6.0.3-1
- New release 6.0.3

* Thu May 26 2016 Inverse <info@inverse.ca> - 6.0.2-1
- New release 6.0.2

* Thu Apr 28 2016 Inverse <info@inverse.ca> - 6.0.1-1
- New release 6.0.1

* Tue Apr 19 2016 Inverse <info@inverse.ca> - 6.0.0-1
- New release 6.0.0

* Wed Feb 17 2016 Inverse <info@inverse.ca> - 5.7.0-1
- New release 5.7.0

* Wed Jan 13 2016 Inverse <info@inverse.ca> - 5.6.0-1
- New release 5.6.0

* Fri Nov 27 2015 Inverse <info@inverse.ca> - 5.5.1-1
- New release 5.5.1

* Fri Nov 20 2015 Inverse <info@inverse.ca> - 5.5.0-1
- New release 5.5.0

* Thu Oct  1 2015 Inverse <info@inverse.ca> - 5.4.0-1
- New release 5.4.0

* Tue Jul 21 2015 Inverse <info@inverse.ca> - 5.3.0-1
- New release 5.3.0

* Thu Jun 18 2015 Inverse <info@inverse.ca> - 5.2.0-1
- New release 5.2.0

* Tue May 26 2015 Inverse <info@inverse.ca> - 5.1.0-1
- New release 5.1.0

* Fri May 01 2015 Inverse <info@inverse.ca> - 5.0.2-1
- New release 5.0.2

* Wed Apr 22 2015 Inverse <info@inverse.ca> - 5.0.1-1
- New release 5.0.1

* Wed Apr 15 2015 Inverse <info@inverse.ca> - 5.0.0-1
- New release 5.0.0

* Fri Mar 06 2015 Inverse <info@inverse.ca> - 4.7.0-1
- New release 4.7.0

* Thu Feb 19 2015 Inverse <info@inverse.ca> - 4.6.1-1
- New release 4.6.1

* Wed Feb 04 2015 Inverse <info@inverse.ca> - 4.6.0-1
- New release 4.6.0

* Mon Nov 10 2014 Inverse <info@inverse.ca> - 4.5.1-1
- New release 4.5.1

* Wed Oct 22 2014 Inverse <info@inverse.ca> - 4.5.0-1
- New release 4.5.0

* Wed Sep 10 2014 Inverse <info@inverse.ca> - 4.4.0-1
- New release 4.4.0

* Thu Jun 26 2014 Inverse <info@inverse.ca> - 4.3.0-1
- New release 4.3.0

* Thu May 29 2014 Inverse <info@inverse.ca> - 4.2.2-1
- New release 4.2.2

* Fri May 16 2014 Inverse <info@inverse.ca> - 4.2.1-1
- New release 4.2.1

* Tue May  6 2014 Inverse <info@inverse.ca> - 4.2.0-1
- New release 4.2.0

* Tue Apr 1 2014 Inverse <info@inverse.ca>
- Removed dependency on Perl module PHP::Session

* Wed Dec 11 2013 Francis Lachapelle <flachapelle@inverse.ca> - 4.1.0-1
- New release 4.1.0

* Thu Sep 5 2013 Francis Lachapelle <flachapelle@inverse.ca> - 4.0.6-1
- New release 4.0.6

* Fri Aug 9 2013 Francis Lachapelle <flachapelle@inverse.ca> - 4.0.5-1
- New release 4.0.5

* Mon Aug 5 2013 Francis Lachapelle <flachapelle@inverse.ca> - 4.0.4-1
- New release 4.0.4

* Mon Jul 22 2013 Francis Lachapelle <flachapelle@inverse.ca> - 4.0.3-1
- New release 4.0.3

* Fri Jul 12 2013 Francis Lachapelle <flachapelle@inverse.ca> - 4.0.2-1
- New release 4.0.2

* Wed May 8 2013 Francis Lachapelle <flachapelle@inverse.ca> - 4.0.0-1
- New release 4.0.0

* Thu Jan 10 2013 Derek Wuelfrath <dwuelfrath@inverse.ca> - 3.6.1-1
- New release 3.6.1

* Mon Oct 29 2012 Francois Gaudreault <fgaudraeult@inverse.ca>
- Changing the location of ssl-certificate.conf
- Fixing file dupes

* Thu Oct 25 2012 Francois Gaudreault <fgaudreault@inverse.ca> - 3.6.0-1
- New release 3.6.0

* Fri Oct 19 2012 Francois Gaudreault <fgaudreault@inverse.ca>
- Disable SELinux in the post install section.

* Mon Oct 01 2012 Francois Gaudreault <fgaudreault@inverse.ca>
- Adding Net::Oauth2 as a required package.  Also adding the proper files.

* Mon Sep 17 2012 Olivier Bilodeau <obilodeau@inverse.ca>
- Made packetfence a a noarch subpackage of a new virtual packetfence-source
  so we can build -pfcmd-suid as arch-specific.

* Wed Sep 05 2012 Olivier Bilodeau <obilodeau@inverse.ca> - 3.5.1-1
- New release 3.5.1

* Fri Aug 24 2012 Olivier Bilodeau <obilodeau@inverse.ca>
- Added clean to avoid filling up build systems.. Sorry about that.

* Wed Aug 01 2012 Derek Wuelfrath <dwuelfrath@inverse.ca> - 3.5.0-1
- New release 3.5.0

* Thu Jul 12 2012 Francois Gaudreault <fgaudreault@inverse.ca>
- Adding some RADIUS deps

* Mon Jun 18 2012 Olivier Bilodeau <obilodeau@inverse.ca> - 3.4.1-1
- New release 3.4.1

* Wed Jun 13 2012 Olivier Bilodeau <obilodeau@inverse.ca> - 3.4.0-1
- New release 3.4.0

* Wed Apr 25 2012 Francois Gaudreault <fgaudreault@inverse.ca>
- Changing directory for raddb configuration

* Mon Apr 23 2012 Olivier Bilodeau <obilodeau@inverse.ca> - 3.3.2-1
- New release 3.3.2

* Tue Apr 17 2012 Francois Gaudreault <fgaudreault@inverse.ca>
- Dropped configuration package for FR.  We now have everything
in /usr/local/pf

* Mon Apr 16 2012 Olivier Bilodeau <obilodeau@inverse.ca> - 3.3.1-1
- New release 3.3.1

* Fri Apr 13 2012 Olivier Bilodeau <obilodeau@inverse.ca> - 3.3.0-2
- New release 3.3.0 (for real this time!)
- directories missing in tarball since git migration now created in install

* Thu Apr 12 2012 Olivier Bilodeau <obilodeau@inverse.ca> - 3.3.0-1
- New release 3.3.0

* Sun Mar 11 2012 Olivier Bilodeau <obilodeau@inverse.ca>
- Dependencies in recommended perl(A::B) notation instead of perl-A-B

* Thu Mar 08 2012 Olivier Bilodeau <obilodeau@inverse.ca>
- extracted version out of package (we are getting rid of versions in files 
  to simplify devel/stable branch management)
- source tarball changed: prefixed packetfence-<version>/ instead of pf/ 

* Wed Feb 22 2012 Olivier Bilodeau <obilodeau@inverse.ca> - 3.2.0-1
- New release 3.2.0

* Tue Feb 14 2012 Derek Wuelfrath <dwuelfrath@inverse.ca>
- Added perl(LWP::UserAgent) dependency for billing engine

* Wed Nov 23 2011 Olivier Bilodeau <obilodeau@inverse.ca> - 3.1.0-1
- New release 3.1.0

* Mon Nov 21 2011 Olivier Bilodeau <obilodeau@inverse.ca> - 3.0.3-1
- New release 3.0.3

* Wed Nov 16 2011 Derek Wuelfrath <dwuelfrath@inverse.ca>
- Create symlink for named.conf according to the BIND version (9.7)

* Thu Nov 03 2011 Francois Gaudreault <fgaudreault@inverse.ca>
- Adding SoH support in freeradius2 configuration pack

* Mon Oct 24 2011 Olivier Bilodeau <obilodeau@inverse.ca> - 3.0.2-1
- New release 3.0.2

* Mon Oct 03 2011 Francois Gaudreault <fgaudreault@inverse.ca>
- Won\'t create symlinks in sites-enabled if they already exists

* Fri Sep 23 2011 Ludovic Marcotte <lmarcotte@inverse.ca> - 3.0.1-1
- New release 3.0.1

* Wed Sep 21 2011 Olivier Bilodeau <obilodeau@inverse.ca> - 3.0.0-1
- New release 3.0.0

* Tue Sep 13 2011 Francois Gaudreault <fgaudreault@inverse.ca>
- Added dependendy on freeradius-mysql for our configuration
  package

* Mon Aug 15 2011 Francois Gaudreault <fgaudreault@inverse.ca>
- Added named, and dhcpd as dependencies

* Fri Aug 12 2011 Francois Gaudreault <fgaudreault@inverse.ca>
- Adding Accouting support into the freeradius2 configuration
  package

* Thu Aug 11 2011 Derek Wuelfrath <dwuelfrath@inverse.ca>
- Updated db schema

* Fri Aug 05 2011 Francois Gaudreault <fgaudreault@inverse.ca>
- Missing release.pm in the file list

* Tue Jul 26 2011 Francois Gaudreault <fgaudreault@inverse.ca>
- Adding certificate compilation for the freeradius2 config package

* Thu Jun 16 2011 Olivier Bilodeau <obilodeau@inverse.ca> - 2.2.1-1
- New release 2.2.1

* Sun May 15 2011 Francois Gaudreault <fgaudreault@inverse.ca>
- Added file freeradius-watchdog.sh

* Tue May 03 2011 Olivier Bilodeau <obilodeau@inverse.ca> - 2.2.0-2
- Package rebuilt to resolve issue #1212

* Tue May 03 2011 Francois Gaudreault <fgaudreault@inverse.ca>
- Fixed copy typo for the perl module backup file

* Tue May 03 2011 Olivier Bilodeau <obilodeau@inverse.ca> - 2.2.0-1
- New release 2.2.0

* Wed Apr 13 2011 Francois Gaudreault <fgaudreault@inverse.ca>
- Fixed problems in the install part for freeradius2 package

* Tue Apr 12 2011 Francois Gaudreault <fgaudreault@inverse.ca>
- Added support for perl module configuration in the packetfence-
  freeradius2 package

* Wed Mar 30 2011 Olivier Bilodeau <obilodeau@inverse.ca>
- Added perl(Authen::Krb5::Simple) as a dependency. Required by new Kerberos
  Captive Portal authentication module.

* Tue Mar 22 2011 Francois Gaudreault <fgaudreault@inverse.ca>
- Added dependency for perl-SOAP-Lite for the freeradius2 package

* Tue Mar 22 2011 Francois Gaudreault <fgaudreault@inverse.ca>
- Removed perl-Class-Inspector as a required package,
  dependency is now insured by perl-SOAP-Lite.

* Thu Mar 17 2011 Francois Gaudreault <fgaudreault@inverse.ca>
- Now installing logrotate script by default

* Thu Mar 17 2011 Francois Gaudreault <fgaudreault@inverse.ca>
- Added the packetfence-freeradius2 package definition

* Mon Mar 07 2011 Olivier Bilodeau <obilodeau@inverse.ca>
- Bumped version so that snapshots versions will be greater than latest
  released version
- Added German translation files

* Thu Mar 03 2011 Olivier Bilodeau <obilodeau@inverse.ca> - 2.1.0-0
- New release 2.1.0

* Mon Feb 28 2011 Olivier Bilodeau <obilodeau@inverse.ca>
- Added Brazilian Portugese translation files.

* Fri Feb 25 2011 Olivier Bilodeau <obilodeau@inverse.ca>
- Added perl(Class::Inspector) as a dependency. Upstream SOAP::Lite depend
  on it but current package doesn\'t provide it. See #1194.

* Fri Feb 18 2011 Olivier Bilodeau <obilodeau@inverse.ca>
- Added perl(JSON) as a dependency

* Fri Feb 11 2011 Olivier Bilodeau <obilodeau@inverse.ca>
- Explicitly remove fonts from package. For now.

* Thu Feb 03 2011 Olivier Bilodeau <obilodeau@inverse.ca>
- Explicitly remove docbook doc and images from package. For now.

* Fri Jan 28 2011 Olivier Bilodeau <obilodeau@inverse.ca>
- Configuration files in conf/templates/ are now in conf/. See #1166.

* Fri Jan 28 2011 Olivier Bilodeau <obilodeau@inverse.ca>
- More changes related to #1014. Some more conf -> var movement.

* Thu Jan 27 2011 Olivier Bilodeau <obilodeau@inverse.ca>
- New directories var/conf, var/dhcpd, var/named and var/run. See #1014.

* Wed Jan 26 2011 Olivier Bilodeau <obilodeau@inverse.ca> - 2.0.1-1
- New release 2.0.1

* Mon Dec 13 2010 Olivier Bilodeau <obilodeau@inverse.ca> - 2.0.0-1
- Version bump to 2.0.0
- File name changes

* Thu Nov 25 2010 Olivier Bilodeau <obilodeau@inverse.ca>
- Got rid of the test directory. Binaries are now in addons/.
- Renamed rlm_perl_packetfence to packetfence.pm in 802.1X 

* Mon Nov 22 2010 Olivier Bilodeau <obilodeau@inverse.ca>
- Minor changes to the addons/ directory layout that needed to be reflected
  here

* Tue Nov 16 2010 Olivier Bilodeau <obilodeau@inverse.ca>
- New dependencies: perl-Text-CSV and perl-Text-CSV_XS used node importation

* Mon Nov 01 2010 Olivier Bilodeau <obilodeau@inverse.ca>
- Added new pf/lib/pf/web/* to package which should hold captive portal related
  submodules.

* Wed Oct 27 2010 Olivier Bilodeau <obilodeau@inverse.ca>
- Added new pf::web::custom module which is meant to be controlled by clients
  (so we don\'t overwrite it by default)

* Tue Oct 26 2010 Olivier Bilodeau <obilodeau@inverse.ca>
- New dir and files for pf::services... submodules.
- Added addons/freeradius-integration/ files to package.

* Tue Sep 28 2010 Olivier Bilodeau <obilodeau@inverse.ca>
- Removed pf/cgi-bin/pdp.cgi from files manifest. It was removed from source
  tree.

* Fri Sep 24 2010 Olivier Bilodeau <obilodeau@inverse.ca>
- Added lib/pf/*.pl to the file list for new lib/pf/mod_perl_require.pl

* Wed Sep 22 2010 Olivier Bilodeau <obilodeau@inverse.ca>
- Version bump, doing 1.9.2 pre-release snapshots now
- Removing perl-LWP-UserAgent-Determined as a dependency of remote-snort-sensor.
  See #882;
  http://www.packetfence.org/bugs/view.php?id=882

* Wed Sep 22 2010 Olivier Bilodeau <obilodeau@inverse.ca> - 1.9.1-0
- New upstream release 1.9.1

* Tue Sep 21 2010 Olivier Bilodeau <obilodeau@inverse.ca>
- Added mod_perl as a dependency. Big captive portal performance gain. 
  Fixes #879;

* Wed Aug 25 2010 Olivier Bilodeau <obilodeau@inverse.ca>
- Added perl(Authen::Radius) as a dependency. Required by the optional radius
  authentication in the captive portal. Fixes #1047;

* Wed Aug 04 2010 Olivier Bilodeau <obilodeau@inverse.ca>
- Version bump, doing 1.9.1 pre-release snapshots now

* Tue Jul 27 2010 Olivier Bilodeau <obilodeau@inverse.ca>
- Added conf/admin.perm file to the files manifest

* Thu Jul 15 2010 Olivier Bilodeau <obilodeau@inverse.ca> - 1.9.0
- New upstream release 1.9.0

* Tue May 18 2010 Olivier Bilodeau <obilodeau@inverse.ca>
- Added missing file for Floating Network Device support: 
  floating_network_device.conf

* Fri May 07 2010 Olivier Bilodeau <obilodeau@inverse.ca>
- Added new files for Floating Network Device support
- Added perl(Test::NoWarnings) as a build-time dependency (used for tests)

* Thu May 06 2010 Olivier Bilodeau <obilodeau@inverse.ca>
- Fixed packaging of 802.1x rlm_perl_packetfence_* files and new radius files
- Removing the pinned perl(Parse::RecDescent) version. Fixes #833;
- Snapshot vs releases is now defined by an rpmbuild argument
- source_release should now be passed as an argument to simplify our nightly 
  build system. Fixes #946;
- Fixed a problem with addons/integration-testing files
- Perl required version is now 5.8.8 since a lot of our source files explictly
  ask for 5.8.8. Fixes #868;
- Added perl(Test::MockModule) as a build dependency (required for tests)
- Test modules are now required for building instead of required for package
  install. Fixes #866;

* Thu Apr 29 2010 Olivier Bilodeau <obilodeau@inverse.ca>
- Added mod_perl as a dependency

* Wed Apr 28 2010 Olivier Bilodeau <obilodeau@inverse.ca>
- Added perl(Try::Tiny) and perl(Test::Exception) as a dependency used for 
  exception-handling and its testing
- Linking to new database schema

* Fri Apr 23 2010 Olivier Bilodeau <obilodeau@inverse.ca>
- New addons/integration-testing folder with integration-testing scripts. More
  to come!
- Added perl(Readonly::XS) as a dependency. Readonly becomes faster with it. 

* Mon Apr 19 2010 Olivier Bilodeau <obilodeau@inverse.ca>
- packetfence-remote-snort-sensor back to life. Fixes #888;
  http://www.packetfence.org/mantis/view.php?id=888

* Tue Apr 06 2010 Olivier Bilodeau <obilodeau@inverse.ca> - 1.8.8-0.20100406
- Version bump to snapshot 20100406

* Tue Mar 16 2010 Olivier Bilodeau <obilodeau@inverse.ca> - 1.8.7-2
- Fix upgrade bug from 1.8.4: Changed perl-Locale-gettext dependency to use the
  perl namespace version perl(Locale-gettext). Fixes #931;
  http://www.packetfence.org/mantis/view.php?id=931

* Thu Mar 11 2010 Olivier Bilodeau <obilodeau@inverse.ca> - 1.8.8-0.20100311
- Version bump to snapshot 20100311

* Tue Jan 05 2010 Olivier Bilodeau <obilodeau@inverse.ca> - 1.8.7-1
- Version bump to 1.8.7

* Thu Dec 17 2009 Olivier Bilodeau <obilodeau@inverse.ca> - 1.8.6-3
- Added perl-SOAP-Lite as a dependency of remote-snort-sensor. Fixes #881;
  http://www.packetfence.org/mantis/view.php?id=881
- Added perl-LWP-UserAgent-Determined as a dependency of remote-snort-sensor.
  Fixes #882;
  http://www.packetfence.org/mantis/view.php?id=882

* Fri Dec 04 2009 Olivier Bilodeau <obilodeau@inverse.ca> - 1.8.6-2
- Fixed link to database schema
- Rebuilt packages

* Tue Dec 01 2009 Olivier Bilodeau <obilodeau@inverse.ca> - 1.8.6-1
- Version bump to 1.8.6
- Changed Source of the snapshot releases to packetfence.org

* Fri Nov 20 2009 Olivier Bilodeau <obilodeau@inverse.ca> - 1.8.6-0.20091120
- Version bump to snapshot 20091120
- Changed some default behavior for overwriting config files (for the better)

* Fri Oct 30 2009 Olivier Bilodeau <obilodeau@inverse.ca> - 1.8.5-2
- Modifications made to the dependencies to avoid installing Parse::RecDescent 
  that doesn't work with PacketFence

* Wed Oct 28 2009 Olivier Bilodeau <obilodeau@inverse.ca> - 1.8.5-1
- Version bump to 1.8.5

* Tue Oct 27 2009 Olivier Bilodeau <obilodeau@inverse.ca> - 1.8.5-0.20091027
- Added build instructions to avoid badly named release tarball
- Version bump to snapshot 20091027

* Mon Oct 26 2009 Olivier Bilodeau <obilodeau@inverse.ca> - 1.8.5-0.20091026
- Parse::RecDescent is a build dependency AND a runtime one. Fixes #806;
  http://packetfence.org/mantis/view.php?id=806
- Pulling php-pear-Log instead of php-pear. Fixes #804
  http://packetfence.org/mantis/view.php?id=804
- New dependency for SNMPv3 support with AES: perl-Crypt-Rijndael. Fixes #775;
  http://packetfence.org/mantis/view.php?id=775

* Fri Oct 23 2009 Olivier Bilodeau <obilodeau@inverse.ca> - 1.8.5-0.20091023
- Major improvements to the SPEC file. Starting changelog<|MERGE_RESOLUTION|>--- conflicted
+++ resolved
@@ -582,12 +582,9 @@
     /usr/bin/systemctl disable packetfence-config
     /usr/bin/systemctl disable packetfence.service
     /usr/bin/systemctl disable packetfence-haproxy.service
-<<<<<<< HEAD
     /usr/bin/systemctl disable packetfence-tc.service
-=======
     /usr/bin/systemctl disable packetfence-httpd.proxy.service
     /usr/bin/systemctl disable packetfence-httpd.collector.service
->>>>>>> 4c1b2ff8
     /usr/bin/systemctl isolate packetfence-base.target
 fi
 
