--- conflicted
+++ resolved
@@ -288,13 +288,8 @@
 # For managing the number of connections per device
 Requires: haproxy >= 1.8.9, keepalived >= 2.0.0
 # CAUTION: we need to require the version we want for Fingerbank and ensure we don't want anything equal or above the next major release as it can add breaking changes
-<<<<<<< HEAD
 Requires: fingerbank >= 4.2.1, fingerbank < 5.0.0
-Requires: fingerbank-collector >= 1.3.13, fingerbank-collector < 2.0.0
-=======
-Requires: fingerbank >= 4.2.0, fingerbank < 5.0.0
 Requires: fingerbank-collector >= 1.3.14, fingerbank-collector < 2.0.0
->>>>>>> dae3f6a9
 Requires: perl(File::Tempdir)
 
 %description
