--- conflicted
+++ resolved
@@ -5,11 +5,11 @@
 Notes on upgrading from an older release
 ----------------------------------------
 
-<<<<<<< HEAD
 Upgrading from a version prior to <stableRelease>
 ~~~~~~~~~~~~~~~~~~~~~~~~~~~~~~~~~~~~~~~~~~~~~~~
 
 .Parser updates
+
 Changes were made to the command parser. If you are using a packaged
 distribution you have nothing to do. If you installed from source, you
 will need to regenerate the precompiled grammar. Follow the instructions
@@ -17,13 +17,10 @@
 
     perldoc /usr/local/pf/lib/pfcmd/pfcmd.pm
 
-=======
-o Upgrading from a version prior to <stableRelease>:
-
-    - Deprecation advance notice: pf::node's node_view_with_fingerprint
-    node_view_with_fingerprint will be deprecated somewhere in 2013. Please
-    migrate your custom code to the faster node_attributes_with_fingerprint.
->>>>>>> 23141305
+.Deprecation advance notice: `pf::node`'s `node_view_with_fingerprint`
+
+`node_view_with_fingerprint` will be deprecated somewhere in 2013. Please
+migrate your custom code to the faster `node_attributes_with_fingerprint`.
 
 o Upgrading from a version prior to 3.5.0:
 
