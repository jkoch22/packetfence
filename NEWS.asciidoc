= PacketFence NEWS
:encoding: UTF-8
:lang: en
:doctype: book

////

    This file is part of the PacketFence project.

    See PacketFence_Network_Devices_Configuration_Guide-docinfo.xml for
    authors, copyright and license information.

////


Project homepage: https://packetfence.org/

Please report bugs to: https://github.com/inverse-inc/packetfence/issues

Interested in contributing to the project? https://packetfence.org/support/community.html

This is a list of noteworthy changes across releases.
For more details and developer visible changes see the ChangeLog file.
For a list of compatibility related changes see the <<PacketFence_Upgrade_Guide.asciidoc#,Upgrade Guide>>.

== Version X.Y.Z released on xxxx-xx-xx

=== New Features

 * Upgrade to FreeRADIUS 3.2.6 (#8290)

=== Enhancements

 * Use proxysql packages in the docker image instead of compilling from the sources (#8267)
<<<<<<< HEAD
 * Move SSO options to Firewall SSO from Advanced (#8303)
=======
 * PKI - Multiple certificate with same Common Name (#8310)
>>>>>>> 146d4021

=== Bug Fixes

 * Don't generate all the time a mac address when using the GenericVPN switch module (#8270)
 * Add missing parameters for authentication rule match (#8306)

=== Security Fixes

 * Library updates (#8307)

== Version 14.0.0 released on 2024-09-06

=== New Features

 * Debian 12 support (#8215)
 * OSQuery support with FleetDM (#8179)

=== Enhancements

 * Firewall SSO clustering load-balancing (#8207)
 * Domains clustering high-availability (#8205)
 * Update Caddy (#8210)
 * VoIP support in Aruba CX (#8260)

=== Bug Fixes

 * Fixed Aruba Deauth (#8174)

=== Security Fixes

 * Fixed RCE Vulnerability (#8201) - @ly1g3
 * External library updates (#8148, #8149, #8160, #8161, #8173, #8176, #8181, #8183, #8199, #8208, #8214)

== Version 13.2.0 released on 2024-05-15

=== New Features

 * Add filtering and actions to Provisioning (#8033)
 * Add Remote MySQL Database Support (#8038)
 * Add logic for processing pfflows in pfcron (#8049)
 * Add JAMF Cloud support (#8060)

=== Enhancements

 * ProxySQL updated to 2.6.0 (#8058)
 * Adapted the LDAP search filter in FreeRADIUS to do the sAMAccountName lookup (#8000)
 * Moved Extreme switches to OS-based modules (#8010)
 * Moved Juniper switches to OS-based modules (#8011)
 * Moved Meraki switches to OS-based modules (#8018)
 * Removed outdated Cisco Catalyst switch modules (#8027)
 * Support for FQDN switch id (#8022)
 * Cisco 9800 documentation (#8009)
 * Added NT Key Cache for NTLM-Auth-API (#8044)

=== Bug Fixes

 * Fixes error message in portal on non HASH variable for DPSK (#8068)
 * Send username, ip and role to PaloAlto Firewall SSO payload (#8089)
 * Restore original config file if patch is failing (#8072)
 * Fix Cisco::Cisco_IOS_12_x NAS-Port-Type=Async (#7924)
 * Fix Captive Portal on Fortigate Switches (#7436)

== Version 13.1.0 released on 2024-01-19

=== New Features

 * New NTLM authentication service (no more domain joins, Cloud-ready)
 * Added ACL precreation for individual and all switches (#7936)
 * Integrated Apache Kafka for flows reporting
 * Rewrote pfqueue in Go language

=== Enhancements

 * RADIUS proxy configuration documentation and examples
 * Node import supports IPv4 address (#7808)
 * Added TCP flags parameter from role configuration in ACL for Cisco
 * Added documentation for Azure AD EAP-TLS machine authentication
 * Reuse the websocket buffer to reduce memory usage.
 * Force mechanism LOGIN PLAIN for SMTP (#7813)
 * Use the same timezone in all Docker images (#7862)
 * Integrated Fingerbank Perl client into PacketFence's source code
 * Added many PKI improvements (generate CSR from CA, SCEP server proxy and resign certificate)
 * Moved Aruba, Fortinet and HP switches to OS-based modules

=== Bug Fixes

 * Encode in base64 the RADIUS request and store it in Redis (#7853)
 * Improve error handling if the calling station cannot be parsed in pfacct (#7871)
 * Add MariaDB to the OOM list
 * Docker needs a specific configuration to pull images behind a proxy (#7946)
 * Fix the password of the day password generation (#7862)
 * Add back missing thread support in radiusd (#7963)

== Version 13.0.0 released on 2023-08-09

=== New Features

 * ACL pre-creation support for wired and WiFi equipment
 * Redis-based queueing to improve geo-distributed deployments
 * End-to-end testing framework to UI for CI/CD pipelines (#7350)
 * LDAP explorer allows LDAP search (#7634 and #7683, @VakarisZ)

=== Enhancements

 * Refactored all Cisco modules to now use OS versions instead of model names
 * Be informed (through security event) when a device pops up into a VLAN or a subnet that shouldn’t be there (#7529)
 * Upgraded coredns libraries (#7197)
 * Added Palo Alto switch module to manage web admin login using RADIUS (#7643)
 * Removed WMI (#7649)
 * Allow to call a custom script from pfupdate to handle VIP in cloud environments (#7654)
 * Removed IBM provisioner (#7686)
 * Removed ServiceNow provisioner (#7699)
 * Removed Symantec Provisioner (#7700)
 * Removed OPSWAT Provisioner (#7716)
 * Removed httpd.proxy service (#7668)
 * Removed unused service httpd.collector (#7667)
 * Removed Traffic Shaping (#7666)
 * Optimized pfdhcp (#7710)
 * ISO installer supports UEFI booting (#7724)
 * Updated to go 1.20.5 (#7636)
 * Documentation to manage HTTP and RADIUS certificates
 * Updated OpenAPI Specification to version 3 and improved coverage to all endpoints, including meta OPTIONS and distinct collection sub-types

=== Bug Fixes

 * Removed the use of pthread_atfork (#7538)
 * Don't delete a node from pfdhcp if it is disabled on node deregister (#7525)
 * Accurately display the number of registered nodes per role and the overall total of registered nodes (#7471)
 * Moved FreeRADIUS refresh to pfqueue (#7620)

== Version 12.2.0 released on 2023-03-08

=== New Features

 * Content Keeper firewall SSO support
 * Added support for Unifi OS controllers (#7368)
 * Added support for downloadable ACLs on Cisco and Dell switches (Also visible in Packetfence Supported network devices webpage https://www.packetfence.org/about.html#/material)

=== Enhancements

 * Allow ProxySQL to be configured to connect to a single external database
 * Allow image files to be uploaded in a connection profile
 * Added System Service and systemd buttons in Admin UI
 * Online/offline doesn't rely on recording the bandwidth accounting data anymore
 * Pending security events added to network threats visualization
 * Allow to expose the fingerbank_info variable to all HTML portal templates (#7460)
 * VLAN filters actions can now be done synchronously (#7351)
 * Support for wired connections on Ruckus SmartZone
 * Improve support of WebAuth on Aruba AP (#7470)
 * Allow configurability of using the connector during firewall SSO
 * New api call /api/v1/config/role/{role_id}/bulk_reevaluate_access
 * Add warnings/errors when updating ACLs for roles and switches
 * Azure SAML integration documentation
 * Change log levels of Perl services using environment variable (#7487)
 * Containerization `pfacct` service
 * Add not_before to PKI certificates (#7454)
 * Support for out acls if the switch support it (#7560)
 * Improvements and support for dACL in supported material (#7561)

=== Bug Fixes

 * Force the destination IP for UDP packets going through the pfconnector (#7323)
 * Clear the active dynamic reverses that exist when a pfconnector reconnects
 * OpenID Authentication Source -Duplicated Username (#7399)
 * Unable to upgrade to Debian 11.6 with PF 11.X and 12.X (#7438)
 * Trust server certificates when provisioning Apple devices for EAP-TLS (#7428)
 * Use WPA2 in place of WPA when provisioning Apple devices (#7428)
 * Creating/modifying/deleting a syslog forwarder should prompt to restart rsyslog in the admin (#6532)
 * Fixed UTF-8 encoding in email body (#7422)
 * Escape quotes in LDAP passwords (AD source: too complex passwords prevent RADIUS to start #3976)
 * Use the proper file extensions when uploading SAML config files. (ZEN 12.1 - XML File Renamed on upload.  #7439)
 * Return immediately after an async job is complete (Rework pfqueue results polling #7175)
 * Fixed issue with Aruba DACL, only the first ACL was shown in the port
 * ZEN 12.1 installations will generate a new RADIUS key after a reboot (#7568)
 * Disable DNS lookup in sudo to prevent API timeouts and interfaces not detected (#7403)
 * RADIUS source+pfconnector is not working in admin context (#7550)

== Version 12.1.0 released on 2022-11-22

=== New Features

 * Added unbound dynamic PSK support to the OpenWiFi module
 * Added Single-Sign-On capability for the admin interface login (SAML/OAuth/MFA/etc)
 * Improved PacketFence forwarder integration to mirror DNS packets from a Windows DNS server
 * Support for the Fingerbank Collector on the PacketFence Connector

=== Enhancements

 * More flexibility in the definition of the RADIUS servers in an Eduroam source
 * Allow to import only DB or configuration during import
 * Debian package for PacketFence Connector
 * Removed the savedsearch table.
 * Removed jQuery dependency in captive portal.
 * Present the dynamic PSK on the status page when appropriate
 * Manage pfconfig.conf through upgrade scripts instead of packaging
 * Improve WebAuth support on Extreme controllers
 * Allow users to upload files from the admin instead of uploading them manually via SCP/SSH
 * Added new radius attribute vpn detection for fortigate
 * Fixed valid_mac that identify some ip address as mac
 * Support for hardware token like yubikey for Akamai MFA
 * Added sms/phone call as default method in configuration

=== Bug Fixes

 * Fixed issue with pfconnector where it would reuse a dynamic reverse that isn't active anymore (Pfconnector server active dyn reverse cache checks can fail #7218)
 * Fixed RADIUS deauth through pfconnector-remote in a cluster where it was logging as failed although it succeeded
 * When a rule match is 'any' and has no conditions the rule is always successful (#3768)
 * Fix issue with database upgrade (#7283)
 * Fix issue Sponsor registration: notes field can't be used on captive portal #6385
 * Better error handling when performing a deauth on the previous switch. (captive portal redirect page return Caught exception in captiveportal::Controller::Root->dynamic_application "Can't use string ("0") as a HASH ref while "strict refs" in use at /usr/local/pf/lib/pf/enforcement.pm line 206 #6985)
 * Fixes possible Clickjacking for netdata reverse proxy (#7338)
 * Don't resync config files unnecessarily during restarts (Cluster resync on restart - pf12.1 #7360)
 * Regenerate secrets at first boot of ZEN

== Version 12.0.0 released on 2022-09-14

=== New Features

* New assets, communications and threats visualizations
* Containerization of most PacketFence services
* New pfconnector service to connect remote locations to a central or cloud PacketFence server
* Support for role-based enforcement on Meraki wired devices (#7000)
* Support to split database read and writes to different MySQL servers (#7055)
* Support for distributed database reads in cluster using ProxySQL
* Initial Linode IaaS and PacketFence Connector documentation (#7152)

=== Enhancements

* Unified service store module allowing control of both local and cluster members services
* Sign a CSR from the PacketFence PKI
* Added ability to use the MariaDB database or Redis to store the api-frontend tokens
* Adjust logs for containerized and non-containerized services (#7043)
* Allow to enabled/disable processing bandwidth accounting (#6934)
* Sophos VPN support
* Automatically display mandatory fields in email/sponsor activation emails (#7069)
* Detect CLI access from Dell N1500 switches (#7070)
* Deprecate /api/v1/config/fixpermissions and /api/v1/config/checkup
* Update monit email (#7012)
* Monit sender address configurable from the admin GUI
* Full UTF-8 support in the PacketFence database
* Added MySQL compatibility
* Added CSV import to switch groups
* Simplify cluster upgrades (#7180)

=== Bug Fixes

* Only provide the unregdate action if access_duration is not defined for the local source (#6925)
* Clone switch template with correct ID (#6941)
* Add time to the available template switch variables (#6952)
* Only trigger the node discover security event in the context of RADIUS and pfdhcplistener (#4987)
* Use TLS 1.2 to communicate with Intune servers (#7021)
* Align Apache timeout with captive_portal.request_timeout (#7037)
* Return VIP in DHCP requests if `dns_on_vip_only` is enabled (#7035)
* Replace LF by CRLF at end of emails sent by PacketFence (SMS email has "Bare Line Feed Characters" Status code: 550 5.6.11  #5380)
* The User-Name value in an EAP-TTLS PAP reply will always be the identity of the inner-tunnel (#7017)
* Multi-line entries in "Role by access list" are returned as a string (#6791)
* Respect the time of the expiration date of the password (#7003)
* Monitoring scripting key is not installed correctly when performing an ISO installation (#6965)
* Set the database location to the system Local timezone (golang)
* Add missing translations to the captival portal
* Fix Trapeze Deauth issue
* Fix the wrong encoding of special char in the REST call to PacketFence (use base64)

== Version 11.2.0 released on 2022-02-23

=== New Features

* Added MAB floating device support to Ruckus/Brocade switches (#6774)
* Support for roles in VPN access
* Allow to centralize the virtual IPs on the same server (#6853)
* Added support for Kandji MDM as a provisioner
* OpenWiFi switch module
* Allow to manage devices (unregister) when reaching max nodes (#6860)
* ISO installer based on Debian 11 (#6803)

=== Enhancements

* Allow Meraki::MR_v2 module to be able to use a RADIUS Disconnect instead of only a RADIUS CoA
* Simplify local development of Venom tests (#6711)
* Integration tests on Fingerbank (#6725, #6786, #6798, #6816)
* Integration tests on captive portal (#6744)
* Integration tests for CLI login (#6783)
* Upgrade to Venom 1.0.0 (#6775)
* Upload logs of tests (#6784)
* Management of TLS minimum and maximum versions in GUI (#6773)
* Integration tests for Inline L2 and L3 (#6769)
* Drastically improved the performance of the Ruckus unbound DPSK implementation (#6817)
* Added an admin action to allow RADIUS Probe requests
* Allow access to the Status/Node Manager/Device Registration pages on SAML auth.
* Give each monitoring script a maximum of 10 seconds to run (#6828)
* Resign CA feature in PKI (#6770)
* Allow to download any certificates without private key using a button (#6778)
* Fixes date format of the PKI SQL tables (#6823)
* Use the Digest of the profile on SCEP request (#6823)
* Improve CLI login support on Ubiquiti Edge switches (#6727)
* Expose the open locationlog as a variable to switch templates.
* Improve the speed on the node online query.
* Message portal module can be used without the portal template.
* The ip6tables rules are now managed by PacketFence (#6836)
* Certificate signing requests created via the admin interface now include a Subject Alternative Name (SAN)
* The Subject Alternative Names of a certificate are now displayed in the admin interface
* SSL Certificates - RADIUS / HTTPs page Simple GUI Enhancements (wording clarification) (#6613)
* New mysql-probe service to monitor haproxy-db backends
* Allow to add environment overrides to Fingerbank collector via the config (#6854)
* Change the behavior of pf::condition::not_equal to always succeed when match value is undef
* Allow to renew certificate X days before the expiration date
* Send email X days before the expiration date to the user email/ profile email / administrator
* PKI CN provides certificate for the same CN but for different profiles (profile name added in Subject)
* Auto-revoke certificate if expired
* PKI actions are now logged to the admin API audit log
* Reduce list of accepted ciphers in haproxy-portal and haproxy-admin to reinforce security
* Improved the performance of the bandwidth accounting cleanup process (#6850)
* Purge binary logs task
* Integration tests for firewall SSO (HTTPS/RADIUS) (#6822)
* Add text warning on unreg date when past date is used (#6871)
* Add an option to sync a single ConfigStore storage in the bin/cluster/sync tool (#6904)
* Updated PayPal integration documentation
* Match expected administration rules for web admin and sponsor login (#3631)

=== Bug Fixes

* Reply to Windows devices configured through Intune even if they requested a non-existing URL (#6687)
* Add RADIUS audit log entry in correct tenant when switches are defined by MAC address (#6540)
* Fixed issue with edition of PKI template (#6713)
* Fixed issue on PKI template save (#6749)
* Fixed issue on PKI templates can be modified by a SCEP request (#6751)
* Fixed issue with PKI From value when sending certificate by email (#6370)
* Fixed documentation for Huawei (PR #6692)
* Fixed issue when pulling the wrong certificate only based on the cn (#5861)
* Fixed regression in the Unifi module for deauthentication of webauth clients when the APs are defined using an IP or CIDR in the configuration (#6686)
* Fixed revoke certificate on unregistration (#6826)
* Send certificates by email using alerting settings (#5917)
* Validate email format on TLS Enrollment form
* Fixed issue where portal could apply actions from different auth rules (#6896)
* Handle DBI library ping call dying in pfconfig MySQL backend (#6895)

== Version 11.1.0 released on 2021-10-28

=== New Features

* Support for Akamai MFA in VPN/CLI RADIUS authentication and on the captive portal
* Support for TOTP MFA in VPN/CLI RADIUS authentication and on the captive portal
* Automation of upgrades for standalone installations (#6583)

=== Enhancements

* MikroTik DHCP MAC authentication support
* Allow to use the sAMAccountName from the searchattributes in MSCHAP machine authentication (#6586)
* Improve the Data Access Layer to work in MariaDB's default sql_mode
* New command pfcmd mariadb [mariadb options]
* Deauth request can be made on the previous equipment the device was connected
* Allow the bulk import of config items to be async
* Remove unused/deprecated sources (AuthorizeNet, Instagram, Twitter, Pinterest, and Mirapay) (#6560)
* Automation of supported equipment page on PacketFence website (#6611)
* Use Venom 1.0.0 through Ansible to run integration tests (#6573)
* Import script will migrate the networks configuration if the new IP is in the same subnet (#6636)
* EAP-TLS integration tests using manual deployment and SCEP protocol (#6647)
* Added a monit check to ensure winbindd is still connected (11.1 - AD failover doesn't work #6655)
* Improve ZEN builds (#6663)
* Improved tests for pfcron jobs (#6637)

=== Bug Fixes

* Match the realm more strictly when its not a regex in EAP-TTLS PAP
* Populate the LDAP config for enabled LDAP EAP-TTLS PAP realms
* Only call oauth2 in authorize for the realms that have an Azure AD EAP-TTLS PAP configuration
* Use source username in LDAP module for EAP-TTLS PAP instead of always using sAMAccoutName
* Support LDAP certificate client auth for LDAP EAP-TTLS PAP authentication
* Allow to use Google Workspace LDAP sources in EAP-TTLS PAP authentication
* Add script for removing WMI scan (#6569)
* Fix Let's Encrypt renewal process restarting services even if they are disabled (#6606)
* Removes the deprecated NTLM background job fields and components (#6552)
* Ignore 'Mark as sponsor' administration rules when finding the access level of a VPN/CLI user (CLI authentication rules matching doesn't filter on the rules action #6349)
* Reducing time balance only when registered
* Allowed/Banned domains fields corrupted after refreshing the admin (#6882)


== Version 11.0.0 released on 2021-09-02

=== New Features

* Red Hat Enterprise Linux 8 and Debian 11 support
* Microsoft Azure AD authentication and authorization support (#6380)
* Google Workspace integration for LDAP and Chromebooks
* Automation of upgrades from 10.3 and above (#6438)
* Forwarding support for audit logs stored in database
* New reports type for MySQL/MariaDB scripts allowing multi-statement session-based statements (#6597)
* 3 new report charts including parallel categories (sankey diagram) and time-based scatter charts. 10 new reports for accounting, authentication, nodes and roles (#6597)

=== Enhancements

* Microsoft Intune SCEP support (#6360)
* Venom inline L3 (PR#6266)
* Massively improved web admin performance
* LDAP source now supports client certificates
* AirWatch SCEP documentation
* Rewrite the username of the request from RADIUS `preProcess` filter (#6293)
* Upgrade to golang 1.16.3 (#6343)
* pfpki: configure OCSP to listen on specific interfaces (#5825)
* Get maintenance patches through package manager (#6378)
* Adjust Intune integration to support pagination of the managed devices (#6135)
* Add an option to force the vip as the default gateway on layer2 registration network (#6406)
* Firewall SSO is tenant aware (#6384)
* Added conditions on owner information in the RADIUS filters (#6324)
* CLI access support for Avaya Switches (#6398)
* Authorize a MAC address on all APs of the switch group when using the Unifi module (#6134)
* Macro documentation for filter engine (#6392)
* Expose the source directory of documentation from Caddy (#6315)
* Audit successful admin login in the admin audit log. (#6345)
* Allow users to resend the SMS pin
* Improve the speed of retrieving switches (#6321)
* UI user saved searches in searchable Reports (#6597)
* Unified Reports, combining Standard and Dynamic reports in a single configuration (#6597)
* Recategorized Reports UI menu and improved search, date/time selection, and extended hotlinks in tabular report data. Added users' saved search in searchable Reports (#6597)

=== Bug Fixes

* Configurator sets valid_from field to current time in place of 1970-01-01 00:00:00
* Support switch_group in advanced filters (#6379)
* Authentication rule condition basedn matching does not work (Authentication rule condition basedn matching does not work #6402)
* Filter netdata incoming connection (#6303)
* CLI switch access for Avaya ERS Switches (#6399)
* Avoid duplicate log entries "User <username> has authenticated on the portal"
* Backup DB using MariaDB-backup does not work on standalone installations (#6424)
* Normalize connection_sub_type to use the numeric value (#6326)
* Expired switches for all tenants (#6024)

== Version 10.3.0 released on 2020-04-14

=== New Features

* Static routes management via admin gui
* Aruba CX support
* Aruba 2930M Web Authentication and Dynamic ACL support (#6158)
* Meraki DPSK support
* Ruckus DPSK support
* Support for Ruckus SmartZone MAC authentication in non-proxy modes (#6201)
* Bluesocket support (#5878)
* Support for SCEP in `pfpki` (#6213)

=== Enhancements

* Improved the failover mechanisms when an Active Directory or LDAP server is detected as dead
* Expiration of the local accounts created on the portal can now be set on the source level
* pfacct and radiusd-acct can now both be enabled together (radiusd-acct proxies to pfacct)
* Added CoA support to Aerohive module
* Added role based enforcement (Filter-Id) support to Extreme module
* Use Called-Station-SSID attribute as the SSID when possible
* Added CLI login support to Huawei switch template
* Added detectionBypass in DNS resolver (#6028)
* Improve support of Android Agent for EAP-TLS and EAP-PEAP
* Improve CLI login support on HP and Aruba switches
* Use the "Authorization" header when performing API calls to Github in the OAuth context
* Replace xsltproc/fop by asciidoctor-pdf (#5968)
* FortiGate Role Based Enforcement (#5645)
* Add support for roles (RBAC) for Ruckus WLAN controllers (#2530)
* Upgrade to go version 1.15 (#6044)
* Build ready-to-use Vagrant images for integration tests and send them to Vagrant cloud (#6099)
* Documentation to configure Security Onion 2.3.10
* Added integration tests for 802.1X wireless and wireless MAC authentication (#6114)
* Restrict create, update, and delete operations to the default and global tenant users (#6075)
* Remove pftest MySQL tuner (#6130)
* Allow Netflow address to be configured (#6139)
* Deprecated fencing whitelist
* Description field for L2 and routed networks (#5829)
* Updated Stripe integration to use Stripe Elements (API v3) (#6121)
* Added Cisco WLC 9800 configuration documentation
* Inheritance on parent role on Role and Web Auth
* Enhance CLI login on SG300 switches
* Enable/disable the natting traffic for inline networks
* Remove unused table userlog (#6170)
* Clarifications on Ruckus Role-by-Role capabilities (#6201)
* DNS/IP attributes in pfpki certificates (#6213)
* Additional template attributes in certificate profile (#6213)
* Remove unused table inline_accounting (#6171)
* Make pfdhcplistener tenant aware (#6204)
* Upgrade to MariaDB 10.2.37 (#6149)

=== Bug Fixes

* Switch defined by MAC address are not processed by pfacct in cluster mode (#5969)
* Restart switchport return TRUE if MAC address is not found in locationlog for bouncePortCoA (#6013)
* Switch template: CLI authorize attributes ignored (#6009)
* ubiquiti_ap_mac_to_ip task doesn't update expires_at column in chi_cache table (#6004)
* A switch can't override switch group values using default switch group values (#5998)
* web admin: timer_expire and ocsp_timeout are not displayed correctly (#5961)
* web admin: Realm can't be selected as a filter on a connection profile (#5959)
* API: remove a source doesn't remove rules from authentication.conf (#5958)
* web admin: high-availability setting is not display correctly when editing an interface (#5963)
* SSIDs are not hidden by default when creating a provisioner (#5952)
* with_aup is correctly displayed on GUI (#5954)
* web admin: sender is wrong when you use Preview feature (#6023)
* sponsor guest registration: unexpected strings in email subject (#3669)
* Use the proper attribute name for Mikrotik in returnRadiusAccessAccept (#6051)
* Audit log: profile has an empty value when doing Ethernet/Wireless-NoEAP (#5977)
* pfacct stores 00:00:00:00:00:00 MAC in DB when Calling-Station-ID is XXXX-XXXX-XXXX (#6109)
* Update the location log when the Called-Station-Id changes (#6045)
* Only enable NetFlow in iptables if NetFlow is enabled (#6080)
* Firewall SSO: take username from accounting data if available in place of database (#6148)


== Version 10.2.0 released on 2020-10-07

=== New Features

* EAP_TTLS PAP support on a LDAP source
* eDirectory source
* Master/slave RADIUS proxy and degraded workflow
* go based pfmon (#5613)
* Integration tests: configurator scenario added (#5484)

=== Enhancements

* Adjust the settings in the admin for the SAML and OAuth portal modules (#5479)
* Select the role of the device when register via self-service portal
* Improved support for Extreme switches running EXOS
* Added option to register device immediately after the sponsor activates the access during sponsor based registration (#5642)
* Added support for EAP-PEAP MSCHAPv2 and EAP-TLS for CLI and VPN RADIUS authentication (#5784)
* Template based bouncePort using CoA (#5735)
* Set the default switch type to Packetfence::Standard (#5742)
* Create a PacketFence::SNMP switch to force reevaluate access using SNMP (#5742)
* Add support for CLI Access for Switch::Template (#5708)
* Use Status Check in pfstats to test RADIUS/eduroam sources
* Switch templates can define how to map a NasPort to an IfIndex (#5779)
* Syslog parsers are now tenant aware
* Add default MAC address randomization security event check
* Allow to delete a node from web admin with a locationlog opened (#5492)
* Allow roles to be delete

=== Bug Fixes

* Fixed CoA for Meraki web-authentication so that it doesn't disconnect the user from the SSID
* Honor the AUP setting of the SAML portal module (#5476)
* Use the prebuilt FreeRADIUS Perl dictionary
* Don't override user defined values in the interface file for CentOS
* haproxy-db can cause pfcmd service restart to failed (#5745)
* Pass in the mandatory fields to the email templates
* Dell N1500.pm: LLDP detection doesn't work (#5758)
* Ensure the gateway was only written once in /etc/sysconfig/network (#2845)
* Remove the ip address of a server in the dhcp reply when the server has been disabled (#5677)
* Allow to set multiples ca certificates
* Listen to all interfaces for RADIUS accounting (#5821)
* Searching by 'Source Switch Identifier' for a switch range doesn't work (#5792)
* Validity of the local accounts created on the portal is tied to the access duration of the user.

== Version 10.1.0 released on 2020-06-17

=== New Features

* Live log viewer from admin interface
* Fully tenant-aware admin interface
* Support for MS-CHAP authentication for CLI/VPN access
* New pfcertmanager service that generates certificate files from configuration

=== Enhancements

* EAP configuration template - add a way to define multiples EAP profiles in FreeRADIUS
* New action for AD/LDAP sources to set role when user is not found
* Provide an advanced LDAP condition to allow custom LDAP queries
* The captive portal can now feed HTTP client hints to the Fingerbank collector
* Added ability to enable/disable a network anomaly detection policy (#5403)
* Return the portal IP if the QNAME matches one of the portal FQDN for registered devices using inline enforcement
* Individual source rules can be disabled
* Support for Dell N1500 starting from 6.6.0.10
* CoA support for Ubiquiti Unifi AP
* Added a way to define the Unifi AP by IP or IP range
* Use the value of an LDAP attribute as a role
* Added the return of the LDAP/RADIUS attributes to use them in RADIUS filter
* The /api/v1/radius_attributes endpoint is now searchable
* Proxy the captive portal detection URL when the device is registered
* Choose which EAP profile to use based on the realm
* LDAP's basedn can be defined in the authentication sources rules
* New hooks for the RADIUS filter engine in eduroam virtual server
* Redefined "restart" in the service manager to allow "PartOf" in systemd scripts
* Set role from source authentication rule option (needs #5459)
* Flatten the RADIUS request for the authentication sources (attributes like radius_request.User-Name)
* RADIUS request attributes / username are part of the common attributes
* Support of multiples LDAP servers in FreeRADIUS ldap_packetfence configuration file
* Copy outer User-Name attribute in PacketFence-Outer-User attribute to be able to use it in the authentication rules
* Copy the LDAP-UserDN attribute in PacketFence-UserDN attribute to be able to use it in the authentication rules
* Added a way to extend the LDAP filter for searchattributes configuration
* Documentation for EAP profile selection
* Documentation for regex realm
* Documentation for new action/condition in LDAP authentication
* Moved the VLAN filters example as default disabled VLAN filter
* Use PUT for node reevaluate_access to fix issue with admin_role actions mapping
* OpenID pid mapping is now configurable
* Can map OpenID attributes to a person attributes
* Allow to create authentication rules based on OpenID attributes

=== Bug Fixes

* Fixes Fortinet Fortigate returnAuthorizeVPN function (#5409)
* Barracuda NG firewall SSO SSH fails (#4828)
* Impossible to set multiple access level in administration rule (#5440)
* Fixed pf-maint.pl when its running behind a proxy (#3425 )
* Fix vendor attributes not being sent from Switch Template (#5453)
* Fixed issue authorizing a user in web-auth on Unifi when the node has its date set to '0000-00-00 00:00:00'

== Version 10.0.0 released on 2020-04-16

=== New Features

* Added support for network anomaly detection through Fingerbank
* New, fully integrated PacketFence PKI service
* New service (`pfacct`) to track bandwidth usage using RADIUS accounting and NetFlow traffic (inline setups only)
* New service for automatic clustering issue resolution
* New GUI for all filtering engines and switch templates
* New API and Vue.js based step-by-step configurator
* Added VMware Airwatch support

=== Enhancements

* Added support to run integration tests using Cumulus Linux and libvirt
* Added the ability to autoregister and assign a role to a device authorized in a provisioner
* Added the ability to control whether or not a provisioner should be enforcing (i.e. ensuring all devices matching it are authorized with it)
* Added the ability to sync the PID of devices authorized in a provisioner (only for Airwatch and JAMF)
* Add single sign-on support for Cisco ISE-PIC
* Support for MySQL as DHCP pool backend and provide active/active DHCP support
* Support Aruba switches using Aruba OS 16.10
* Added a new Meru controller module that supports RADIUS RFC3576 (RADIUS Disconnect)
* CLI login to Juniper switches
* Allow to configure VOIP RADIUS attributes in switch templates
* All configuration files have a copyright without year to avoid useless rpmnew or dpkg-dist files each yearly upgrade
* Improved Unifi deauthentication using HTTP
* Set TTL to 5 seconds when the host match with a captive portal detection host
* Enable tracking configuration service by default
* Better captive portal detection for Samsung devices
* Faster captive portal detection for Apple devices
* Routes are now managed by the keepalived service
* Parking security event can now be triggered without limitation
* Added a way to change the SQL table used by pfconfig
* Showing the configurator is now configurable (#5121)
* Node deletion in consistent between the the API and pf::node::node_delete (#5088)
* Allow VLAN number greater than 1023 for floating devices
* Improved captive-portal health checks in monit (#5185)
* Added RADIUS disconnect for wired port on Aruba AP (#5016)
* Switch templates can now use SNMP up/down to perform access reevaluation (#5197)
* HAProxy now serves the admin gui, httpd.admin disabled by default
* Reports are now tenant-aware
* Security events can be triggered when running node maintenance task (#4948)
* Added parameter to prevent external portal requests from updating the ip4log (#5336)
* Added new WMI examples

=== Bug Fixes

* Fixed logic to move MAC address to another port (Avaya)
* Fix serialization of the switch when calling ReAssignVlan/desAssociate
* Prevent double restart when setting the port admin status of an EX2300 Juniper switch
* Sponsor field is missing on sponsored users when using forced sponsor (#5171)
* Some DHCP info triggers use outdated Fingerbank data (#5106)
* Issue with the timezone in the admin not being honored on the system (#5205)
* Issue with Chrome not showing the portal on self signed certificates (#5233)
* Issue with RADIUS CLI access and ldap authentication source where the cache is enabled (#5018)
* Distribute pfsnmp trap jobs between queues based off switch id (#5004)
* Deleting a portal profile doesn't cleanup its templates (#793)
* pfacct doesn't report metrics to dashboard (#5267)

== Version 9.3.0 released on 2020-01-13

=== New Features

* Only have a single active locationlog entry in the locationlog

=== Enhancements

* Don't try to do firewall SSO if the service is disabled
* Massively improved web admin performance

=== Bug Fixes

* Fix `pfstats` for LDAPS and StartTLS
* Allow to run any script from a security event without a modification of sudoers file
* Fix machine auth failed on eduroam virtual server
* Fix allow external RADIUS accounting from eduroam server (they use it to detect if a server is alive)
* Fix eduroam load-balancing issue on local realm
* Adjust backup-and-maintenance.sh for locationlog_history table (#5076)

== Version 9.2.0 released on 2019-11-26

=== New Features

* Allow to force the access duration when using device registration
* Migrate to go mod for Golang binaries (#4832 and #4841)
* Ready-to-use Docker images for PacketFence builds (#4841)
* Added audit log for API and new admin interface
* Added configuration based switch modules
* Support for remote layer 3 clusters in read-only mode
* Internal security event to trigger on managed network only or production network only

=== Enhancements

* Network visualization now supports custom sorting, min/max graph sizing, variable real-time network live-view, and infinite depth of switch-group inheritance.
* Speedup the dal generation (#4824)
* Enhance Juniper EX2300 to allow a port bounce to be done via RADIUS CoA

=== Bug Fixes

* fixes #4737 (SNMP trap stuck in the queue)
* MySQL schema upgrade statements should be re-runnable. (#4892)
* Return the authentication sources where the default realm has been associated if the realm used by the connection contain a realm that is not defined in the configuration.

== Version 9.1.0 released on 2019-09-17

=== New Features

* Network visualization
* Microsoft Intune and ServiceNow support
* Family Zone, LightSpeedRocket and SmoothWall firewall SSO support
* New way to forward Eduroam local realm to a specific RADIUS server
* New DNS auditing log module

=== Enhancements

* Adjust Fingerbank device class lookup ordering for added precision of the device class
* Track configuration changes in local git repository
* Randomize KeyBalanced to randomize the load-balancing in FreeRADIUS Proxy.
* Support for SentinelOne's new API version (v2.0)
* Firewall SSO is now performed centrally on the management node of a cluster
* Added DHCP pool algorithm (random/oldest IP)
* Improved support for Juniper switches running Junos 15 and above
* Allow to configure the API token timeout
* Moved vlan_pool_technique configuration parameter to the connection profile
* Added the RADIUS' targeted IP address in the RADIUS audit log (help in cluster mode)
* pfperl-api port number changed to 22224
* Autoreg for mac-auth with an authorize source
* Parking portal has been moved in the haproxy and httpd.dispatcher services and deprecates the dedicated httpd.parking service
* Inline access to the documentation from the Web admin interface

=== Bug Fixes

* pfstats queries /api/v1/dhcp/stats are taking a lot of time (#4096)
* Duplicate reservations in the DHCP pool caused by a big registration/inline network and pfstats call
* LinkedIn social login integration due to deprecated API calls from LinkedIn
* Fixed the logic of "Use the RADIUS username instead of the TLS certificate common name when performing machine authentication"

== Version 9.0.1 released on 2019-05-24

=== Enhancements

* Improved display of RADIUS audit log from RADIUS tab (#4473)
* Add '-copy' to the ID when cloning a configuration resource (#4468)
* Better visual distinction when the database is in read-only mode (#4464)
* Domain join is prompted after creating a domain (#4544)
* Added current hostname to help page

=== Bug Fixes

* Fixed Aruba Instant access switch module compilation error
* Fixed violations to security events upgrade script to use the .rpmsave file during the upgrade
* Fixed user visualization when the username contains a '/' or '\' (#4531 and #4570)
* Fixed missing 'Signing' tab in mobileconfig provisioner configuration section (#4533)
* Fixed missing 'Compliance' tab in OPSWAT provisioner configuration section
* Fixed issue when defining multiple DNS servers in inline
* Fixed issue where not all security events are visible when triggering a security event on a node (#4550)
* Fixed issue with multi-cluster configuration generation
* Fixed issue with WMI scan engine rules failing to be saved (#4559)

== Version 9.0.0 released on 2019-05-15

=== New Features

* New web interface based on Vue.js and Bootstrap 4
* Let's Encrypt SSL certificates support for captive portal and RADIUS
* Cisco ASA VPN support with the captive portal
* Fortinet VPN support
* DHCP Filter to reply custom attributes in the OFFER and/or ACK (deprecate old DHCP Filter)
* Add 802.1X and CoA support for Fortinet FortiSwitch
* Add module to support PICOS white box switches
* Support for Aerohive access point with switch port
* Support for Aruba Instant Access switch module
* Debian 9 (Stretch) support

=== Enhancements

* Now including timeout when authorizing a web-auth user on an Ubiquiti UniFi controller
* Now providing defaults for the Apache filters
* Allow to configure the RADIUS attributes and their lookup order for extracting the username
* conf/stats.conf has a default file now
* VoIP configuration parameter in node_cleanup task to bypass VoIP devices
* Adding/removing passthroughs doesn't require to restart pfdns anymore (#3127)
* Added support for RADIUS disconnect on Ruckus SmartZone
* Disable Microsoft Active Directory join operating system check option
* Disable DNS lookup in MariaDB configuration
* Enable performance_schema if needed
* Display local account in the captive portal during registration if applicable (#3615)
* Exception for portal detecion URL in pfdns
* Added support for Ruckus roles
* sms_carrier 'id' column is now auto-increment (#1270/PR#3684)
* Better logging for haproxy-portal that allows to identify missing passthroughs
* Allow to skip management node in portal load-balancing when running in a cluster
* DHCP and DNS services can be enabled on a specific interface
* VoIP support for Dell switches

=== Bug Fixes

* Fixed the systemd logic in pfdhcp
* Fixed winbindd respawning extremely fast when failing to start
* Fixed winbindd processes not being killed on latest version of Samba
* Allow disabling processing of IPv6 packets in the pfdhcplistener
* fixed untainted variable (#3920)
* fixed on-registration scanning (#3963)
* Set the realm in the RADIUS request when doing machine authentication
* Keep connections to the unified API alive
* Fixed the documentation and the form for the Juniper SRX firewall

== Version 8.3.0 released on 2019-01-09

=== New Features

* Added support for Juniper EX2300 (JUNOS 18.2) switches
* Clickatell authentication source support
* Added a random algorithm for VLAN pooling
* Added the ability to reserve IP addresses in pfdhcp
* Added a way to trigger a violation when device profiling detects a change in the device class
* New SSL Inspection portal module
* RADIUS proxy integration from web admin interface
* RADIUS filtering support for pre_proxy/post_proxy/preacct/accounting/authorize phases
* Updated the Windows provisioning agent to the new Golang based version

=== Enhancements

* Redis now only listens on localhost (#3729)
* Deprecate usage of roaring bitmap for the DHCP IP pool (#3779)
* Email and SponsorEmail sources can have banned and allowed email domains (#3807)
* Improved startup time of pfdhcp
* Removed OPSWAT Metadefender Cloud support
* Chose password hashing algorithm when creating a local user from a source
* Define the length of the password to generate when creating a local user from a source
* New "dummy" source just to compute the rules

=== Bug Fixes

* Logs permissions and configuration for Debian (#3780)
* Fixed missing cache directory for NTLM auth cache (#3788)
* Fixed working directory of NTLM auth cache sync script (#3777)
* Handled multiple LDAP hosts properly in NTLM auth cache (#3776)
* Issue with the DHCP server that gives sometimes a duplicate IP address
* Adjusted CentOS and RHEL dependencies
* Fixed MAC filtered lookups that were cached in pfdns (#3785)
* Fixed the OpenVAS integration to work with OpenVAS Manager 7.0 (OpenVAS 9)
* Fixed encoding of files created in the administration interface (force them to UTF-8)

== Version 8.2.1 released on 2018-12-05

=== Enhancements

* Allow for SMS PIN codes to be reused (#3436)

=== Bug Fixes

* Adjusted ports for Active Directory passthroughs (#3769)
* Improved performance of nodes tab in the admin interface (#3721)
* Fixed Google Project Fi missing from the official schema
* Various fixes for broken NTLM cache job
* Fixed issues with realms after a restart of pfconfig (#3797)
* Fixed issue with pfdhcp leaking file descriptors
* Fixed issue with captive portal requesting an artifact from the SAML server
* Fixed duplicate IP addresses given by pfdhcp
* Added new expected parameter for the redirect URL when performing web-auth with a Cisco WLC
* Fixed SEPM provisioner token refresh

== Version 8.2.0 released on 2018-11-07

=== New Features

* Added support for clusters with servers located in multiple layer 3 networks (PR #3656)
* Permit incoming Eduroam TLRS RADIUS requests (PR #3399)
* pfconfig is tenant aware (PR #3385)
* Realm are tenant scoped (PR #3385)
* Added Mojo web authentication support (PR #3604)
* New authentication source Password of the Day (PR #3285)
* Added SMTP test function in Alerting (PR #3642)
* Juniper SRX Firewall SSO module (PR #2842)

=== Enhancements

* Now support CoA on Meraki switches
* jsonrpc requests send the current tenant_id (#3271)
* Take the tenant id in consideration in the queue (#3269)
* Performed various improvements to the maintenance script (PR #3445)
* Increased maximum node bandwidth balance from 4 GB to 18.4467441 XB (exabytes) (#3477) (PR #3493)
* Improve connection profile's advanced filter
* Use MySQL as backend for pfdhcp options (deprecates etcd) (PR #3484)
* Reorder iptables rules (PR #3463)
* Better error handling for pfdetect.conf (PR #3607)
* HAProxy stats files are now located in var/run/ with explicit filenames (PR #3645)
* pfdns now uses the PacketFence standard Golang logging library (PR #3638)
* Added VOIP and Downloadable ACLs support to Aruba 5400 switch module (PR #3372)
* Switch filters can now be used to override the switch module that is instantiated during a RADIUS connection (PR #3583)
* WIRED_MAC_AUTH and Ethernet-NoEAP merged (#3069) (PR #3261)

=== Bug Fixes

* Backslash in usernames in Reports section is shown as "=5C" (#3508) (PR #3510)
* Multiple bug fixes to the pfdhcp service (PR #3571)
* Domain join log entries contain clear-text credentials (#3448)
* Fixed false positive dhcp rogue detection (PR #3514)
* Sponsor Email subject and body are i18n in the same language (#3670)
* pfstats hammers pfdhcp and the API frontend with requests (#3634)
* Can't download SAML metadata in the admin (#3720)

== Version 8.1.0 released on 2018-07-09

=== New Features

* Added support for dynamic PSK (Cisco IPSK) for the Cisco WLC and hostapd (PR #3244)
* Added Ubiquiti Unifi web authentication and 802.1X support
* Added support for Cambium AP module for 802.1X, MAC and web authentication (PR #3282)
* Change root portal module on failure/success
* Save already entered field on the portal (chain auth)
* Custom message for SMS registration
* Expire SMS pin code
* Define the length of the pin code
* Enable or disable sponsor authentication when he validates access (PR #2995)
* Rewrite of the pfdetect service in Golang (PR #3260)
* Added support for OpenWRT/LEDE 17.01.4 (PR #3008)

=== Enhancements

* Allow connection profiles to be enabled/disabled (PR #3175)
* Add new portal module action that wraps the default actions a module would normally execute (fixes #3231)
* Improved startup time of PacketFence (PR #3213)
* Fix local/reject realm for eduroam in standalone configuration (PR #3264)
* Allow subsecond timeouts for LDAP connections
* Allow randomization of the search order for a list of LDAP servers
* IP exclusion is now possible in the DHCP server
* Allow max node per role when doing autoregistration
* Moved unregister on accounting stop parameter on the connection profile
* VLAN filters can be set to ${node_info.category} and it will return the current category of the device
* The database load-balancer now listens on the cluster management IP address
* Allow to update switches while importing them via CSV

=== Bug Fixes

* Netdata never ending restarts after a reboot (#3287)
* Systemd PID file causes issues when there is a stale PID file (#3291)
* Fixes when a LDAP authentication source contains multiple IP addresses (#3234)
* Added missing DHCP Statistics for routed networks on the dashboard (#3128)

== Version 8.0.1 released on 2018-05-09

=== Enhancements

* Update the computername (hostname) of a node using the Fingerbank Collector data
* Detect uplinks based on CDP flag instead of a string
* Put etcd in its own directory

=== Bug Fixes

* Fixed issue with device profiling not being performed when an endpoint connects for the first time
* Fixed missing timeout when performing RADIUS SSO (FortiGate, CheckPoint, WatchGuard)
* Fixed issue with API frontend when initially configuring the webservices username and password
* packetfence-haproxy-portal and packetfence-tc systemd service in a wrong target
* Custom routing with inline enforcement fails silently (#3215)
* Nessus 6 scanner
* haproxy-db only listens on IPv6 interface (Debian) (#3208)
* Fixed packetfence-local-auth
* Fixed DNS passthrough for normal domains (was considered as a wildcard)
* Winbind fails to start because of a permission issues on /var/run/samba/winbindd in the chroots
* Update from 7.4 to 8.0 audit log file not there (#3216)
* Fixed unreg on RADIUS accounting stop (#3220)
* Allow nodes without roles to be modified when restricting allowed role (#3217)
* Fixed speed issues with node search in the admin
* Fixed missing timeout for RADIUS sources tests in pfstats

== Version 8.0.0 released on 2018-04-26

=== New Features

* Replaced the ISC DHCP server with a new Golang-based DHCP server (PR #2911)
* Now supporting inline enforcement in active/active clusters (PR #2911)
* Replaced pfdns with a new Golang-based DNS server (PR #2911)
* Allow an inline network to be split by the roles in PacketFence allowing to put specific devices in a distinct broadcast network (PR #2911)
* DNS routing (PR #2911)
* Dashboard metrics are now based on Netdata (PR #2935)
* Traffic shaping support for inline enforcement (PR #2803)
* Added a configuration parameter to allow to unregister a device on an accounting stop (PR #2685)
* Added CLI support on Aruba 5400 switches (PR #2965)
* Username stripping (removing the realm) is now configurable via the realms instead of the sources
* PacketFence integration with JAMF API for Apple computers and mobile devices management (PR #2797)
* Added an HTTP JSON API

=== Enhancements

* Distribute pfdhcplistener tasks among cluster members (PR #2887) (#2858)
* Removed pfsetvlan
* Now allowing to use the RADIUS accounting cache when in cluster mode

=== Bug Fixes

* Guest Portal validate_phone_number check not work (#2783)
* A management user can override an account that was not created by him (#2883)

== Version 7.4.0 released on 2018-01-25

=== New Features

* New database access layer (DAL) for upcoming multi-tenancy support
* New portal module to permanently set roles (PR #2490)
* Added portal module for selecting a role for the device being registered on the portal (PR #2471)
* Added support for Allied Telesis GS950 switches (PR #1866)
* Added ability to update the firewall SSO on RADIUS accounting packets (PR #2662)
* Added a way to define a VLAN by role as a VLAN pool using a VLAN range (PR #2675)

=== Enhancements

* Added cloning capability in connection profiles (PR #2814) (#2809)
* Read and write timeouts for LDAP connections can now be set (#2613) (PR #2614)
* Keepalived can be configured to detect its peers via unicast instead of multicast (PR #2794)
* Suggest violation identifier when adding a new violation (#2804) (PR #2807)
* Create a priority queue
* Move ReAssignVlan and desAssociate API calls to the priority queue
* Added connection profile SSID filter suggestions based on all the previous SSIDs that have been seen in the locationlog (#2758) (PR #2771)
* Added a description to the switches in the nodes side navigation (#2791) (PR #2795)
* Improved configuration of the captive portal timer bar (via the captive_portal section of pf.conf) (#383) (PR #2762)
* (AD Powershell scripts) Enforce use of TLS in the powershell scripts which is required with the last versions of PacketFence (PR #2788)
* (AD Powershell scripts) Cycle through all the possible Active Directory usernames formats in PacketFence (PR #2788)
* Removed old authentication code sources (#2610)
* Added rule description in listing (#2619)
* Improved documentation (PR #2774) (#2773)
* Set a timeout for database queries for the admin to avoid long running queries slowing the system (#2630) (PR #2659)
* Documentation improvement about MySQL advanced parameters (#266)
* Enhanced localization support in violation module (PR #2759)
* Improved the haproxy HTTP process monitoring
* Improved cluster maintenance script to perform necessary system changes to have the node in maintenance

=== Bug Fixes

* Moved add and delete buttons to the left to avoid the being cutoff (#2678)
* Fixed "Admin: Multiple 'Device Type' options in Nodes tab" (#2789) (PR #2793)
* Configurator: when using a different database name, the fingerbank.conf MySQL section is not updated (#2665) (PR #2787)
* rlm_perl modules are now using syslog instead writing directly to the file (PR #2609)
* Prevent a valid PID from being overwritten at the end of the portal registration if the new PID is default (#2825)
* Auth log is not set to completed after email registration (#2648) (PR #2649)
* Fixed redirects when previewing profiles that use OAuth source (#2882) (PR #2908)

== Version 7.3.0 released on 2017-09-25

=== New Features

* Added a RADIUS only mode to PacketFence.
* Add a cluster wide view of pfqueue statistics (#2195) (PR #2573)
* Added the possibility of importing switches from a CSV file. (PR #2480)

=== Enhancements

* The GUI will now display the VLAN in the locationlog view
* The timezone is now a selectable item to prevent invalid input
* Updated ACE text editor to version 1.2.8
* Search forms for nodes and users can now be reset (PR #2555)
* Configuration files can now be saved in readonly mode except violation, switches, role (#2464) (PR #2566)
* Extended descriptions are now supported in the custom reports
* Mail can now be sent using SSL and StartTLS (PR #2446)
* Self signed certificate errors for nessus 6 can now be ignored (PR #2568)
* Violations can now be triggered by nessus 6 scanner (PR #2568)
* The device registration page now supports connection profiles like any other portal
* The username sent in firewall SSO now supports a configurable format (PR #2499)
* PacketFence will now monitor TLS certificates expiration and alert if they are expired (PR #2444)
* LDAP source caching is now caching the rule match rather that the whole source match (PR #2560)
* The admin GUI startup time has been decreased (#2545)
* New and improved documentation for Debian clustering
* Show DHCP Option82 data in the node view (#2396)
* Custom reports columns representing a node or a user can now be configured to be clickable for details on the object in question (#PR 2508)
* New Fortigate 50E 802.1x support
* The computer authentication username can now be normalized when using EAP-TLS (PR #2414)
* Added a task count jitter to reduce the chance that pfqueue workers exit at the same time
* Experimental support for Content Security Policy (CSP) has been added, but is disabled by default (PR #2336)
* A violation can now redirect to a URL specified in a template (PR #2400)
* Changed the path of mariadb error log file (PR #2652)

=== Bug Fixes

* The syslog parser has moved from Compliance to Integration in the GUI (#2467)
* pfsso now logs in packetfence.log (#2553) (PR #2557)
* httpd.dispatcher now logs in httpd.dispatcher.log (PR #2557)
* Fixed incorrect inline sub type detection
* Fixed ipset update with the incorrect ip address
* Fixed missing confirm prompt when restarting all services via the admin interface (#2365) (PR #2571)
* Fixed violation definition sync when removing a violation from the config
* Fixed incorrect Connection-Type when using EAP-TTLS (#2582)
* Fixed VOIP logic to reduce the chance of duplicate locationlog entries (#2527)
* Fixed SNMP connection issues on Extricom controllers
* Fixes segfaults when logging in the multithread environments (#2603)
* reuseDot1x: Changed the way authentication sources are matched with realms regarding a security concern(#2536)
* Trust the wsrep_ready flag of MariaDB Galera cluster for read only detection as putting the DB in read-only can result in occasional de-synchronization between members. (#2593) (PR #2594)
* Run the configreload as the pf user when done through pfcmd (PR #2510)
* Run the 6.0+ upgrade scripts as the pf user to prevent permissions issues after running them (PR #2509)
* Fixed incorrect NULL realm use when authenticating to the admin GUI (#2529)
* Enforced use of the system time instead of browser time when using preset time values (#2559)
* Logging into the status page when reuse dot1x is enabled is no longer broken (#2542) (PR #2598)

== Version 7.2.0 released on 2017-07-10

=== New Features

* Added support for authenticating users through OpenID Connect (PR #2394)
* Added passthroughs for devices in violation state (isolation network) (PR #2328)
* Added ability to report a device lost or stolen in self-service portal (PR #2337)
* Added ability to change a local account password in self-service portal (PR #2337)
* Improved overall user experience of self-service portal (PR #2337)

=== Enhancements

* Use the attributes returned by a radius use source as attributes to compute the rules (PR #2369)
* Most services now support systemd sd_notify notifications.
* The GUI will now only display readonly actions in readonly mode (PR #2384)
* Journald total file size is now capped at 1Gb (PR #2389)
* The GUI will now allow sources to be cloned (PR #2395)
* The GUI now visually splits Administration and Authentication rules when viewing sources (PR #2395)
* The GUI now has the ability to run "fixpermissions" from the web admin GUI (PR #2398)
* haproxy captive portal rate-limiting is now configurable (PR #2422)
* winbindd will now use the regular samba mechanisms to locate and select DCs (PR #2410)
* New pfcmd command pfcmd pfqueue clear_expired_counters to clear the expired task counters (PR #2433)
* Allow to disable the captive portal haproxy abuse access lists (#2418)

=== Bug Fixes

* Added a cleanup of the number in the SMS source (#1966)
* TLS certificates and keys will no longer be overwritten (#2366)
* Limit the amount of tasks a worker processes to avoid memory from growing
* Fixed a case where the REJECT role isn't honored in inline and some web-auth (#2383)
* Sponsor authentication CC address is now BCC to help preserve privacy (#2267)
* Use plain HTTP for network access detection page (#2393)
* Fixed an issue where DHCP broadcast were treated more than once in clustered mode (PR #2413) (#2408)
* Fixed incorrect user login remaining count display (#2450)
* Fixed a case where pfqueue counters show a count of 0 although queue is full (#2420)
* node_discovered is no longer triggered when node hasn't been created in DB (#2436)
* Detect date was not being populated when nodes were discovered via radius (#2424)
* Fixed leftover httpd processes when restarting (#2439)
* Mariadb binary logs files are now properly rotated (#2440)
* Fixed scss settings and colors being wiped on each upgrade (#2317)
* pfdns: catch all the dns traffic in the registration network (#2381)

== Version 7.1.0 released on 2017-06-01

=== New Features

 * Added support for web authentication (external captive-portal) on Ubiquiti Unifi Controller
 * New Firewall/SSO (JSON-RPC) for communicating with custom firewalls (PR #2320)
 * VoIP detection: LLDP lookup enhancement (#2227) (PR #2316)

=== Enhancements

 * Add a button to access status from device registration and the other way around(PR #2259)
 * Added the ability to specify multiple DNS server(s) for domain join configuration (PR #2223)
 * Allow to force a predefined sponsor during sponsor authentication (PR #2150)
 * Updated pfdns default filters (PR #2165)
 * Added brands icons to authentication source (i.e Twitter, PayPal etc ..) in the administration interface (PR #2287)
 * Allow pfqueue workers to perform work across multiple queues (PR #2260)
 * Added a way to set time and bandwidth balance in action rule (requires accounting to work) (PR #1936)
 * Don't display the mobileprovider field when doing SMS authentication with only one carrier enabled (PR #2322)
 * Added new reports in the administration interface (PR #2313)
 * Apache based services now support systemd sd_notify (PR #2351)

=== Bug Fixes

 * Dashboard metrics are now fetched over https (#2272)
 * Renamed Ubiquity to Ubiquiti (PR #2293)
 * Set up variable GOPATH correctly while setting up developer environment for go (PR #2319)
 * Fix too large scoping of authentication sources (#2338)
 * Prevent usage of a 'Null' source in the device registration page (#1784)
 * Fixes duplicate nodes displaying when there are multiple locationlog entries (#1848)
 * Fixed an issue with the Instagram OAuth2 source, where the scope has been modified on the API
 * Fixed and issue where the logging configuration was ignored for httpd.aaaa and httpd.webservices (#2350)
 * Displaying of roles for device registration is now working (#3226)

== Version 7.0.2 released on 2017-05-19

=== Bug Fixes

 * Fixed issue with ip4log cleanup job when rotation was enabled (#2358 and #2359)
 * Adjusted default ip4log retention to match what was in PacketFence version 7 and below
 * Make REJECT role have precedence over bypass role and VLAN
 * Make VLAN filters have precedence over bypass role and VLAN
 * Fix useless sessions being created in web-auth in the dispatcher (#2352)
 * Load liblasso during runtime in order to prevent a segfault of Apache on Debian 8.8 (#2342)
 * Fix syntax error in the guest_sponsor_preregistration email template
 * Fix previewing email templates in the admin

== Version 7.0.1 released on 2017-05-19

=== Bug Fixes

 * Fixed incorrect locationlog entry when performing RADIUS CoA (#2222)
 * Twilio: "To" phone number is being stripped of any "+" sign (#2296)
 * Fixed radiusd load-balancer failing to start in cluster with eduroam (#2303)
 * Fix authentication sources ordering issue for portal modules when using the administration interface (#2323)
 * Fix innobackup tmp directory when used with Galera cluster
 * Fix width of auth sources conditions fields (#2312)
 * Fixed admin login when only allowed to see auditing section
 * Fixed locationlog entries for VOIP devices when no voice VLAN is defined (#2314)
 * Fixed authentication sources cache in connection profile (#2309)
 * Fixed loose matching of host in haproxy dispatcher (#2299)
 * Fixed lost MySQL handle errors in pfconfig
 * Handle sources activation host in haproxy dispatcher (#2266)
 * Fixed incorrect handling of unregistration year
 * Fixed incorrect LDAP error when user not found
 * Fixed file cloning in connection profile
 * Fixed display of roles in admin GUI
 * Fixed unregistration date handling when it is over 2038 (#2269)
 * Fixed logging errors for undefined values
 * Fixed queues blocking when forking
 * Fixed pagination in GUI node search
 * Fixed OS type display in status page
 * Fixed URL for connection profile preview

== Version 7.0.0 released on 2017-04-19

=== New Features

 * Added provisioning support for SentinelOne (PR#1294)
 * Added MariaDB Galera cluster support (PR#2002/PR#2023/PR#2039/PR#2040/PR#2041/PR#2043/PR#2044/PR#2070/PR#2076/PR#2079/PR#2080/PR#2082/PR#2090)
 * All services are now handled by systemd (PR#2010)
 * IPv6 network stack in PacketFence (PR#2024)
 * New Golang-based HTTP dispatcher (#1301/PR#2029/PR#2067)
 * New Golang-based pfsso service to handle the firewall SSO requests (#1144/PR#2037/PR#2062)
 * Revamped the Web administration interface (PR#2108)

=== Enhancements

 * SNMP traps are now handled in pfqueue (PR#1656)
 * Added the ability to grant CLI write access for Extreme Networks switches (PR#1699)
 * Added a distributed cache for the accounting information to safely disable the SQL accounting records in active/active clusters (PR#1715)
 * Reduced the number of ipset calls when adding ports for Active Directory (PR#1886)
 * pfmon tasks have their own configuration file (PR#1918)
 * new command "pfcmd pfmon" - for running pfmon tasks via pfcmd (PR#1918)
 * CentOS repositories (packetfence and packetfence-devel) packages are now signed (PR#1946)
 * Added way to unregister devices that were inactive for a certain amount of time (maintenance.node_unreg_window) (PR#1948)
 * Added a new last_seen column to nodes table to track their last activity (Authentication, HTTP portal, DHCP) (PR#1948)
 * Delete nodes based on the new last_seen column instead of looking at the last DHCP packet (PR#1948)
 * iplog: Floored lease time for "tolerance" (#1965/PR#1968)
 * Can now restart the switchport where a node is connected from the administration interface (PR#2006)
 * Added interface description to location entries (PR#2007)
 * New pffilter filtering engine (PR#2032)
 * Ability to manage multiple "active" endpoints behind a single switchport (PR#2034)
 * pfdhcplistner now runs as a master-worker style service (PR#2036)
 * Added a winbindd wrapper for the PacketFence managed winbindd processes (#2065/PR#2038/PR#2069)
 * Added a caddy middleware for rate limiting the concurrent connections (PR#2055)
 * Updated the Ruckus SmartZone module to use the most recent webauth technique available (PR#2059/PR#2088)
 * Added vsys support for PaloAlto firewall SSO modules (PR#2061)
 * Portal Profile has been renamed to Connection Profile (PR#2066)
 * Moved common flows / process of DHCP processors in base class (PR#2086)
 * Removed PacketFence-Authorization-Status attribute from the RADIUS replies to prevent RADIUS replies from being discarded due to an unknown attribute (#2085/PR#2087)
 * Added option to fetch users one by one in the NTLM cache instead of all together (PR#2093)
 * New parallel testing infrastructure (PR#2094)
 * Roles are now stored in a configuration file for easier backup and management (PR#2097)
 * Tightened up HAproxy's SSL termination security (#893/#410/#411/#412)
 * Tightened up Apache's encryption security by requiring TLS v1.2 support only and restricted cipher suites (#893/#410/#411/#412)
 * Clickjacking attack prevention enforcement for recent browsers (PR#2111)
 * Cross-site scripting (XSS) filtering is now requested from your browser (PR#2114)
 * Dell N2000 series support (#675/PR#2115)
 * All logging is now done through syslog (PR#2124)
 * IP forwarding is now activated by default per PacketFence package installation (#2145/PR#2146/PR#2148/PR#2149)
 * Added more fine grain stats for the captive portal (#1962/PR#2173)
 * Many documentation improvements (PR#2136/PR#2214)

=== Bug Fixes

 * Fixed addition of an UDP SRV record port as a TCP port (PR#1886)
 * Restored pf::api compatibility to Sourcefire module (#2048/PR#2019)
 * Avoid opening a double entry with wrong accounting values (PR#2113)
 * Added the ability to "format" the CN when using PKI (#2116/PR#2119)
 * pfdhcplistener doesn't work on a monitor interface (#1377)
 * pfqueue stats: Outstanding Task Counters isn't accurate (#1726)
 * pfdhcplistener: Segfaulting when keepalived transitions quickly from backup/master/backup (#1737)
 * pfdhcplistener takes a minute to die (#1791)
 * captive-portal: i18n labels for dynamic fields (#1911)

== Version 6.5.1 released on 2017-02-24

=== Bug Fixes

 * Fix incorrect node cleanup job handling.
 * Fix multiple firewall SSO not working when cached updates were enabled.
 * Removed usage of pf_memoize which could create a race condition when adding a node.
 * Fix incorrect locationlog informations because of a null role.
 * Fixed syntax error in generated Suricata rules
 * Fixed the Portal preview through the admin
 * Fixed issue extracting the SSID from the switch HP::Controller_MSM710

== Version 6.5.0 released on 2016-01-30

=== New Features

 * Twilio support as authentication source (PR#1951)
 * New Redis driven cache for NTLM (Active Directory) 802.1X authentications (PR#1885)
 * New Firewall SSO for WatchGuard (PR#1851)
 * Syslog based SSO support for Palo Alto firewalls (PR#1859)
 * Ubiquiti EdgeSwitch support (PR#1816)
 * New syslog receiver to update the iplog from Infoblox and ISC DHCP syslog lines (PR#1868)
 * Can now specify specific ports for passthroughs (#1078/PR#1926)

=== Enhancements

 * Added a RADIUS filter scope for VoIP devices (PR#1807)
 * Ability to customize the OU in which the machine account will be created (#1927)
 * Added new routes service to manage static routes (PR#1891)
 * Added an authentication source that prompts for the password of a predefined user (PR#1810)
 * Added Aruba webauth documentation (PR#1949)
 * Eduroam authentication sources can now match rule (PR#1940)
 * Maintenance patching can now use git in order to ignore files that shouldn't be patched via the maintenance script (#807/PR#1931)
 * Can now print multiple guest passes per page without the AUP in the administration interface (#1409/PR#1930)
 * Allow to whitelist unregistered devices from violations (#1278/PR#1929)
 * Changed password.valid_from default value to "0000-00-00 00:00:00" so its value is valid across the whole application (#1920/PR#1922)
 * Added Percona xtrabackup restore procedure documentation (#1646/PR#1919)
 * Added a way to track if files backups and database backup succeeded (PR#1904)
 * pfmon will not register and start a process for disabled task (PR#1899)
 * Added a way to define two different ports for disconnect and CoA (PR#1894)
 * Configurator database step now takes care of 'mysql_secure_installation' (PR#1878)
 * Improved clustering guide for MariaDB and systemd (PR#1875)
 * Added a portal module action to skip other actions (PR#1869)
 * Reduced p0f CPU usage (PR#1867)
 * Updated collectd in order to have new graphs (PR#1863)
 * Do not "match" a rule if "requested" action if not configured in it (#1858/PR#1861)
 * Improved monit checks accuracy (PR#1849)
 * Rate limited the DHCP listener processes to prevent specific devices from performing a denial of service on the DHCP listening processes (#1722/PR#1845)
 * Improved performance of radacct database table cleanup (PR#1839)
 * Email templates can now be specified on a per-portal basis (#1322/PR#1823)
 * Added CLI login support for HP Procurve switches (#1710)
 * Added support for Ruckus SmartZone using web auth enforcement
 * Revamped default colours of the captive portal to a more neutral/grayish theme

=== Bug Fixes

 * Fixed iplog rotation retention configuration not always using the right param (#1896)
 * Reworked and "simplified" the logic of filtering authentication source for a realm (PR#1943)
 * Ability to customize the OU in which the machine account will be created (#1927/PR#1928)
 * Now limiting dates to 2038-01-18 in admin interface (#1126/PR#1923)
 * Remove unused configfile database table (PR#1902)
 * Enable haproxy on portal interface (PR#1893)
 * Prevent logging failure from making a process die (#1734/PR#1862)
 * pfmon should run on every server in active-active (#1852/PR#1853)
 * Removed the use of pf::cache::cached (#695/PR#1820)
 * Removed error when we receive a RADIUS request to test the RADIUS status (PR#1803)
 * Refactored pf::node::node_register to add return code and status code/message (#1797/PR#1798)
 * Removed unused traplog database table (#367/PR#1785)
 * RADIUS disconnect doesn't work on the Ruckus switch module (#1971/PR#1988)

== Version 6.4.0 released on 2016-11-16

=== New Features

* Added Mojo Networks WiFi equipment support (PR#1765)
* Made Web admin reports more interactive (PR#1731)
* Added new Eduroam authentication source type (PR#1642)
* Allow to create different portal templates based on the browser locale (PR#1638)

=== Enhancements

* Improved IP log performance (PR#1832 / PR#1828 / PR#1790)
* Added fault tolerance on RADIUS monitoring scripts (PR#1831)
* Improved the database and maintenance backup script (PR#1830)
* Added password caching support for Novell eDirectory (PR#1829)
* Improved caching of LDAP person data (PR#1826)
* Improved clustering documentation (PR#1825)
* Added RADIUS command line interface support on port 1812 (PR#1817)
* Removed useless htaccess file search for each HTTP request (PR#1806)
* Turned off HTTP KeepAlive to avoid connections holding onto Apache processes (PR#1801)
* Added Cisco MSE documentation (PR#1799)
* Ability to query 'iplog_archive' table for detailed IP/MAC history (PR#1793)
* Now also display the status for sub services from the Web interface (#1040 /PR#1792)
* Requests made with username 'dummy' will not be recorded in the RADIUS audit log anymore (PR#1789)
* More lightweight p0f processing (PR#1788)
* Remove useless logging in pfdns.log (PR#1782)
* Added an activation timeout on sponsor source (PR#1777)
* Improved captive portal logging (PR#1769)
* Allow the OAuth landing page template to be customizable (PR#1767)
* Use RESTful call for RADIUS accounting instead of Perl (#1760)
* Optimized getting node information from the database (PR#1753)
* New action generateconfig for pfcmd service command (PR#1744)
* Added memory limitation for httpd.portal processes (PR#1738)
* Added predefined search in RADUIS audit log and DHCP Option 82 log (PR#1716)
* Improved display of fingerprinting informations in the nodes search (PR#1709)
* Allow captiveportal::Form::Authentication to be customize (PR#1666)
* Default config overlay for switches.conf, profiles.conf, pfqueue.conf and violations.conf (PR#1647)
* Optimized queries for finding open violations (PR#1718)

=== Bug Fixes

* Fixed floating devices in active/active clusters (PR#1800)
* Fixed and improved syntax of `pfcmd ipmachistory` (#1794)
* Fixed wrong bandwidth calculation on RADIUS accounting (#1733)
* Fixed empty Calling-Station-Id in RADIUS accounting (PR#1756)
* Make sure connection caches are cleared after forking (#1748 / #1749 / PR#1751)
* Added a workaround for DHCP clients that do not respect short lease times (#1673)
* Added namespace parameter in WMI rule (PR#1633)
* Fixed non-working switch ranges with external portal (#1574 / PR#1613)
* Joining a domain will sometimes return a 500 even though it succeeded (#1821/#1818)
* Cisco WLC ignores our CoA requests but accepts our Disconnect Requests (#1819)
* pfdetect: pipe is closing when no content (#1814)
* Condition `is a Phone` in RADIUS audit log is not working properly (#1813)
* Condition AutoRegistration in RADIUS audit log is not working properly (#1812)
* Configurator: Status on the services doesn't work (#1811)
* Invalid SQL for iplog_cleanup_sql (#1802)
* Added request cache support (#1775)
* Added stack trace logging (#1774)
* Removed redundant SQL indexes (#1773)
* Removed unused code in pf::locationlog (#1772)
* Fixed missing fields in RADIUS audit log (#1395)
* Fixed RADIUS audit log hours selection (#1364)

== Version 6.3.0 released on 2016-10-05

=== New Features

* Added EAP-FAST support
* MySQL is now supported as the Fingerbank database backend
* Integration with Cisco MSE adds maps, location based portals and notifications
* Added the ability to locate a device based on DHCP Option 82
* Added support for Meraki wired switches
* New SQL reporting allows creation of personalized reports

=== Enhancements

* Added support for Brocade CLI RADIUS authentication
* Added support for OpenWrt Chaos Calmer 15.05 with hostapd
* Added configuration conflict handling for active/active clusters
* Fingerbank configuration is now cached
* Removed the pf/var directory from the backups to make them smaller
* Fingerbank is now configurable from the initial PacketFence configurator
* Added support for Xirrus switches CLI RADIUS authentication
* Pinterest and Instagram are now supported as OAuth authentication sources
* Support for Suricata md5 extraction over SMTP protocol
* Added sample monit helper scripts under pf/addons
* Added support for custom AUP template per portal module
* Several improvements to Fingerbank to make it more user-friendly
* Added option to export nodes and users within the web administration interface
* Third parties can now extend what can be matched in profile filters
* PacketFence created interfaces will now be excluded from Red Hat's NetworkManager
* Added the ability to restrict the modification of node roles by a user

=== Bug Fixes

* Added timeout to captive portal to prevent long running requests (#1570)
* Do not start pfqueue processes for pfdetect if it's not running (#1593)

== Version 6.2.1 released on 2016-07-08

=== Enhancements

* Forbid trace mode in Apache default configuration
* Improved validation of portal modules configuration

=== Bug Fixes

* Fixed Debian 7 failing to start httpd.admin
* Fixed missing Metadefender configuration section
* Fixed missing parameter for fetchVlanForNode in pfsetvlan
* Fixed incorrect NAS-Port use for RADIUS CoA on Cisco WLCs
* Fix incorrect domain handling in Active/Active

== Version 6.2.0 released on 2016-07-05

=== Bug Fixes

* Added missing index to radacct table (fixes #1586)
* Fixed searching nodes for "all" devices (fixes #1584)
* Fixed invalid destination URL parsing
* Fixed handling of provisioner return code in violations
* Fixed binding of IP addresses in Active/Active mode
* Fixed cluster status page issues with pid files
* Fixed missing person lookup when using 802.1x autoregistration
* Fixed permission issue on logrotation
* Fixed invalid i18n of MAC address in node location view (fixes #1591)
* Fixed L2 cache write error of new switches namespaces

== Version 6.1.1 released on 2016-06-22

=== Bug Fixes

* Fixed missing schema version insert in database upgrade script
* Fixed too short CA cert validity in raddb/certs/passwords.mk

== Version 6.1.0 released on 2016-06-21

=== New Features

* Added support for CoovaChilli capable equipment
* Added page to visualize the status of the services on all cluster members
* Added support for RADIUS Change of Authorization on Meraki
* Added configurable actions to be executed at the end of a portal module
* Automatic registration of devices is now configurable from the GUI on a per profile basis
* Added switch and switch group in violation trigger
* Added switch group as a portal profile filter
* Moved RADIUS audit log in its own module
* Saved searches support for the RADIUS audit log module
* The portal now supports RADIUS Challenge Response authentication

=== Enhancements

* Added module to redirect to internal or external pages within the portal modules configuration
* Added configuration checkup for cluster.conf
* Added ability to limit the number of logins when creating a local account
* Added choice of sending either RADIUS CoA or Disconnect when deauthenticating a device
* Admin interface is now available on all members of the cluster without the need of being the master
* FreeRADIUS now logs to a separate file per process (authentication, accounting, load-balancer)
* Improved performance of the online/offline search

=== Bug Fixes

* Fix profile filter saving incorrectly on Debian Jessie
* Numerous improvements to i18n in the portal and administration GUI
* Fixed e-mail registration not working when activating access through a proxy or firewall
* Authentication log (auth_log) will now be cleaned automatically via pfmon (#1511)
* Fixes incorrect graphite aggregation of metrics when data should not be averaged

== Version 6.0.3 released on 2016-06-02

=== Bug Fixes (bug Id is denoted with #id)

* Fixed example in vlan filters showing incorrect operand for user_name
* Fixed the display of the aup when printing a user
* Fixed email_instructions blocking email registration
* Fixed FreeRADIUS dynamic clients hanging the server when the database fails to respond (#1500)
* Fixed violation_add when applying one through bulk actions (#1510)
* Fixed sessions remembering failed authentication sources
* Fixed to listen to DHCPREQUEST in registration  network when in cluster mode

== Version 6.0.2 released on 2016-05-26

=== Bug Fixes (bug Id is denoted with #id)

* Fixed pfdns to prevent pid file deletion when a child dies (#1444)
* PacketFence will now handle the case where a source in the session is not available anymore
* Fixed missing PID when using device registration (#1447)
* Fingerbank update will no longer sync all servers anymore
* VoIP detection flags default will now be undef in admin interface
* Suricata renamed to suricata_event in violations.conf.example
* The captive portal will now handle User Agent strings properly
* PacketFence will now delete the user (not device) session after activating sponsor
* Fixed incorrect MAC address formatting in the reporting section of the GUI
* Fixed "reuse dot1x credentials" in captive portal
* Fixed incorrect SNMP traps handling
* Fixed incorrect MAC address handling in radius accounting
* Added a check to database backup script for mariadb
* Fixed unregistration date handling when using email registration

== Version 6.0.1 released on 2016-04-28

=== Bug Fixes (bug Id is denoted with #id)

* Added back the option to set the logo in a portal profile
* Fixed Blackhole and Null authentication portal modules (#1439)
* Added missing username field in Debian maintenance crontab
* Fixed web authentication web form release in captive portal
* Validate configuration identifiers so they don't contain invalid characters (#1417)
* Fixed incorrect samba handling of "%h" in server name
* Fixed registration ACL computing for Cisco WLC and 2960 in web authentication
* Adjust pfdetect startup order to allow Snort / Suricata to start
* Fixed pfsetvlan compilation error
* Fixed violations internationalization
* Fix incorrect rogue dhcp detection

== Version 6.0.0 released on 2016-04-19

=== New Features

* Fully redesigned frontend and backend of the captive portal
* 'Parking' state for unregistered devices (where it will have a longer DHCP lease time and will only access a lightweight portal)
* CentOS 7 and Debian 8 (Jessie) support
* RADIUS support for Avaya switches
* pfdns filter engine (added a way to return custom answers in pfdns)
* Redirect URL are defined in Role by Web Auth URL switch configuration (Cisco)
* Added support for Captive-Portal DHCP attribute (RFC7710)
* Added Google Project Fi as a SMS carrier for SMS signup option
* FreeRADIUS 3 support with Redis integration

=== Enhancements

* Added ability to expire users
* Automatically update all the Fingerbank databases (Redis, p0f, SQLite3)
* Do not allow the TRACE method to be used in any of the web processes
* Can now limit the maximum unregdate an administrator can set to a person
* Added option to disable the accounting recording in the SQL tables
* Added caching of the latest accounting request for use in access reevaluation
* Reduced the number of webservices calls during RADIUS accounting
* Added configuration for Apache 2.4 with Template Toolkit
* Added a timer for each RADIUS request (radius audit log)
* Assign the voice role to VoIP devices when PacketFence detects them
* Renamed VLAN to Role in admin gui violation
* Unregister a node from a secure connection to an unsecured one is now managed by the VLAN filters
* Location history of a node show the role instead of the VLAN id
* Documentation to configure Cisco switches with Identity Networking Policy
* Trigger violation on source or destination IP address if they are in the trapping range networks
* Performance improvement for VoIP detection
* Added new RADIUS filter return option (random number in a range)
* Reinstated iplog (iplog_history and iplog_archive) rotation/cleanup jobs performed by pfmon

=== Bug Fixes (bug Id is denoted with #id)

* Compute unregistration for secure connections
* Fixed unescape value in LDAP search
* Fixed Apache 2.4 core dump
* Fixed update locationlog from accounting start with the wrong connection type

== Version 5.7.0 released on 2016-02-17

=== New Features

* DNS based enforcement as a new enforcement mode for routed networks
* Captive portal authentication now supports SAML authentication
* It is now possible to search for nodes that are online based on RADIUS accounting
* Integration with Suricata MD5 extraction module to scan against OPSWAT MetaScan online scanner

=== Enhancements

* Support for floating devices on HP Procurve switches
* RADIUS CoA support added to Brocade switches
* The NULL authorization source can now be combined with other sources
* Added possibility to trigger Firewall Single Sign-On when an endpoint changes status
* The username on a captive portal will no longer be stripped unless required otherwise
* Improved UDP reflector documentation
* Improved vendor specific attributes in radius filters
* Now able to specify on which LDAP attribute we should match for SponsorEmail
* Now able to strip a username in LDAP source even if not present in RADIUS request

=== Bug Fixes (bug Id is denoted with #id)

* Fixed incorrect provisioning that ignored broadcast state of provisioned SSID
* Present a login page without login form when a blackhole source is used on the portal profile (#1021)
* Fixed incorrect provisioning templates that required entering a password twice (#1119)
* Fixed ambiguous SQL accounting stored procedure that could return duplicate results
* Fixes incorrect IPv6 DHCP processing in pfdhcplistener

== Version 5.6.1 released on 2016-01-25

=== Enhancements

* pfcmd will now validate the violation configuration in checkup
* pfdns cached entries will now expire after 24 hours

=== Bug Fixes (bug Id is denoted with #id)

* Fix duplicate open entries in locationlog for voip devices
* Avoid circular dependency when loading pf::Authentication::Source::StripeSource (1160)
* Fix incorrect Cisco switch ACL number
* Removed use of pf::class modules which caused compilation errors
* Fixed an incorrect reload of the cached configuration (1157)

== Version 5.6.0 released on 2016-01-13

=== New Features

* New RADIUS auditing report allows troubleshooting from the GUI
* The email authorization source now allows to set roles based on the email used to register
* New switch groups now allows to assign settings to multiple switches at once
* DHCP filters now allow arbitrary rules to perform actions based on DHCP fingerprinting
* Cisco switches login access can now be authenticated through PacketFence
* The filter engine configuration can now be edited through the admin GUI

=== Enhancements

* New dedicated search feature for violations in the nodes panel
* New pfcmd pfqueue command allows managing the queue from the command line
* New option to specify the authentication source to use depending on the RADIUS realm
* Upgrade Config::IniFiles to allow faster loading of configuration files
* Performance improvements to the filtering engine by avoiding unnecessary database lookups
* New columns bypass_vlan and bypass_role are allowed to be import for nodes
* Service start/stop order can now be configured through the admin GUI
* Pagination can now be defined by the user in the admin GUI search results
* The pfdns service now forks to process multiple requests in parallel
* Added configurable timeout for send/receive operations on the OMAPI socket
* The authorization process will now test if the role changed before reevaluating access
* New option to add date based VLAN filter condition (is before date, is after date)
* pfconfig backend can now be cleared via pfcmd
* Improved RADIUS accounting handling for better performance

=== Bug Fixes (bug Id is denoted with #id)

* Remove old entries in ipset session
* Always reevaluate the access if the order come from the admin gui (#1056)
* Portal profiles templates are now properly synced between members of a cluster (#942)
* Process requests properly when running a pfdhcplistener on an interface that has networks with and without dhcpd activated
* Violation trigger from web admin will now override grace period (#1028)
* Fix queue task counters out of sync when a task expires
* Reworked the configuration backends to prevent a race condition of the configuration namespaces in active/active cluster (#1067)
* Define each internal network to NAT instead of a global rule when passthroughs are enabled (#1118)

== Version 5.5.2 released on 2015-12-07

=== Enhancements

* pf::CHI::compute_with_undef now supports cache options
* Use the fingerbank cache instead of caching its result globally.
* Update dependency to 2.1 for fingerbank.

=== Bug Fixes (bug Id is denoted with #id)

* Completed renaming of trap to reevaluate_access in violations.conf.example
* Fixed deauthentication source IP not detected properly when no vip is assigned on the management interface (#1035)
* Use proper API client when triggering a violation within pf::fingerbank

== Version 5.5.1 released on 2015-11-27

=== Bug Fixes (bug Id is denoted with #id)

* pfdns will now resolve its own domain correctly
* Fixed missing violation_view_top call in radius filter
* Fixed equals operator in LDAP rule

== Version 5.5.0 released on 2015-11-20

=== New Features

* New device detection through TCP fingerprinting
* New DHCPv6 fingerprinting through Fingerbank
* New RADIUS filter engine to return custom attributes based on rules
* Security Onion integration
* Paypal payment is now supported in the captive portal
* Stripe payment and subscriptions are now supported in the captive portal

=== Enhancements

* New pfqueue service based on Redis to manage asynchronous tasks
* Memcached has been replaced by Redis for all caching
* pfdetect can now be configured through the administration interface
* Added ability to detect hostname changes using the information in the DHCP packets
* Added the ability to create 'not equal' conditions in LDAP sources
* DoS mitigation on the captive portal through mod_evasive
* Load balancing in an active/active process now uses a dedicated process
* Authentication and accounting are now in two different RADIUS processes
* Reworked violation triggers creation in the administration interface so it's more user friendly
* Added the ability to create combined violation triggers which allow to trigger a violation based off multiple attributes of a node
* Suricata alerts can now trigger a violation based on the alert category or description instead of only the ID of the alert
* Added ability to e-mail device owner as a violation action
* The PacketFence syslog parser (pfdetect) has been reworked to allow multiple logs to be parsed concurently
* New ntlm_auth wrapper will log authentication latency to StatsD automatically
* Handle Microsoft Windows based captive-portal detection mechanisms
* Manage pfdhcplistener status with keepalived and run pfdhcplistener on all cluster's members
* New portal profile filter (sub connection type)
* Added switch IP and description in the available columns in the node list view
* Use SNMP to determine the ifindex based on the Nas-Port-Id
* Improved metrics now track SQL queries, LDAP queries, and more granular metrics in RADIUS AAA
* Added support for Nessus 6 scan engine
* Added documentation for the Cisco iOS XE switches
* Reworked existing billing providers to be PCI compliant
* Billing providers are now part of the authentication sources
* Billing tiers are now stored in the configuration instead of the source code files
* Billing sources can now be used with other authentication sources on the same portal profile
* DHCP packet processing is now fully done asynchronously to allow more PPS in the pfdhcplistener

=== Bug Fixes (bug Id is denoted with #id)

* Fixed log rotation issue with the carbon daemons
* Fixed LLDP phone detection if only telephone capability is enabled (#964)
* Fixed keepalived and iptables configuration for portal interfaces
* Fixed improper httpd status code being set
* Removed the node delete button
* Fixed detection if the device asks for a portal per URI
* Fixed 3Com switches ifIndex calculation in stack mode using SNMP
* Not-found users will now be cached when using the caching in an LDAP source (#978)
* Updating a node puts an invalid entry in the voip field

== Version 5.4.0 released on 2015-10-01

=== New Features

* PacketFence now supports SCEP integration with Microsoft's Network Device Enrollment Service during the device on-boarding process when using EAP-TLS
* Improved integration with social media networks (email address lookups from Github and Facebook sources, kickbox.io support, etc.)
* External HTTP authentication sources support which allows an HTTP-based external API to act as an authentication source to PacketFence
* Introduced a 'packetfence_local' PKI provider to allow the use of locally generated TLS certificates to be used in a PKI provider / provisionner flow
* New filtering engine for the portal profiles allowing complex rules to determine which portal will be displayed
* Added the ability to define custom LDAP attributes in the configuration
* Add the ability to create "administrative" or "authentication" purposes rules in authentication sources
* Added support for Cisco SG300 switches

=== Enhancements

* RADIUS Diffie-Hellman key size has been increased to 2048 bits to prevent attacks such as Logjam
* HAProxy TLS configuration has been restricted to modern ciphers
* Improved error message in the profile management page
* Allow precise error messages from the authentication source when providing invalid credentials on the captive portal
* Aruba WiFi controllers now support wired RADIUS MAC authentication and 802.1X
* Added Kickbox.io authentication source which can allow a new Null type source with email validation
* Now redirecting to HTTP for devices that do not support self-signed certificates on the captive portal if needed
* httpd.portal now serves static content directly (without going through Catalyst engine)
* Introduction of a new configuration parameter (captive_portal.wispr_redirection) to allow enabling/disabling captive-portal WISPr redirection capabilities
* File transfers through the webservices are now atomic to prevent corruption
* New web API call to release all violations for a device
* Added better error message propagation during a cluster synchronization
* Added additional in-process caching for pfconfig proxied configuration
* The server hostname is now displayed in the admin info box
* Added a warning in the configurator when the user is configuring multiple interfaces in the same network
* Added synchronization of the Fingerbank data in an active/active cluster
* Client IP and MAC address are now available though direct variables in the captive portal templates
* The IPlog can now be updated through RADIUS accounting
* Devices in the registration VLAN may now be allowed to reach an Active Directory Server
* Added an option to centralize deauthentication on the management node of an active/active cluster
* Added the option to use only the management node as the DNS server in active/active clustering
* Improved Ruckus ZoneDirector documentation regarding external captive portal
* pfconfig daemon can now listen on an alternative unix socket
* Improved handling of updating the /etc/sudoers file in packaging
* Improved roles handling on AeroHive devices

=== Bug Fixes (bug Id is denoted with #id)

* Fix case where status page links would be pointing to the wrong protocol (HTTP vs HTTPS)
* set_unreg_date and set_access_duration actions now have the same priority when matching rule and actions (#816)
* Fixes the database query hanging in the captive portal
* The person attributes lookup will now be made on the stripped username if needed (#888)
* Active/active load balancing will now be dispatched based on the Calling-Station-Id attribute.
* Fix unaccessible portal preview when no internal network is defined (#790)
* Fixed a case where the wrong portal profile can be instantiated on the first connection
* Improved error message in the profile management page (#858)
* Do not use the PacketFence multi-domain FreeRADIUS module unless there are domains configured in PacketFence (#868)
* We now handle gracefully switches sending double Calling-Station-Id attributes (#864)
* Prevent OMAPI from being configured on the DHCP server without a key (#851)
* Switched to the memcached binary protocol to avoid memcached injection exploit
* Fixed ipset error if the device switches from one inline network to another
* Fixed wrong configuration parameters for redirect url (now a per-profile parameter)
* Fix bug with validation of mandatory fields causing exceptions in signup
* Made DHCP point DNS only on cluster IP if passthroughs are enabled in active/active clusters (#820)
* Defined the maximum message size that SNMP get can return (fixes VOIP LLDP/CDP detection on switch stacks #738)

== Version 5.3.0 released on 2015-07-21

=== New Features

* Support for Single Sign-On integration with the iboss platform
* Support for web authentication for NATed clients
* Support for MAC Authentication and 802.1x for Alcatel-Lucent switches
* Support for the IBM StackSwitch G8052 switch

=== Enhancements

* New Powershell scripts to allow unregistering nodes for disabled accounts on Active Directory
* Force a JSON response if the Accept header is set to 'application/json'
* Fingerbank processing in pfdhcplistener is now asyncronous using the webservices
* Integration of pfconfig commands in bin/pfcmd
* Added web form registration to Ruckus Controllers
* Improved database maintenance script to prevent prolonged locking of tables
* Active/active mode will now send gratuitous ARPs to update routers when changing master node

=== Bug Fixes

* Fixed multiple XSS vulnerabilities in the administration GUI
* Fixed incorrect RADIUS realm detection when using windows computer authentication
* Fixed an issue with pfdns returning the wrong IP when using active/active mode
* Fixed an issue on Debian and Ubuntu where the GUI could not change some field values
* Fixed incorrect graphite document root on Ubuntu
* Fixed SMS bug where the list of carriers could be accidentally deleted

== Version 5.2.0 released on 2015-06-18

=== New Features

* Introducing support for the PacketFence PKI application to manage certificates and authenticate RADIUS using EAP-TLS.
* Twitter OAuth is now supported as an authentication source.
* New 'portal' interface type to spawn a captive-portal instance on selected interface.
* Traffic shaping support for Inline mode managed by an ipset session per devices role.
* Support for OpenWrt 14.07 with hostapd.

=== Enhancements

* Specific vhost for httpd.portal diagnostics.
* Added option to disable logging of sensitive information when failing to execute a command through pf_run.
* Support for Meraki APs using web authentication on the cloud controller.
* Passwords are now obfuscated in the Switch configuration.
* Introduced new 'ports.httpd_portal_modstatus' configuration parameter to limit modstatus to a single virtual host.

=== Bug Fixes

* Allow the usage of an external monitoring database when using an active/active cluster.
* Validate that a provisioner is not used before deleting it through the administration interface.
* Stopped logging database password on schema import failure.
* Fixed incorrect error message when an external portal authenticated device hits the unknown state.

== Version 5.1.0 released on 2015-05-25

=== New Features

* New activation_domain feature allowing to expose a different domain than PacketFence's name in email templates
* Added Windows Management Instrumentation (WMI) as a scan engine
* Multiple scan engine definitions based on the OS type and role
* Scan definition based on portal profiles
* New external command action in violation
* New API methods for adding, viewing or modifying a person
* New performance dashboard based on Graphite allows tracking of core performance metrics such as number and latency of RADIUS requests, number of httpd processes and authorization latency
* Define range of network switches (CIDR) in switch configuration
* Module for Cisco Aironet 1600
* Added ability to join an Active Directory domain directly from the administration interface
* Added the ability to join multiple Active Directory domains for EAP-PEAP authentication

=== Enhancements

* Verify if the database schema matches the current version of PacketFence
* Removed the unnecessary "Upstream" listing from the "Combination" menu item of Fingerbank section
* Ability to search in Fingerbank "Local" "Devices" listing
* Allow rules to match on both source and action
* pfsetvlan and snmptrapd are now stopped by default as most users no longer require them
* Improve the end process redirection on the captive portal
* Refactor mandatory fields to be dynamic and update the person table with them
* Moved raddb/sites-enabled/packetfence and raddb/sites-enabled/packetfence-tunnel in conf/radiusd
* pfcmd can now validate that certificates used by Apache and FreeRADIUS are still valid
* Added new SMS carrier for Switzerland
* Ability to fix Fingerbank files permissions from pfcmd fixpermissions

=== Bug Fixes

* Fixes tables displaying bugs in Fingerbank menu items
* Fixed search values not being preserved in some cases
* Fixed switch access list field turning into an object reference
* Fixed bad redirection to the portal at the end of the registration process
* Better handling of Fingerbank errors
* PacketFence will no longer automatically start after an upgrade. This prevents problems in an active/active configuration.

== Version 5.0.2 released on 2015-05-01

This release is a bug fix only. No new features were introduced.

=== Enhancements

* Added availables options (submit unknowns and update database) to the Fingerbank Settings page.
* PacketFence will now leave clients.conf.inc empty if cluster mode is disabled.

=== Bug Fixes

* PacketFence will longer unregister a device in pending state if the device is hitting the portal more than once while in "pending" state.
* Fixed broken violation release process.
* Fixed multiple lines returning from pfconfig.
* Fixed undefined variables in portal template files.
* Fixed provisioners OS detection with Fingerbank.

== Version 5.0.1 released on 2015-04-21

This release is a bug fix only. No new features were introduced.

=== Enhancements

* A number of strings have seen their translations improved.
* The Debian and Ubuntu documentation has been split and made clearer.
* Detailed which features may not work in active/active cluster mode in the documentation.

=== Bug Fixes

* Added missing CHI File driver.
* Delete left over Config::Fingerprint module in Debian and Ubuntu.
* Fixed pfmon not starting when running a standalone PF server.
* Fixed broken OS reporting.
* Added missing dependency on perl-SOAP-Lite for packetfence-remote-snort-sensor.
* Updating iplog without a lease time now reset end_time to default (0000-00-00 00:00:00) to avoid "closing" a valid entry
* fixed pfcmd watch emailing functionality.
* dhcpd will now properly obey the "disabled" configuration.
* Fixed bulk apply of bypass roles for node in the admin GUI

== Version 5.0.0 released on 2015-04-15

=== New Features

* New active/active clustering mode. This allows HTTP and RADIUS load balancing and improves availability.
* Fingerbank integration for accurate devices fingerprinting. It is now easier than ever to share devices fingerprinting.
* Built-in support for StatsD. This allows fine grained performance monitoring and can be used to create a dashboard using Graphite.
* Local database passwords are now encrypted using bcrypt by default on all new installations. The old plaintext mode is still supported for legacy installations and to allow migration to the new mode.
* Devices can now have a "bypass role" that allows the administrator to manage them completely manually. This allows for exceptions to the authorization rules.
* Support for ISC DHCP OMAPI queries. This allows PacketFence to dynamically query a dhcpd instance to establish IP to MAC mappings.

=== Enhancements

* Completely rewritten pfcmd command. pfcmd is now much easier to extend and will allow us to integrate more features in the near future.
* Rewritten IP/MAC mapping (iplog). Iplog should now never overflow.
* New admin role action USERS_CREATE_MULTIPLE for finer grained control of the admin GUI. An administrative account can now be prevented from creating more than one other account.
* PacketFence will no longer start MySQL when starting.
* PacketFence will accept to start even if there are no internal networks.
* Added a new listening port to pfdhcplistener to listen for replicated traffic.
* Added a 'default' default user in replacement of the admin one.
* Adds support for HP ProCurve 2920 switches.
* Iptables will now allow access to the captive portal from the production network by default.
* Major documentation rewrite and improvements.

=== Bug Fixes

* Fixed violations applying portal redirection when using web authentication on a Cisco WLC
* Registration and Isolation VLAN ids can now be any string allowed by the RFCs.
* Devices can no longer remain in "pending" state indefinitely.

== Version 4.7.0 released on 2015-03-06

=== New Features

* The admin GUI is now customizable.
* New category filter on portal profile allows to select a portal based on existing role of a device.
* New PacketFence-config service allows effortless scaling to thousands of switches and reduces memory use.

=== Enhancements

* Nodes are now searchable by status
* Removed SSLv3 and legacy ciper suites support from default httpd configuration to prevent POODLE exploit and FREAK attack.
* Added an option to display Bypass VLAN of a node in the Admin GUI.
* Added nested groups support for Active Directory.
* It is now possible to check if a device has already authenticated as member of an Active-Directory domain prior to user authentication.
* Improved portal language detection.
* Devices will now avoid autocorrect / uppercasing the login field in the captive portal.
* Now supports roaming without SNMP on Aerohive APs.

=== Bug Fixes

* Fixed broken default behaviour when receiving an SNMP trap.
* Fixed email confirmation template for sponsor.
* Fixed email subject encoding.
* Fixes allowing a non-sponsored user to verify a sponsored email address.
* Fixed invalid floating device creation where the MAC address was not normalized.
* Fixed the date range search in node advanced search.

== Version 4.6.1 released on 2015-02-19

=== New Features

=== Enhancements

=== Bug Fixes

* Fix dynamic unregdate breaking when handling the infinite unregdate '0000-00-00'
* Fixed issue where the same password can be generated multiple times
* Assigned LC_CTYPE to C during postinstall script on debian to prevent i18n issues during installation.
* Fixed dynamic_unreg_dated called from the wrong place
* Fix searching for switches in the admin gui
* Fixed broken default behavior when receiving an SNMP trap.

== Version 4.6.0 released on 2015-02-04

=== New Features

* Added support for MAC authentication on the AeroHIVE Branch Router 100
* Added support for MAC authentication floating devices on Juniper EX series, and on the Cisco Catalyst series
* Added a hybrid 802.1x + web authentication mode for Cisco Catalyst 2960
* Added a web notification when network access is granted
* Added the ability to tag functions that are allowed to be exposed through the web API
* Added WiFi autoconfiguration for Windows through packetfence-windows-agent
* Added a "Chained" authentication source where a user must first login in order to register by SMS, Email or SponsorEmail
* Added call to the web API from the VLAN filters
* Added a way to retrieve user information after the first registration
* Added the ability to filter profiles by connection type
* Profiles can be matched by all or any of its filters
* Can optionally cache the results of LDAP rule matching for a user
* New portal profile parameter to set a retry limit for SMS-based activation
* The information available from an OAuth source (first name, last name, ...) are now added to the person when registering
* Allow limiting the user login attempts
* Added Check Point firewall integration for Single Sign-On

=== Enhancements

* Added httpd.aaa service as a new API service for the exclusive use of RADIUS
* More precisely define which DHCP message types we are listening for
* Removed dead code referring to 'external' interface type which was no longer supported
* Added VLAN filter in getNodeInfoForAutoReg and update/create person even if the device has been autoreg
* Refactored the VLAN filter code to reduce code duplication
* Added IMG path configuration parameter in admin
* Added the ability to restrict the roles, access levels and access durations for admin users based on their role/access level
* Reduced deadlocks caused by the cleaning of the iplog table
* Reduced deadlocks caused by the cleaning of the locationlog table
* Reorganized the portal profile configuration page
* Added checkup on Apache filters and VLAN filters
* Created a single LDAP connection when matching against multiple rules
* Reduced the numbers of entries in iplog table (update end_time instead of closing and inserting a new line)
* Now matching on language and not only language/country combination for violation templates (See UPGRADE guide)
* PacketFence FreeRADIUS will return reject on "NAS-Prompt-User" Service-Type requests (Console login using RADIUS as backend)
* PacketFence now allows limiting the number of times a user can request an sms message

=== Bug Fixes

* Fixed old MAC addresses being left on port-security enabled ports in a RADIUS + port-security environment
* Fixed firewall rule that allows httpd.portal to be reached on management IP when pre-registration enabled
* Fixed creating a new file from the Portal Profile GUI in a subdirectory
* Improved log rotation handling
* Fixed previewing templates in the admin GUI
* Fixed bulk applying of roles and violations in the admin GUI
* Fixed importing of nodes when no pid is given
* Added a cleanup of trailing and leading spaces of the posted username during the login
* Fixed wrong regex to detect ifindex in Cisco switches
* Honor order of profiles when matching profile filters
* Fixed URI based portal profiles
* Fixed XSS vulnerabilities in the portal
* Refresh node page after updating a node
* Fixed multiple pfdhcplistener spawning
* Fixed double display of the user page
* Fixed displaying of rules description after updating source
* Removed executable bit on some files which do not require it

== Version 4.5.1 released on 2014-11-10

=== New Features

* Added compliance enforcement to OPSWAT GEARS provisioner

=== Enhancements

* Make Cisco web authentication sessions use less memory
* Internationalized the provisioners templates

=== Bug Fixes

* Fix node pagination when sorting
* Fix provisioners that were not enforced on external authentication sources
* Fix IBM and Symantec provisioners configuration form

== Version 4.5.0 released on 2014-10-22

=== New Features

* Added provisioning support for Symantec SEPM, MobileIron and OPSWAT
* Barracuda Networks firewall integration for Single Sign-On
* pfmon can now run tasks on different intervals
* Added a way to reevaluate the access of a node from the admin interface
* Added a "Blackhole" authentication source
* Added a new violation to enforce provisioning of agents
* Violation can now be delayed
* Added portal profile filter based on switch-port couple

=== Enhancements

* Cache the ipset rule update to avoid unnecessary calls to ipset
* Dynamically load violations and nodes for a user for display in admin gui
* Dynamically load violations for a node for display in admin gui
* Ensure only one pfmon is running at a time

=== Bug Fixes

* Fix issue with userMiscellaneous and userCustomFields not showing if user does not have NODES_READ privilege
* Fix MAC detection from IP on the Catalyst portal when using web authentication on the WLC controller
* Fix timestamp resolution not catching sub second changes in file in cache layer
* Fixed handling of expiration time on the captive portal's status page
* Fixed viewing node pagination sorted

== Version 4.4.0 released on 2014-09-10

=== New Features

* Added the possibility to search by computer name on the nodes page
* Added support for the Anyfi Gateway (a Wi-Fi over IP tunnel aggregator)
* Show portal profiles directly on the admin GUI
* Added local account authentication for EAP
* Added support for unreg date with dynamic year
* Added support for NetGear FSM7328S switches
* Added new network profile filter
* Added external captive portal support for AeroHIVE
* Added external captive portal support for Xirrus
* Added support for Dynamic Access lists on the Cisco Catalyst 2960
* Added the ability to search switches
* Added support for Dlink DES3028 switches
* Added reuse 802.1x credential on the portal profile
* Added support for Mikrotik access point
* Added ability to create local accounts when registering with external authentication sources

=== Enhancements

* Added support to configure either NATting or routed mode for inline layer 2 interfaces from the GUI
* Added informational messages in the GUI for inline interfaces
* Improvement of Inline Layer 3 (Inline L3 can only be defined behind Inline Layer 2 network)
* pfbandwidthd is now able to capture on all inline interfaces
* Added an option to set the timeout value for LDAP connections in authentication sources
* FreeRADIUS default configuration should now be more scalable and resilient to misbehaving devices
* Added the possibility to create rules using the username in OAuth authentication sources
* Added the RADIUS request to the VLAN filter
* Moved from using Storable to Sereal to serialize cached data
* Refactored portal profile filters to make it easier to extend
* Improved support for Dlink DES 3526 switches
* Rewrited log format [] for device MAC () for switch "" for userID
* Improve error handling of web API
* Raised ServerLimit on Apache httpd.portal, lowered httpd.portal Timeout and KeepAliveTimeout to improve responsiveness under load
* Do not overlay the controllerIp if one is already defined when creating a switch
* Verify the user roles level before creating a user via the admin GUI
* Added test iplogs not closed in pftest
* Remove direct usage of Apache2 modules in captive portal

=== Bug Fixes

* Fix issue when adding multiple portal profile filters causing the wrong type to be picked
* Fix issue when a trap is received for a switch that does not implement parseTrap()
* Fix issue when a role is changed in the administration interface and the node's access is not reevaluated
* Fix issue when a passthrough is not able to be resolved and would generate an invalid DNS response
* Fix missing files in logrotate file
* Fix issue when setting a port in trunk on a Cisco Catalyst 3560, 3750 and 3750G would fail
* Fix admin roles for bulk actions for nodes/users
* Fix issue where person was not updated in the database because of a case (non) match
* Fix send user password by email from the GUI
* Fix backward compatibility issue for gaming-registration that should redirect to device-registration
* Fix device-registration and status pages that were not accessible in inline mode when doing high-availability
* Fix filetype of wireless-profile.mobileconfig not being set properly
* Fix issue of iplog entries not being closed

== Version 4.3.0 released on 2014-06-26

=== New Features

* Added MAC authentication support for Edge-corE 4510
* Added support for Ruckus External Captive Portal
* Support for Huawei S2700, S3700, S5700, S6700, S7700, S9700 switches
* Added support for LinkedIn and Windows Live as authentication sources
* Support for 802.1X on Juniper EX2200 and EX4200 switches
* Added support for the Netgear M series switches
* Added support to define SNAT interface to use for passthrough
* Added Nessus scan policy based on a DHCP fingerprint
* Added support to unregister a node if the username is locked or deleted in Active Directory
* Fortinet FortiGate and PaloAlto firewalls integration
* New configuration parameters in switches.conf to use mapping by VLAN and/or mapping by role

=== Enhancements

* When validating an email confirmation code, use the same portal profile initially used by to register the device
* Removed old iptables code (ipset is now always used for inline enforcement)
* MariaDB support
* Updated WebAPI method
* Use Webservices parameters from PacketFence configuration
* Use WebAPI notify from pfdhcplistener (faster)
* Improved Apache SSL configuration forbids SSLv2 use and prioritzes better ciphers
* Removed CGI-based captive portal files
* For device registration use the source used to authenticate for calculating the role and unregdate (bugid:1805)
* For device registration, we set the "NOTES" field of the node with the selected type of device (if defined)
* On status page check the portal associated to the user and authenticate on the sources included in the portal profile
* Merge pf::email_activation and pf::sms_activation to pf::activation
* Removed unused table switchlocation
* Deauthentication and firewall enforcement can now be done throught the web API
* Added support to configure high-availability from within the configurator/webadmin
* Changed the way we're handling DNS blackholing when unregistered in inline enforcement mode (using DNAT rather than REDIRECT)
* Now handling rogue DHCP servers based both on the server IP and server MAC address
* We can now match exclusive authentication sources from vlan.pm. This allows using e.g. "NULL" auth and still have complex auhtorization rules. The primary use case is eduroam.

=== Bug Fixes

* Fixed pfdetectd not starting because of stale pid file
* Fixed SQL join with iplog in advanced search of nodes
* Fixed unreg date calculation in Catalyst captive portal
* Fixed allowed_device_types array in device registration page (bugid:1809)
* Fixed VLAN format to comply with RFC 2868
* Fixed possible double submission of the form on the billing page
* Fixed db upgrade script to avoid duplicate changes to locationlog table

== Version 4.2.2 released on 2014-05-29

=== Enhancements

* Rework logging to make it easier to follow the flow of registration
* Allow users to login to see node in status page
* pf-maint script uses new branch structure

=== Bug Fixes

* Remove double saving of iptables
* Do a configreload hard only during a pf restart not everytime you restart
* Fixed undefined function and HP Controller module
* Fixed a test in pfsetvlan
* Allow old gaming-registration URL to work
* If node is not found in the database then use the default profile
* Fixed logging in dispatcher
* Fixed deletion of a user failing
* Compute unregdate and save the role for autoreg 802.1x
* Fixed portal profile URI filter in new Catalyst-based captive-portal
* RADIUS accounting fixed to call the correct method to parse the RADIUS request

== Version 4.2.1 released on 2014-05-15

=== Enhancements

* No longer need to repopulate password when updating a LDAP authentication source
* Added check for profile directory existance
* Added the ability to login from the status page
* New pf::MAC class to manage MAC adresses.

=== Bug Fixes

* Added missing node manager URL from dispatcher
* Fixed URL redirection on captive portal
* Fixed wrong templates for device registration
* Removed a breaking dependency (#1793)
* Fixed exception on device registration page (#1794)
* Fixed syntax error in SQL upgrade script (#1795)
* deauthenticateMac was not respecting inheritance
* STDERR & STDOUT from external command now redirected to /dev/null

== Version 4.2.0 released on 2014-05-06

=== New Features

* New 'Apply violation' bulk action
* The same bulk actions for nodes are now available for users
* New WRIX data management
* Added PacketFence provisioning agent for Android
* Support Hotspot for Cisco WLC and Aruba IAP
* Support for Huawei AC6605 wireless controller
* Support for Enterasys V2110 wireless controller
* Support for Juniper EX2200 and EX4200 switches
* Inline layer 3 support
* New pfbandwidthd daemon for inline layer 3 accounting
* New violation type based on time usage from RADIUS accounting information
* New violation type based on bandwidth usage from pfbandwidthd information
* New Mirapay online payment as a billing option
* Billing tiers can now be defined with a real usage duration (instead of simply a timeout)
* Billing: A confirmation email is sent when purchasing a tier
* New status page with options to extend the network access (when billing is enabled with access duration)
  and to unregister any node associated to the current user
* Integration of mod_qos in the Apache configuration of the captive portal
* New pfcmd "cache" command
* New pfcmd "configreload" command
* Filters for HTTP requests on the portal

=== Enhancements

* Mandatory fields during registration are now configured per portal profile
* Expanded fields for person field
* Allow pfcmd error/warning/success messages colors to be configurable
* Allow rules on username for null authentication sources
* Landing page of Web admin interface now depends on the user's access rights
* Reevaluate access when changing the role of multiple nodes (#1757)
* Each portal profile can now use its own set of locales
* Added a new URI filter for portal profiles
* Switches configuration page is now paginated
* LLDP support for 3Com 4000 Series
* Multiple DNS server in the network configuration
* Allow alias interface as captive portal
* MAC Authentication support for Enterasys D2 switch
* Added support for JSON-RPC and msgpack RPC over HTTP for webservices
* Made msgpack the default RPC for RADIUS
* Improved performance of webservices by preloading Perl modules
* Regexp filter for LDAP source is now case-insensitive
* Improved maintenance database script
* Preserve and restore the URL fragment when the web session expires in Web admin (#1780)
* Logging is now separated and configurable for each service
* Added missing 'redirect_url' paramater when editing a violation in the Web admin
* Complete rewrite of captive portal as a Catalyst application
* Added a section documenting eduroam support to the Admin guide
* Controller IP address can be determined dynamically
* Added a file backing for the cache to decrease cache misses
* Allow advanced search of nodes by OS type (#1790)
* The PF RPC client can be configured in the conf/radiusd/radiusd.conf
* Added PacketFence RADIUS dictionary

=== Bug Fixes

* Fixed retrieval of ifIndex in Cisco Catalyst 2950 module
* Fixed Snort and Suricata services management
* Fixed issue when saving a users search in Web admin
* Fixed JavaScript error with IE8 on Web admin users page
* Fixed Web admin access restrictions for users and nodes creation
* Fixed SQL query of connection types report in Web admin
* Fixed blank page with WISPr on OS X
* Fixed nodes simple search by IP address
* Fixed access reevaluation when changing the status of a pending node
* Fixed network access for users with no "set role" action (#1778)
* Fixed conversion of wildcards to regular expressions in domains passthroughs
* Fixed display of last IP address of nodes when end_time is in the future
* Fixed XSS issues in Web admin
* Fixed extractSsid for Cisco Aironet and Cisco Aironet WDS

== Version 4.1.0 released on 2013-12-11

=== New Features

* Portal profiles can now be filtered by switches
* Proxy interception support
* New pfcmd "fixpermissions" command
* Added a "Null" authentication source for simple "Click to connect" portals
* Displayed columns of nodes are now customizable
* Create a single node or import multiple nodes from a CSV file from the Web admin interface
* LDAP authentication sources can now filter by group membership using a second LDAP query
* Extended definition of access durations
* FreeRADIUS no longer needs to be restarted after adding a switch
* New customizable ACLs for the Web admin interface
* Force10 switches support

=== Enhancements

* Improved error messages in RADIUS modules
* Simple search for nodes now includes IP address
* Search by MAC address for nodes and users now accepts any MAC format
* Improved starting delay when using inline mode
* Added memcached as a managed service
* Added CoA support for Xirrus access point
* Improved validation of VLAN management
* Updated FontAwesome to version 3.2.1
* Each portal profile can now have a different redirection URL
* Initial destination URL is now respected with Firefox
* An Htpasswd source can now define sponsors
* Improved display of pie charts (limit of legend labels and highlight of table rows)
* Creation of users is now performed from the users page (was on the configuration page)
* Validate file path when saving an Htpasswd authentication source
* Improved validation of a sponsor's email address
* Allow actions depending on authentication source type
* Modified logrotate so it uses copytruncate instead of restarting the services.
* Now comes with a corosync compatible barnyard2 init script in addons.
* Unreg the node when you come from a secure connection to an open connection
* Allow a self-registered node by SMS to go back to the registration page
* Sponsor email authentication source can refuse email addresses of the local domain (as the email source)
* Updated German (de) translation

=== Bug Fixes

* RADIUS configuration files are no longer replaced when updating packages
* Fixed match of Htpasswd authentication source (#1714)
* Fixed creation of users without a role (#1721)
* Fixed expiration date of registration to the end of the day (#1722)
* Fixed caching issue when editing authentication sources (#1729)
* Allow rules with dashes (#1730)
* Fixed vconfig setting the wrong name_type
* Fixed help text in Web admin (#1724)
* Removed references to unavailable snort rules (#1715)
* Fixed LDAP regexp condition not considering all attribute values (#1737)
* Fixed sort by phone number and nodes count when performing an advanced search on users (#1738)
* Fixed users searches not being saved in the proper namespace
* Fixed handling of form submit when saving a user search
* Fixed self-registration of multiple unverified devices
* Fixed duplicate entries in advanced search of nodes
* Fixed advanced search by node category
* Fixed reordering of conf sections and groups (#1749)
* Fixed pid of SMS-registered devices (was "admin" in certain circumstances)
* Fixed saving of 'allow local domain' option when disabled in an email authentication source
* The 'allow local domain' option of the email source will now only affect the user who registers by email
* Fixed ifoctetshistoryuser command to use the correct query when just a user is given
* Fixed network-detection for IE 8
* Fixed SQL query of SSID report in Web admin

== Version 4.0.6-2 released on 2013-09-13

=== Bug Fixes

* Fixed dependancy in debian/ubuntu package (#1705)
* Fixed 802.1X error in RADIUS authorize (#1709)
* Fixed pfcmd not stopping services (#1710)
* Fixed caching issue on Web admin interface (#1711)

== Version 4.0.6 released on 2013-09-05

=== New Features

* New Polish (pl_PL) translation (thanks to Maciej Uhlig <maciej.uhlig@us.edu.pl>)

=== Enhancements

* Improved display of filters and sources (DynamicTable) in portal profile editor
* Ensure the VLAN naming scheme is set on start up
* When no authentication source is associated to the default portal profile, all available sources are used
* Phone number is now editable from the user editor
* Updated fingerprints of gaming devices (Xbox)
* Moved pfmon to a single process daemon and added the ability to restart itself upon error
* Added new test tool bin/pftest
* Improved SQL query in pf::node when matching a valid MAC
* Allow change of owner in node editor (with auto-completion)
* iptables management by packetfence is now optional
* Allow advanced search of users and nodes by notes (#1701)
* Added better error/warning messages when adding a violation with pfcmd
* Output the violation id for pfcmd violation add command when the json option is supplied

=== Bug Fixes

* Fixed XML encoding of RADIUS attributes in SOAP request
* Fixed retrieval of user role for gaming devices
* Fixed SQL query of connection types report in Web admin
* Fixed issue with anonymous LDAP bind failing with searches
* Fixed email subject when self-registering by email
* Fixed empty variables of preregistration email template
* Fixed detection of guest-only authentication sources when no source is associated to the portal
* Fixed stylesheet for Firefox and IE when printing user access credentials
* Fixed display of IP address in advanced search of nodes
* Fixed advanced search of nodes by violation
* Fixed advanced search of users by sponsor
* Fixed various caching issues
* Fixed various logged warnings
* Fixed various authentication issues (#1693, #1695)

== Version 4.0.5-2 released on 2013-08-12

=== Bug Fixes

* Fixed authentication with multiple sources
* Fixed oauth2
* Authentication source is now respected when using WISPr

== Version 4.0.5 released on 2013-08-09

=== New Features

* Passthrough with Apache's mod_proxy module

=== Enhancements

* Improved validation of sponsor's email
* Self-registration by sponsor now works without having to define an email authentication source
* Fetching VLAN for dot1x connections is now limited to internal authentication sources
* Splitted internal and external classes in dropdown menu of authentication types
* Show error message when trying to delete a source used by the portal profiles
* Documentation of the vip parameter for management interface

=== Bug Fixes

* Authentication is now limited to internal sources
* DynamicTable widget now allows to drag'n'drop under last row
* Connections on port 443 are now accepted for self-registration (#1679)
* Use virtual ip when available for SNAT
* Remote conformity scan engines (Nessus/OpenVAS) can now scan devices in unregistrated state on inline networks
* Returned per-switch role (if configured) for "Role mapping by switch role" rather than sending the user role

== Version 4.0.4 released on 2013-08-05

=== New Features

* Portal profiles can now have multiple filters

=== Enhancements

* Added new regexp operator for strings in authentication rules
* Automatic landing on the sign-in page if no internal/oauth authentication source is used by the portal profile
* Self-registration is now enabled when a profile has at least one external authentication source
* Authentication sources of portal profiles are now displayed in a sortable table
* Sort actions of a violation in reverse order to set the role before auto registration
* Added hostapd configuration in the Network Devices Configuration Guide
* Version number is now sent when submiting dhcp and useragents fingerprints

=== Bug Fixes

* External authentication sources of portal profiles are not respected
* A portal profile can have multiple external authentication sources of the same type
* Port 443 on the management interface is not open when gaming registration is enable
* Crash of FreeRADIUS with SOAP::Lite prior to version 1.0
* Wrong permissions on the logs files causes an error with the log action of violations
* Error with violations with tainted chain in pfmailer and action_log subroutines
* Triggering a violation with a trap action doesn't reevaluate access
* authentication.conf and profiles.conf are overwritten when updating PacketFence
* First element of button groups is not properly displayed
* Sponsors are not extracted from LDAP sources

== Version 4.0.3 released on 2013-07-22

=== New Features

* Support for 'hostapd' access points

=== Enhancements

* New buttons to clone a switch, a floating device, and a violation
* New version number in the top navigation bar

=== Bug Fixes

* Form toggle fields don't support all variations
* Counters and graphs for today are empty
* Maintenance interval is not respected in pfmon
* Optgroup labels in select menus are hidden when build multiple times
* Callbacks are performed on every ReadConfig
* Guest modes don't show up on captive portal
* Authentication source is not respected when matching actions in register.cgi

== Version 4.0.2 released on 2013-07-12

=== Enhancements

* Replaced bind with pfdns - PacketFence's own DNS server
* Rewrote Oauth2 support (based on ipset sessions)
* New counters bellow line graphs of reports
* Support for anonymous bind in LDAP authentication sources
* Added support for date and time conditions in authentication sources
* Added "is not" condition on connection type
* Extend simple search of nodes to match MAC, owner and computer name
* Added search and display of the a user's telephone number
* Can now have multiple external authentication sources
* Increased speed of loading configuration from the cache
* Each portal profile can now use a list of authentication sources
* A switch definition can now be easily cloned
* Switches are now ordered by IP address
* LDAP SSL and STARTTLS now works as expected.

=== Bug Fixes

* Re-evaluate network access when changing a node status
* Re-evaluate network access when closing a violation
* Missing unit when interval is zero
* Switch with empty inlineTrigger rises an exception
* Web admin sets 'triggerInline' while libs expect 'inlineTrigger'
* Condition on user email doesn't work for email sources
* Sponsors can't be validated
* Node search by person name is broken (#1652)
* Can't enable VoIP from switch configuration form (#1663)
* Maximum number of nodes per user is not respected by role
* Routed networks are not properly sorted (#1666)
* Can't edit notes of a node (#1667)
* pfdetect_remote and pfarp_remote fix

== Version 4.0.1 released on 2013-05-17

=== New Features

* Support for all CDP-compatible VoIP phones on Cisco switches

=== Enhancements

* Line graphs now automatically switch to a month-based view when the period covers more than 90 days
* Debian 7.0 (Wheezy) packages

=== Bug Fixes

* Default values override defined values in violations.conf
* Wrong version of pf::vlan::custom
* Groups in configuration files are not ordered under their respective section
* mysqld is not enabled at startup
* memcached is not enabled at startup
* Access duration action doesn't honor default values in web admin
* Types in networks.conf are missing the "vlan-" prefix
* Default pid in node table and config module must be "admin", not "1"
* No warning when stopping httpd.admin
* Match not performed by type in mobile-confirmation.cgi
* Authentication rule condition on connection type doesn't work
* Authentication rule condition on SSID doesn't work
* Access level is lost when editing a user
* Catchall rules won't work in a htpasswd source
* Minor visual improvements to the web admin interface
* Statics routes not added on PacketFence restart

== Version 4.0.0 released on 2013-05-08

=== New Features

* Brand new Perl-based Web administrative interface using the Catalyst framework
* New violation actions to set the node's role and deregister it
* Support for scanning dot1x connections for auto-registration by EAP-Type
* Support for auto registering dot1x node based of the EAP-Type
* New searchable MAC Addresses module to query all existing OUI prefixes
* New advanced search capabilities for nodes and users
* New memory object caching subsystem for configuration files
* Ubuntu packages (12.04)

=== Enhancements

* Authentication sources can now be managed directly from the GUI
* Roles (previously called categories) are now computed dynamically using authentication sources
* Portal profiles and portal pages are now managed from the GUI
* Fingerprints and User Agents modules are now searchable

=== Bug Fixes

* Modified the SQL upgrade script from 3.5.0 to 3.6.1 (#1624)

=== Translations

* Translated all remediation pages to French
* Updated Brazilian Portuguese (pt_BR)<|MERGE_RESOLUTION|>--- conflicted
+++ resolved
@@ -32,11 +32,8 @@
 === Enhancements
 
  * Use proxysql packages in the docker image instead of compilling from the sources (#8267)
-<<<<<<< HEAD
  * Move SSO options to Firewall SSO from Advanced (#8303)
-=======
  * PKI - Multiple certificate with same Common Name (#8310)
->>>>>>> 146d4021
 
 === Bug Fixes
 
